import collections

from synapseclient.utils import is_url, id_of, is_synapse_entity


def is_used_entity(x):
    """
    Does the given object represent a UsedEntity?
    """
    if not isinstance(x, collections.Mapping):
        return False
    if 'reference' not in x:
        return False
    for k in x:
        if k not in ('reference', 'wasExecuted', 'concreteType',):
            return False
    if 'targetId' not in x['reference']:
        return False
    for k in x['reference']:
        if k not in ('targetId', 'targetVersionNumber',):
            return False
    return True


def is_used_url(x):
    """
    Does the given object represent a UsedURL?
    """
    if not isinstance(x, collections.Mapping):
        return False
    if 'url' not in x:
        return False
    for k in x:
        if k not in ('url', 'name', 'wasExecuted', 'concreteType',):
            return False
    return True


class Activity(dict):
    """
    Represents the provenance of a Synapse entity.
    
    :param name:        TODO
    :param description: TODO
    :param used:        Either a list of reference objects 
                        (e.g. ``[{'targetId':'syn123456', 'targetVersionNumber':1}]``) 
                        or a list of Synapse Entities or Entity IDs
    :param data:        A dictionary representation of an Activity, 
                        with fields 'name', 'description' and 'used' 
                        (a list of reference objects)
        
    See also: `Provenance in Synapse <https://sagebionetworks.jira.com/wiki/display/PLFM/Analysis+Provenance+in+Synapse>`_ 
        and the `W3C's provenance ontology <http://www.w3.org/TR/prov-o/>`_
    """
    #TODO: make constructors from JSON consistent across objects
    def __init__(self, name=None, description=None, used=None, executed=None, data=None):
<<<<<<< HEAD
=======
        """Activity constructor

        Args:
            name (str):
           
            description (str):

            used: either a list of reference objects (eg [{'targetId':'syn123456', 'targetVersionNumber':1}])
                or a list of synapse entities or entity ids

            data: a dictionary representation of an Activity, with fields 'name', 'description'
                and 'used' (a list of reference objects)

        see:
            synapseclient.activity
        """
>>>>>>> 3ab694e8
        ## initialize from a dictionary, as in Activity(data=response.json())
        if data:
            super(Activity, self).__init__(data)
        if name:
            self['name'] = name
        if description:
            self['description'] = description
        if 'used' not in self:
            self['used'] = []
        if used:
            self.used(used)
        if executed:
            self.executed(executed)


    def usedEntity(self, target, targetVersion=None, wasExecuted=False):
        """
        TODO
        
        :param target:        either a synapse entity or entity id (as a string)
        :param targetVersion: optionally specify the version of the entity
        :param wasExecuted:   boolean indicating whether the entity represents code that was executed to produce the result
        """
        reference = {'targetId':id_of(target)}
        if targetVersion:
            reference['targetVersionNumber'] = int(targetVersion)
        else:
            try:
                ## if we have an entity, get it's version number
                reference['targetVersionNumber'] = target['versionNumber']
            except (KeyError, TypeError):
                ## count on platform to get the current version of the entity from synapse
                pass
        self['used'].append({'reference':reference, 'wasExecuted':wasExecuted, 'concreteType':'org.sagebionetworks.repo.model.provenance.UsedEntity'})


    def usedURL(self, url, name=None, wasExecuted=False):
        """
        TODO
        
        :param url:         resource's URL as a string
        :param name:        optionally name the indicated resource, defaults to the URL
        :param wasExecuted: boolean indicating whether the entity represents code that was executed to produce the result
        """
        if name is None:
            name = url
        self['used'].append({'url':url, 'name':name, 'wasExecuted':wasExecuted, 'concreteType':'org.sagebionetworks.repo.model.provenance.UsedURL'})


    def used(self, target=None, targetVersion=None, wasExecuted=None, url=None, name=None):
        """
        Add a resource used by the activity.

        This method tries to be as permissive as possible. It accepts a string which might
        be a synapse ID or a URL, a synapse entity, a UsedEntity or UsedURL dictionary or
        a list containing any combination of these.

        In addition, named parameters can be used to specify the fields of either a
        UsedEntity or a UsedURL. If target and optionally targetVersion are specified,
        create a UsedEntity. If url and optionally name are specified, create a UsedURL.

        It is an error to specify both target/targetVersion parameters and url/name
        parameters in the same call. To add multiple UsedEntities and UsedURLs, make a
        separate call for each or pass in a list.

        In case of conflicting settings for wasExecuted both inside an object and with a
        parameter, the parameter wins. For example, this UsedURL will have wasExecuted set
        to False:
        
        .. code-block:: python
            
            activity.used({'url':'http://google.com', 'name':'Goog', 'wasExecuted':True}, wasExecuted=False)

        Entity examples:
        
        .. code-block:: python
        
            activity.used('syn12345')
            activity.used(entity)
            activity.used(target=entity, targetVersion=2)
            activity.used(codeEntity, wasExecuted=True)
            activity.used({'reference':{'target':'syn12345', 'targetVersion':1}, 'wasExecuted':False})

        URL examples:
        
        .. code-block:: python
        
            activity.used('http://mydomain.com/my/awesome/data.RData')
            activity.used(url='http://mydomain.com/my/awesome/data.RData', name='Awesome Data')
            activity.used(url='https://github.com/joe_hacker/code_repo', name='Gnarly hacks', wasExecuted=True)
            activity.used({'url':'https://github.com/joe_hacker/code_repo', 'name':'Gnarly hacks'}, wasExecuted=True)

        List example:
        
        .. code-block:: python
        
            used( [ 'syn12345', 'syn23456', entity,
                    {'reference':{'target':'syn100009', 'targetVersion':2}, 'wasExecuted':True},
                    'http://mydomain.com/my/awesome/data.RData' ] )
        """

        ## Check for allowed combinations of parameters and generate specific error message
        ## based on the context. For example, if we specify a URL, it's illegal to specify
        ## a version.
        def check_for_invalid_parameters(context=None, params={}):
            err_msg = 'Error in call to Activity.used()'
            
            if context == 'list':
                illegal_params = ('targetVersion', 'url', 'name',)
                context_msg = 'list of used resources'
            elif context == 'dict':
                illegal_params = ('targetVersion', 'url', 'name',)
                context_msg = 'dictionary representing a used resource'
            elif context == 'url_param':
                illegal_params = ('target', 'targetVersion',)
                context_msg = 'URL'
            elif context == 'url_string':
                illegal_params = ('targetVersion',)
                context_msg = 'URL'
            elif context == 'entity':
                illegal_params = ('url', 'name',)
                context_msg = 'Synapse entity'
            else:
                illegal_params = ()
                context_msg = '?'

            for param in illegal_params:
                if param in params and params[param] is not None:
                    raise Exception('%s: It is an error to specify the \'%s\' parameter in combination with a %s.' % (err_msg, str(param), context_msg))

        ## list
        if isinstance(target, list):
            check_for_invalid_parameters(context='list', params=locals())
            for item in target:
                self.used(item, wasExecuted=wasExecuted)
            return

        ## UsedEntity
        elif is_used_entity(target):
            check_for_invalid_parameters(context='dict', params=locals())
            resource = target
            if 'concreteType' not in resource:
                resource['concreteType'] = 'org.sagebionetworks.repo.model.provenance.UsedEntity'

        ## UsedURL
        elif is_used_url(target):
            check_for_invalid_parameters(context='dict', params=locals())
            resource = target
            if 'concreteType' not in resource:
                resource['concreteType'] = 'org.sagebionetworks.repo.model.provenance.UsedURL'

        ## synapse entity
        elif is_synapse_entity(target):
            check_for_invalid_parameters(context='entity', params=locals())
            reference = {'targetId':target['id']}
            if 'versionNumber' in target:
                reference['targetVersionNumber'] = target['versionNumber']
            ## if targetVersion is specified as a parameter, it overrides the version in the object
            if targetVersion:
                reference['targetVersionNumber'] = int(targetVersion)
            resource = {'reference':reference, 'concreteType':'org.sagebionetworks.repo.model.provenance.UsedEntity'}

        ## url parameter
        elif url:
            check_for_invalid_parameters(context='url_param', params=locals())
            resource = {'url':url, 'name':name if name else target, 'concreteType':'org.sagebionetworks.repo.model.provenance.UsedURL'}

        ## URL as a string
        elif is_url(target):
            check_for_invalid_parameters(context='url_string', params=locals())
            resource = {'url':target, 'name':name if name else target, 'concreteType':'org.sagebionetworks.repo.model.provenance.UsedURL'}

        ## if it's a string and isn't a URL, assume it's a synapse entity id
        elif isinstance(target, basestring):
            check_for_invalid_parameters(context='entity', params=locals())
            reference = {'targetId':target}
            if targetVersion:
                reference['targetVersionNumber'] = int(targetVersion)
            resource = {'reference':reference, 'concreteType':'org.sagebionetworks.repo.model.provenance.UsedEntity'}

        else:
            raise Exception('Unexpected parameters in call to Activity.used().')

        ## set wasExecuted
        if wasExecuted is None:
            ## default to False
            if 'wasExecuted' not in resource:
                resource['wasExecuted'] = False
        else:
            ## wasExecuted parameter overrides setting in an object
            resource['wasExecuted'] = wasExecuted

        ## add the used resource to the activity
        self['used'].append(resource)


    def executed(self, target=None, targetVersion=None, url=None, name=None):
        """
        Add a code resource that was executed during the activity.
        See :py:func:`synapseclient.activity.Activity.used`
        """
        self.used(target=target, targetVersion=targetVersion, url=url, name=name, wasExecuted=True)<|MERGE_RESOLUTION|>--- conflicted
+++ resolved
@@ -40,8 +40,8 @@
     """
     Represents the provenance of a Synapse entity.
     
-    :param name:        TODO
-    :param description: TODO
+    :param name:        TODO_Sphinx
+    :param description: TODO_Sphinx
     :param used:        Either a list of reference objects 
                         (e.g. ``[{'targetId':'syn123456', 'targetVersionNumber':1}]``) 
                         or a list of Synapse Entities or Entity IDs
@@ -52,27 +52,9 @@
     See also: `Provenance in Synapse <https://sagebionetworks.jira.com/wiki/display/PLFM/Analysis+Provenance+in+Synapse>`_ 
         and the `W3C's provenance ontology <http://www.w3.org/TR/prov-o/>`_
     """
+
     #TODO: make constructors from JSON consistent across objects
     def __init__(self, name=None, description=None, used=None, executed=None, data=None):
-<<<<<<< HEAD
-=======
-        """Activity constructor
-
-        Args:
-            name (str):
-           
-            description (str):
-
-            used: either a list of reference objects (eg [{'targetId':'syn123456', 'targetVersionNumber':1}])
-                or a list of synapse entities or entity ids
-
-            data: a dictionary representation of an Activity, with fields 'name', 'description'
-                and 'used' (a list of reference objects)
-
-        see:
-            synapseclient.activity
-        """
->>>>>>> 3ab694e8
         ## initialize from a dictionary, as in Activity(data=response.json())
         if data:
             super(Activity, self).__init__(data)
@@ -90,7 +72,7 @@
 
     def usedEntity(self, target, targetVersion=None, wasExecuted=False):
         """
-        TODO
+        TODO_Sphinx
         
         :param target:        either a synapse entity or entity id (as a string)
         :param targetVersion: optionally specify the version of the entity
@@ -111,7 +93,7 @@
 
     def usedURL(self, url, name=None, wasExecuted=False):
         """
-        TODO
+        TODO_Sphinx
         
         :param url:         resource's URL as a string
         :param name:        optionally name the indicated resource, defaults to the URL
@@ -140,15 +122,11 @@
 
         In case of conflicting settings for wasExecuted both inside an object and with a
         parameter, the parameter wins. For example, this UsedURL will have wasExecuted set
-        to False:
-        
-        .. code-block:: python
+        to False::
             
             activity.used({'url':'http://google.com', 'name':'Goog', 'wasExecuted':True}, wasExecuted=False)
 
-        Entity examples:
-        
-        .. code-block:: python
+        Entity examples::
         
             activity.used('syn12345')
             activity.used(entity)
@@ -156,18 +134,14 @@
             activity.used(codeEntity, wasExecuted=True)
             activity.used({'reference':{'target':'syn12345', 'targetVersion':1}, 'wasExecuted':False})
 
-        URL examples:
-        
-        .. code-block:: python
+        URL examples::
         
             activity.used('http://mydomain.com/my/awesome/data.RData')
             activity.used(url='http://mydomain.com/my/awesome/data.RData', name='Awesome Data')
             activity.used(url='https://github.com/joe_hacker/code_repo', name='Gnarly hacks', wasExecuted=True)
             activity.used({'url':'https://github.com/joe_hacker/code_repo', 'name':'Gnarly hacks'}, wasExecuted=True)
 
-        List example:
-        
-        .. code-block:: python
+        List example::
         
             used( [ 'syn12345', 'syn23456', entity,
                     {'reference':{'target':'syn100009', 'targetVersion':2}, 'wasExecuted':True},
