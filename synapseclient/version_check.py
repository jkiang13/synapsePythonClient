"""
*****************
Version Functions
*****************

Check for latest version and recommend upgrade::

    synapseclient.check_for_updates()

Print release notes for installed version of client::

    synapseclient.release_notes()

.. automethod:: synapseclient.version_check.check_for_updates
.. automethod:: synapseclient.version_check.release_notes

"""
from __future__ import unicode_literals

import re
import requests
import json
import sys
import pkg_resources
from . import constants
#import synapseclient


_VERSION_URL     = 'http://versions.synapse.sagebase.org/synapsePythonClient'
_DEV_VERSION_URL = 'http://dev-versions.synapse.sagebase.org/synapsePythonClient'
_GITHUB_URL      = 'https://github.com/Sage-Bionetworks/synapsePythonClient'


def version_check(current_version=None, version_url=_VERSION_URL, check_for_point_releases=False):
    """
    Gets the latest version information from version_url and check against
    the current version.  Recommends upgrade, if a newer version exists.

    :returns: True if current version is the latest release (or higher) version,
              False otherwise.
    """

    try:
        if (not current_version):
            current_version = synapseclient.__version__

        version_info = _get_version_info(version_url)

        current_base_version = _strip_dev_suffix(current_version)

        # Check blacklist
        if current_base_version in version_info['blacklist'] or current_version in version_info['blacklist']:
            msg = ("\nPLEASE UPGRADE YOUR CLIENT\n\nUpgrading your SynapseClient is required. "
                   "Please upgrade your client by typing:\n"
                   "    pip install --upgrade synapseclient\n\n")
            raise SystemExit(msg)

        if 'message' in version_info:
            sys.stderr.write(version_info['message'] + '\n')

        levels = 3 if check_for_point_releases else 2

        # Compare with latest version
        if _version_tuple(current_version, levels=levels) < _version_tuple(version_info['latestVersion'], levels=levels):
            sys.stderr.write("\nUPGRADE AVAILABLE\n\nA more recent version of the Synapse Client (%s) "
                             "is available. Your version (%s) can be upgraded by typing:\n"
                             "    pip install --upgrade synapseclient\n\n" %
                             (version_info['latestVersion'], current_version,))
            if 'releaseNotes' in version_info:
                sys.stderr.write('Python Synapse Client version %s release notes\n\n'
                                 % version_info['latestVersion'])
                sys.stderr.write(version_info['releaseNotes'] + '\n\n')
            return False

    except Exception as e:
        # Don't prevent the client from running if something goes wrong
        sys.stderr.write("Exception in version check: %s\n" % (str(e),))
        return False

    return True


def check_for_updates():
    """
    Check for the existence of newer versions of the client, reporting both
    current release version and development version.

    For help installing development versions of the client, see the docs for
    :py:mod:`synapseclient` or the `README.md <https://github.com/Sage-Bionetworks/synapsePythonClient>`_.
    """
    sys.stderr.write('Python Synapse Client\n')
    sys.stderr.write('currently running version:  %s\n' % synapseclient.__version__)

    release_version_info = _get_version_info(_VERSION_URL)
    sys.stderr.write('latest release version:     %s\n' % release_version_info['latestVersion'])

    dev_version_info = _get_version_info(_DEV_VERSION_URL)
    sys.stderr.write('latest development version: %s\n' % dev_version_info['latestVersion'])

    if _version_tuple(synapseclient.__version__, levels=3) < _version_tuple(release_version_info['latestVersion'], levels=3):
        print((("\nUPGRADE AVAILABLE\n\nA more recent version of the Synapse Client (%s) is available. "
               "Your version (%s) can be upgraded by typing:\n"
               "    pip install --upgrade synapseclient\n\n") % (release_version_info['latestVersion'], synapseclient.__version__,)))
    else:
        sys.stderr.write('\nYour Synapse client is up to date!\n')


def release_notes(version_url=None):
    """
    Print release notes for the installed version of the client or latest
    release or development version if version_url is supplied.

    :param version_url: Defaults to None, meaning release notes for the
                        installed version. Alternatives are:
                        synapseclient.version_check._VERSION_URL
                        synapseclient.version_check._DEV_VERSION_URL
    """
    version_info = _get_version_info(version_url)
    sys.stderr.write('Python Synapse Client version %s release notes\n\n' % version_info['latestVersion'])
    if 'releaseNotes' in version_info:
        sys.stderr.write(version_info['releaseNotes'] + '\n')


def _strip_dev_suffix(version):
    return re.sub(r'\.dev\d+', '', version)


def _version_tuple(version, levels=2):
    """
    Take a version number as a string delimited by periods and return a tuple
    with the desired number of levels. For example::

        print(version_tuple('0.5.1.dev1', levels=2))
        ('0', '5')
    """
    v = _strip_dev_suffix(version).split('.')
    v = v[0:min(len(v),levels)]
    if len(v) < levels:
        v = v + ['0'] * (levels-len(v))
    return tuple(v)


def _get_version_info(version_url=_VERSION_URL):
    if version_url is None:
        return json.loads(pkg_resources.resource_string('synapseclient', 'synapsePythonClient'))
    else:
<<<<<<< HEAD
        headers = { 'Accept': 'application/json' }
        headers.update(constants.USER_AGENT)
=======
        headers = { 'Accept': 'application/json; charset=UTF-8' }
        headers.update(synapseclient.USER_AGENT)
>>>>>>> a96a97e7
        return requests.get(version_url, headers=headers).json()


# If this file is run as a script, print current version
# then perform version check
if __name__ == "__main__":
    print("Version check")
    print("=============")
    print(("Python Synapse Client version %s" % synapseclient.__version__))

    print("Check against production version:")
    if version_check():
        print("ok")

    print("Check against dev version:")
    if version_check(version_url=_DEV_VERSION_URL):
        print("ok")

    print("Check against local copy of version file:")
    if version_check(version_url=None):
        print("ok")<|MERGE_RESOLUTION|>--- conflicted
+++ resolved
@@ -17,13 +17,12 @@
 """
 from __future__ import unicode_literals
 
+import json
+import pkg_resources
 import re
 import requests
-import json
+import synapseclient
 import sys
-import pkg_resources
-from . import constants
-#import synapseclient
 
 
 _VERSION_URL     = 'http://versions.synapse.sagebase.org/synapsePythonClient'
@@ -144,13 +143,8 @@
     if version_url is None:
         return json.loads(pkg_resources.resource_string('synapseclient', 'synapsePythonClient'))
     else:
-<<<<<<< HEAD
-        headers = { 'Accept': 'application/json' }
-        headers.update(constants.USER_AGENT)
-=======
         headers = { 'Accept': 'application/json; charset=UTF-8' }
         headers.update(synapseclient.USER_AGENT)
->>>>>>> a96a97e7
         return requests.get(version_url, headers=headers).json()
 
 
