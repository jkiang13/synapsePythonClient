"""
*****************
Utility Functions
*****************

Utility functions useful in the implementation and testing of the Synapse client.

~~~~~~~~~~~~~~~~~
Property Juggling
~~~~~~~~~~~~~~~~~

.. automethod:: synapseclient.utils.id_of
.. automethod:: synapseclient.utils.get_properties
.. automethod:: synapseclient.utils.is_url
.. automethod:: synapseclient.utils.as_url
.. automethod:: synapseclient.utils.is_synapse_id
.. automethod:: synapseclient.utils.to_unix_epoch_time
.. automethod:: synapseclient.utils.from_unix_epoch_time
.. automethod:: synapseclient.utils.format_time_interval
.. automethod:: synapseclient.utils._is_json

~~~~~~~~~~~~~
File Handling
~~~~~~~~~~~~~

.. automethod:: synapseclient.utils.md5_for_file
.. automethod:: synapseclient.utils.download_file
.. automethod:: synapseclient.utils.extract_filename
.. automethod:: synapseclient.utils.file_url_to_path
.. automethod:: synapseclient.utils.is_same_base_url
.. automethod:: synapseclient.utils.normalize_whitespace


~~~~~~~~
Chunking
~~~~~~~~

.. autoclass:: synapseclient.utils.Chunk
.. automethod:: synapseclient.utils.chunks

~~~~~~~
Testing
~~~~~~~

.. automethod:: synapseclient.utils.make_bogus_data_file
.. automethod:: synapseclient.utils.make_bogus_binary_file

"""
#!/usr/bin/env python2.7
<<<<<<< HEAD
from __future__ import unicode_literals

try:
    from urllib.parse import urlparse
    from urllib.parse import urlencode
    from urllib.parse import parse_qs
    from urllib.parse import urlunparse
    from urllib.parse import ParseResult
    from urllib.parse import urlsplit
except ImportError:
    from urlparse import urlparse
    from urllib import urlencode
    from urlparse import parse_qs
    from urlparse import urlunparse
    from urlparse import ParseResult
    from urlparse import urlsplit

import os, sys
try:
    import urllib.request, urllib.error
except ImportError:
    import urllib

import hashlib, re
=======

import cgi
import errno
import math, os, sys, urllib, urlparse, hashlib, re
>>>>>>> a96a97e7
import random
import requests
import collections
import tempfile
import platform
import functools
import warnings
from datetime import datetime as Datetime
from datetime import date as Date
from datetime import timedelta
from numbers import Number
import six

<<<<<<< HEAD
from .exceptions import *
=======
>>>>>>> a96a97e7

UNIX_EPOCH = Datetime(1970, 1, 1, 0, 0)
ISO_FORMAT = "%Y-%m-%dT%H:%M:%S.000Z"
ISO_FORMAT_MICROS = "%Y-%m-%dT%H:%M:%S.%fZ"
GB = 2**30
MB = 2**20
KB = 2**10
BUFFER_SIZE = 8*KB


def md5_for_file(filename, block_size=2**20):
    """
    Calculates the MD5 of the given file.  See `source <http://stackoverflow.com/questions/1131220/get-md5-hash-of-a-files-without-open-it-in-python>`_.

    :param filename:   The file to read in
    :param block_size: How much of the file to read in at once (bytes).
                       Defaults to 1 MB

    :returns: The MD5
    """

    md5 = hashlib.md5()
    f = open(filename,'rb')
    while True:
        data = f.read(block_size)
        if not data:
            break
        md5.update(data)
    return(md5)


def download_file(url, localFilepath=None):
    """
    Downloads a remote file.

    :param localFilePath: May be None, in which case a temporary file is created

    :returns: localFilePath
    """

    f = None
    try:
        if localFilepath:
            dir = os.path.dirname(localFilepath)
            if not os.path.exists(dir):
                os.makedirs(dir)
            f = open(localFilepath, 'wb')
        else:
            f = tempfile.NamedTemporaryFile(delete=False)
            localFilepath = f.name

        r = requests.get(url, stream=True)
        toBeTransferred = float(r.headers['content-length'])
        for nChunks, chunk in enumerate(r.iter_content(chunk_size=1024*10)):
            if chunk:
                f.write(chunk)
                printTransferProgress(nChunks*1024*10 ,toBeTransferred)
    finally:
        if f:
            f.close()
            printTransferProgress(toBeTransferred ,toBeTransferred)

    return localFilepath


def extract_filename(content_disposition_header, default_filename=None):
    """
    Extract a filename from an HTTP content-disposition header field.

    See `this memo <http://tools.ietf.org/html/rfc6266>`_
    and `this package <http://pypi.python.org/pypi/rfc6266>`_
    for cryptic details.
    """

    if not content_disposition_header:
        return default_filename
    value, params = cgi.parse_header(content_disposition_header)
    return params.get('filename', default_filename)


def extract_user_name(profile):
    """
    Extract a displayable user name from a user's profile
    """
    if 'userName' in profile and profile['userName']:
        return profile['userName']
    elif 'displayName' in profile and profile['displayName']:
        return profile['displayName']
    else:
        if 'firstName' in profile and profile['firstName'] and 'lastName' in profile and profile['lastName']:
            return profile['firstName'] + ' ' + profile['lastName']
        elif 'lastName' in profile and profile['lastName']:
            return profile['lastName']
        elif 'firstName' in profile and profile['firstName']:
            return profile['firstName']
        else:
            return str(profile.get('id', 'Unknown-user'))


def _get_from_members_items_or_properties(obj, key):
    try:
        if hasattr(obj, key):
            return obj.id
        if hasattr(obj, 'properties') and key in obj.properties:
            return obj.properties[key]
    except (KeyError, TypeError, AttributeError): pass
    try:
        if key in obj:
            return obj[key]
        elif 'properties' in obj and key in obj['properties']:
            return obj['properties'][key]
    except (KeyError, TypeError): pass
    return None

## TODO: what does this do on an unsaved Synapse Entity object?
def id_of(obj):
    """
    Try to figure out the Synapse ID of the given object.

    :param obj: May be a string, Entity object, or dictionary

    :returns: The ID or throws an exception
    """
<<<<<<< HEAD
    if isinstance(obj, six.string_types):
        return u(obj)
=======

    if isinstance(obj, basestring):
        return obj
>>>>>>> a96a97e7
    if isinstance(obj, Number):
        return u(str(obj))
    result = _get_from_members_items_or_properties(obj, 'id')
    if result is None:
        raise ValueError('Invalid parameters: couldn\'t find id of ' + str(obj))
    return result

def is_in_path(id, path):
    """Determines whether id is in the path as returned from /entity/{id}/path

    :param id: synapse id string
    :param path: object as returned from '/entity/{id}/path'

    :returns: True or False
    """
    return id in [item['id'] for item in path['path']]

def get_properties(entity):
    """Returns the dictionary of properties of the given Entity."""

    return entity.properties if hasattr(entity, 'properties') else entity


def is_url(s):
    """Return True if the string appears to be a valid URL."""
<<<<<<< HEAD
    
    if isinstance(s, six.string_types):
=======

    if isinstance(s, basestring):
>>>>>>> a96a97e7
        try:
            url_parts = urlsplit(s)
            ## looks like a Windows drive letter?
            if len(url_parts.scheme)==1 and url_parts.scheme.isalpha():
                return False
            if url_parts.scheme == 'file' and bool(url_parts.path):
                return True
            return bool(url_parts.scheme) and bool(url_parts.netloc)
        except Exception as e:
            return False
    return False


def as_url(s):
    """Tries to convert the input into a proper URL."""
<<<<<<< HEAD
    
    url_parts = urlsplit(s)
=======

    url_parts = urlparse.urlsplit(s)
>>>>>>> a96a97e7
    ## Windows drive letter?
    if len(url_parts.scheme)==1 and url_parts.scheme.isalpha():
        return 'file:///%s' % unicode(s).replace("\\","/")
    if url_parts.scheme:
        return url_parts.geturl()
    else:
        return 'file://%s' % unicode(s)


def guess_file_name(string):
    """Tries to derive a filename from an arbitrary string."""
<<<<<<< HEAD
    
    path = urlparse(string).path
=======

    path = urlparse.urlparse(string).path
>>>>>>> a96a97e7
    path = normalize_path(path)
    tokens = [x for x in path.split('/') if x != '']
    if len(tokens) > 0:
        return tokens[-1]

    # Try scrubbing the path of illegal characters
    if len(path) > 0:
        path = re.sub(r"[^a-zA-Z0-9_.+() -]", "", path)
    if len(path) > 0:
        return path
    raise ValueError("Could not derive a name from %s" % string)


def normalize_path(path):
    """Transforms a path into an absolute path with forward slashes only."""
    if path is None:
        return None
    return re.sub(r'\\', '/', os.path.abspath(path))


def file_url_to_path(url, verify_exists=False):
    """
    Convert a file URL to a path, handling some odd cases around Windows paths.

    :param url: a file URL
    :param verify_exists: If true, return an populated dict only if the
                          resulting file path exists on the local file system.

    :returns: a dict containing keys `path`, `files` and `cacheDir` or an empty
              dict if the URL is not a file URL.
    """
<<<<<<< HEAD
    
    parts = urlsplit(url)
=======

    parts = urlparse.urlsplit(url)
>>>>>>> a96a97e7
    if parts.scheme=='file' or parts.scheme=='':
        path = parts.path
        ## A windows file URL, for example file:///c:/WINDOWS/asdf.txt
        ## will get back a path of: /c:/WINDOWS/asdf.txt, which we need to fix by
        ## lopping off the leading slash character. Apparently, the Python developers
        ## think this is not a bug: http://bugs.python.org/issue7965
        if re.match(r'\/[A-Za-z]:', path):
            path = path[1:]
        if os.path.exists(path) or not verify_exists:
            return {
                'path': path,
                'files': [os.path.basename(path)],
                'cacheDir': os.path.dirname(path) }
    return {}


def is_same_base_url(url1, url2):
    """Compares two urls to see if they are the same excluding up to the base path

    :param url1: a URL
    :param url2: a second URL

    :returns: Boolean
    """
    url1 = urlparse.urlsplit(url1)
    url2 = urlparse.urlsplit(url2)
    return (url1.scheme==url2.scheme and
            url1.netloc==url2.netloc)


def is_synapse_id(obj):
    """If the input is a Synapse ID return it, otherwise return None"""
<<<<<<< HEAD
    
    if isinstance(obj, six.string_types):
=======

    if isinstance(obj, basestring):
>>>>>>> a96a97e7
        m = re.match(r'(syn\d+)', obj)
        if m:
            return m.group(1)
    return None


def _is_date(dt):
    """Objects of class datetime.date and datetime.datetime will be recognized as dates"""
    return isinstance(dt,Date) or isinstance(dt,Datetime)


def _to_list(value):
    """Convert the value (an iterable or a scalar value) to a list."""
    if isinstance(value, collections.Iterable) and not isinstance(value, six.string_types):
        return list(value)
    else:
        return [value]


def _to_iterable(value):
    """Convert the value (an iterable or a scalar value) to an iterable."""
    if isinstance(value, six.string_types):
        return (value,)
    if isinstance(value, collections.Iterable):
        return value
    return (value,)


def make_bogus_data_file(n=100, seed=None):
    """
    Makes a bogus data file for testing.
    It is the caller's responsibility to clean up the file when finished.

    :param n:    How many random floating point numbers to be written into the file, separated by commas
    :param seed: Random seed for the random numbers

    :returns: The name of the file
    """

    if seed is not None:
        random.seed(seed)
    data = [random.gauss(mu=0.0, sigma=1.0) for i in range(n)]

    f = tempfile.NamedTemporaryFile(suffix=".txt", delete=False)
    try:
        f.write(", ".join((str(n) for n in data)).encode('utf-8'))
        f.write(b"\n")
    finally:
        f.close()

    return f.name


def make_bogus_binary_file(n=1*MB, filepath=None, printprogress=False):
    """
    Makes a bogus binary data file for testing.
    It is the caller's responsibility to clean up the file when finished.

    :param n:       How many bytes to write

    :returns: The name of the file
    """

    with open(filepath, 'wb') if filepath else tempfile.NamedTemporaryFile(mode='wb', suffix=".dat", delete=False) as f:
        if not filepath:
            filepath = f.name
        progress = 0
        remaining = n
        while remaining > 0:
            buff_size = min(remaining, 1*MB)
            f.write(os.urandom(buff_size))
            remaining -= buff_size
            if printprogress:
                progress += buff_size
                printTransferProgress(progress, n, 'Generated ', filepath)
        return filepath


def to_unix_epoch_time(dt):
    """
    Convert either `datetime.date or datetime.datetime objects
    <http://docs.python.org/2/library/datetime.html>`_ to UNIX time.
    """

    if type(dt) == Date:
        return (dt - UNIX_EPOCH.date()).total_seconds() * 1000
    return int((dt - UNIX_EPOCH).total_seconds() * 1000)


def to_unix_epoch_time_secs(dt):
    """
    Convert either `datetime.date or datetime.datetime objects 
    <http://docs.python.org/2/library/datetime.html>`_ to UNIX time.
    """

    if type(dt) == Date:
        return (dt - UNIX_EPOCH.date()).total_seconds()
    return (dt - UNIX_EPOCH).total_seconds()


def from_unix_epoch_time_secs(secs):
    """Returns a Datetime object given milliseconds since midnight Jan 1, 1970."""
    if isinstance(secs, basestring):
        secs = float(secs)

    # utcfromtimestamp() fails for negative values (dates before 1970-1-1) on Windows
    # so, here's a hack that enables ancient events, such as Chris's birthday to be
    # converted from milliseconds since the UNIX epoch to higher level Datetime objects. Ha!
    if platform.system()=='Windows' and secs < 0:
        mirror_date = Datetime.utcfromtimestamp(abs(secs))
        return (UNIX_EPOCH - (mirror_date-UNIX_EPOCH))
    return Datetime.utcfromtimestamp(secs)


def from_unix_epoch_time(ms):
    """Returns a Datetime object given milliseconds since midnight Jan 1, 1970."""

    if isinstance(ms, basestring):
        ms = float(ms)
    return from_unix_epoch_time_secs(ms/1000.0)


def datetime_to_iso(dt):
    ## Round microseconds to milliseconds (as expected by older clients)
    ## and add back the "Z" at the end.
    ## see: http://stackoverflow.com/questions/30266188/how-to-convert-date-string-to-iso8601-standard
    fmt = "{time.year:04}-{time.month:02}-{time.day:02}T{time.hour:02}:{time.minute:02}:{time.second:02}.{millisecond:03}{tz}"
    if dt.microsecond >= 999500:
        dt -= timedelta(microseconds=dt.microsecond)
        dt += timedelta(seconds=1)
    return fmt.format(time=dt, millisecond=int(round(dt.microsecond/1000.0)), tz="Z")


def iso_to_datetime(iso_time):
    return Datetime.strptime(iso_time, ISO_FORMAT_MICROS)


def format_time_interval(seconds):
    """Format a time interval given in seconds to a readable value, e.g. \"5 minutes, 37 seconds\"."""

    periods = (
        ('year',        60*60*24*365),
        ('month',       60*60*24*30),
        ('day',         60*60*24),
        ('hour',        60*60),
        ('minute',      60),
        ('second',      1),)

    result=[]
    for period_name,period_seconds in periods:
        if seconds > period_seconds or period_name=='second':
            period_value, seconds = divmod(seconds, period_seconds)
            if period_value > 0 or period_name=='second':
                if period_value == 1:
                    result.append("%d %s" % (period_value, period_name))
                else:
                    result.append("%d %ss" % (period_value, period_name))
    return ", ".join(result)


def _find_used(activity, predicate):
    """Finds a particular used resource in an activity that matches a predicate."""

    for resource in activity['used']:
        if predicate(resource):
            return resource
    return None


def nchunks(filepath, chunksize=5*MB):
    """
    Computes how many chunks are necessary to upload the given file.
    """
<<<<<<< HEAD
    
    ## TODO: implement seek and tell?

    def __init__(self, fileobj, size):
        self.fileobj = fileobj
        self.size = size
        self.position = 0
        self.closed = False

    def read(self, size=None):
        if size is None or size <= 0:
            size = self.size - self.position
        else:
            size = min(size, self.size - self.position)

        if self.closed or size <=0:
            return None

        self.position += size
        return self.fileobj.read(size)

    def get_mode(self):
        return self.fileobj.mode
    mode = property(get_mode)

    def __len__(self):
        return self.size

    def __iter__(self):
        return self

    def __next__(self):
        if self.closed:
            raise StopIteration
        data = self.read(BUFFER_SIZE)
        if not data:
           raise StopIteration
        return data
=======
    size = os.stat(filepath).st_size
    return int(math.ceil( float(size) / chunksize))

>>>>>>> a96a97e7

def get_chunk(filepath, chunknumber, chunksize=5*MB):
    """
    Read a requested chunk number from the file path. Use with :py:func:`nchunks`.
    """
    with open(filepath, 'rb') as f:
        f.seek((chunknumber-1)*chunksize)
        return f.read(chunksize)


def itersubclasses(cls, _seen=None):
    """
    http://code.activestate.com/recipes/576949/ (r3)

    itersubclasses(cls)

    Generator over all subclasses of a given class, in depth first order.

    >>> list(itersubclasses(int)) == [bool]
    True
    >>> class A(object): pass
    >>> class B(A): pass
    >>> class C(A): pass
    >>> class D(B,C): pass
    >>> class E(D): pass
    >>>
    >>> for cls in itersubclasses(A):
    ...     print(cls.__name__)
    B
    D
    E
    C
    >>> # get ALL (new-style) classes currently defined
    >>> [cls.__name__ for cls in itersubclasses(object)] #doctest: +ELLIPSIS
    ['type', ...'tuple', ...]
    """

    if not isinstance(cls, type):
        raise TypeError('itersubclasses must be called with '
                        'new-style classes, not %.100r' % cls)
    if _seen is None: _seen = set()
    try:
        subs = cls.__subclasses__()
    except TypeError: # fails only when cls is type
        subs = cls.__subclasses__(cls)
    for sub in subs:
        if sub not in _seen:
            _seen.add(sub)
            yield sub
            for sub in itersubclasses(sub, _seen):
                yield sub


def normalize_whitespace(s):
    """
    Strips the string and replace all whitespace sequences and other
    non-printable characters with a single space.
    """
<<<<<<< HEAD
    
    assert isinstance(s, six.string_types) or isinstance(s, six.string_types)
=======
    assert isinstance(s, basestring)
>>>>>>> a96a97e7
    return re.sub(r'[\x00-\x20\s]+', ' ', s.strip())


def normalize_lines(s):
    assert isinstance(s, basestring)
    s2 = re.sub(r'[\t ]*\n[\t ]*', '\n', s.strip())
    return re.sub(r'[\t ]+', ' ', s2)


def _synapse_error_msg(ex):
    """
    Format a human readable error message
    """
<<<<<<< HEAD
    
    if isinstance(ex, six.string_types):
=======

    if isinstance(ex, basestring):
>>>>>>> a96a97e7
        return ex

    return '\n' + ex.__class__.__name__ + ': ' + unicode(ex) + '\n\n'


def _limit_and_offset(uri, limit=None, offset=None):
    """
    Set limit and/or offset query parameters of the given URI.
    """
    parts = urlparse(uri)
    query = parse_qs(parts.query)
    if limit is None:
        query.pop('limit', None)
    else:
        query['limit'] = limit
    if offset is None:
        query.pop('offset', None)
    else:
        query['offset'] = offset
    new_query_string = urlencode(query, doseq=True)
    return urlunparse(ParseResult(
        scheme=parts.scheme,
        netloc=parts.netloc,
        path=parts.path,
        params=parts.params,
        query=new_query_string,
        fragment=parts.fragment))


def query_limit_and_offset(query, hard_limit=1000):
    """
    Extract limit and offset from the end of a query string.

    :returns: A triple containing the query with limit and offset removed, the
              limit at most equal to the hard_limit, and the offset which
              defaults to 1
    """
    # Regex a lower-case string to simplify matching
    tempQueryStr = query.lower()
    regex = '\A(.*\s)(offset|limit)\s*(\d*\s*)\Z'

    # Continue to strip off and save the last limit/offset
    match = re.search(regex, tempQueryStr)
    options = {}
    while match is not None:
        options[match.group(2)] = int(match.group(3))
        tempQueryStr = match.group(1)
        match = re.search(regex, tempQueryStr)

    # Get a truncated version of the original query string (not in lower-case)
    query = query[:len(tempQueryStr)].strip()

    # Continue querying until the entire query has been fetched (or crash out)
    limit = min(options.get('limit',hard_limit), hard_limit)
    offset = options.get('offset',1)

    return query, limit, offset


def _extract_synapse_id_from_query(query):
    """
    An unfortunate hack to pull the synapse ID out of a table query of the
    form "select column1, column2 from syn12345 where...." needed to build
    URLs for table services.
    """
    m = re.search(r"from\s+(syn\d+)[^\s]", query, re.IGNORECASE)
    if m:
        return m.group(1)
    else:
        raise ValueError("Couldn't extract synapse ID from query: \"%s\"" % query)


#Derived from https://wiki.python.org/moin/PythonDecoratorLibrary#Memoize
def memoize(obj):
    cache = obj.cache = {}

    @functools.wraps(obj)
    def memoizer(*args, **kwargs):
        refresh = kwargs.pop('refresh', False)
        key = str(args) + str(kwargs)
        if refresh or key not in cache:
            cache[key] = obj(*args, **kwargs)
        return cache[key]
    return memoizer

<<<<<<< HEAD

# source: http://python3porting.com/noconv.html
if sys.version < '3':
    import codecs
    def u(x):
        return codecs.unicode_escape_decode(x)[0]
else:
    def u(x):
        return x


if sys.version < '3':
    def to_bytes(x):
        if (type(x) == unicode):
            return bytes(x)
        return(x)
else:
    def to_bytes(x):
        if (type(x) == str):
            return bytes(x, 'ascii')
        return x
=======
# http://stackoverflow.com/questions/5478351/python-time-measure-function
def timing(f):
    import time
    @functools.wraps(f)
    def wrap(*args, **kwargs):
        time1 = time.time()
        ret = f(*args)
        time2 = time.time()
        print 'function %s took %0.3f ms' % (f.func_name, (time2-time1)*1000.0)
        return ret
    return wrap


def printTransferProgress(transferred, toBeTransferred, prefix = '', postfix='', isBytes=True):
    """Prints a progress bar

    :param transferred: a number of items/bytes completed
    :param toBeTransferred: total number of items/bytes when completed
    :param prefix: String printed before progress bar
    :param prefix: String printed after progress bar
    :param isBytes: A boolean indicating weather to convert bytes to kB, MB, GB etc.

    """
    barLength = 20 # Modify this to change the length of the progress bar
    if toBeTransferred==0:  #There is nothing to be transfered
        progress = 1
        status = "Done...\n"
    else:
        progress = float(transferred)/toBeTransferred
        status = ""
    if progress >= 1:
        progress = 1
        status = "Done...\n"
    block = int(round(barLength*progress))
    if isBytes:
        nBytes = '%s/%s' % (humanizeBytes(transferred), humanizeBytes(toBeTransferred))
    else:
        nBytes = '%i/%i' % (transferred, toBeTransferred)
    text = "\r%s [%s]%4.2f%%     %s %s %s    " %(prefix,
                                               "#"*block + "-"*(barLength-block),
                                               progress*100,
                                               nBytes,
                                               postfix, status)
    sys.stdout.write(text)
    sys.stdout.flush()


def humanizeBytes(bytes):
    bytes = float(bytes)
    units = ['bytes', 'kB', 'MB', 'GB', 'TB', 'PB', 'EB']
    for i, unit in enumerate(units):
        if bytes<1024:
            return '%3.1f%s' %(bytes, units[i])
        else:
            bytes /= 1024
    return 'Oops larger than Exabytes'


def touch(path, times=None):
    basedir = os.path.dirname(path)
    if not os.path.exists(basedir):
        try:
            os.makedirs(basedir)
        except OSError as err:
            ## alternate processes might be creating these at the same time
            if err.errno != errno.EEXIST:
                raise

    with open(path, 'a'):
        os.utime(path, times)
    return path


def _is_json(content_type):
    """detect if a content-type is JSON"""
    ## The value of Content-Type defined here:
    ## http://www.w3.org/Protocols/rfc2616/rfc2616-sec3.html#sec3.7
    return content_type.lower().strip().startswith('application/json') if content_type else False


def find_data_file_handle(bundle):
    """Return the fileHandle whose ID matches the dataFileHandleId in an entity bundle"""
    for fileHandle in bundle['fileHandles']:
        if fileHandle['id'] == bundle['entity']['dataFileHandleId']:
            return fileHandle
    return None


def unique_filename(path):
    """Returns a unique path by appending (n) for some number n to the end of the filename."""

    base, ext = os.path.splitext(path)
    counter = 0
    while os.path.exists(path):
        counter += 1
        path = base + ("(%d)" % counter) + ext

    return path
>>>>>>> a96a97e7
<|MERGE_RESOLUTION|>--- conflicted
+++ resolved
@@ -47,7 +47,6 @@
 
 """
 #!/usr/bin/env python2.7
-<<<<<<< HEAD
 from __future__ import unicode_literals
 
 try:
@@ -65,19 +64,16 @@
     from urlparse import ParseResult
     from urlparse import urlsplit
 
-import os, sys
 try:
     import urllib.request, urllib.error
 except ImportError:
     import urllib
 
+import os, sys
 import hashlib, re
-=======
-
 import cgi
 import errno
-import math, os, sys, urllib, urlparse, hashlib, re
->>>>>>> a96a97e7
+import math
 import random
 import requests
 import collections
@@ -91,10 +87,8 @@
 from numbers import Number
 import six
 
-<<<<<<< HEAD
 from .exceptions import *
-=======
->>>>>>> a96a97e7
+
 
 UNIX_EPOCH = Datetime(1970, 1, 1, 0, 0)
 ISO_FORMAT = "%Y-%m-%dT%H:%M:%S.000Z"
@@ -218,14 +212,8 @@
 
     :returns: The ID or throws an exception
     """
-<<<<<<< HEAD
     if isinstance(obj, six.string_types):
         return u(obj)
-=======
-
-    if isinstance(obj, basestring):
-        return obj
->>>>>>> a96a97e7
     if isinstance(obj, Number):
         return u(str(obj))
     result = _get_from_members_items_or_properties(obj, 'id')
@@ -251,13 +239,7 @@
 
 def is_url(s):
     """Return True if the string appears to be a valid URL."""
-<<<<<<< HEAD
-    
     if isinstance(s, six.string_types):
-=======
-
-    if isinstance(s, basestring):
->>>>>>> a96a97e7
         try:
             url_parts = urlsplit(s)
             ## looks like a Windows drive letter?
@@ -273,13 +255,7 @@
 
 def as_url(s):
     """Tries to convert the input into a proper URL."""
-<<<<<<< HEAD
-    
     url_parts = urlsplit(s)
-=======
-
-    url_parts = urlparse.urlsplit(s)
->>>>>>> a96a97e7
     ## Windows drive letter?
     if len(url_parts.scheme)==1 and url_parts.scheme.isalpha():
         return 'file:///%s' % unicode(s).replace("\\","/")
@@ -291,14 +267,7 @@
 
 def guess_file_name(string):
     """Tries to derive a filename from an arbitrary string."""
-<<<<<<< HEAD
-    
-    path = urlparse(string).path
-=======
-
-    path = urlparse.urlparse(string).path
->>>>>>> a96a97e7
-    path = normalize_path(path)
+    path = normalize_path(urlparse(string).path)
     tokens = [x for x in path.split('/') if x != '']
     if len(tokens) > 0:
         return tokens[-1]
@@ -329,13 +298,7 @@
     :returns: a dict containing keys `path`, `files` and `cacheDir` or an empty
               dict if the URL is not a file URL.
     """
-<<<<<<< HEAD
-    
     parts = urlsplit(url)
-=======
-
-    parts = urlparse.urlsplit(url)
->>>>>>> a96a97e7
     if parts.scheme=='file' or parts.scheme=='':
         path = parts.path
         ## A windows file URL, for example file:///c:/WINDOWS/asdf.txt
@@ -360,21 +323,15 @@
 
     :returns: Boolean
     """
-    url1 = urlparse.urlsplit(url1)
-    url2 = urlparse.urlsplit(url2)
+    url1 = urlsplit(url1)
+    url2 = urlsplit(url2)
     return (url1.scheme==url2.scheme and
             url1.netloc==url2.netloc)
 
 
 def is_synapse_id(obj):
     """If the input is a Synapse ID return it, otherwise return None"""
-<<<<<<< HEAD
-    
     if isinstance(obj, six.string_types):
-=======
-
-    if isinstance(obj, basestring):
->>>>>>> a96a97e7
         m = re.match(r'(syn\d+)', obj)
         if m:
             return m.group(1)
@@ -548,50 +505,9 @@
     """
     Computes how many chunks are necessary to upload the given file.
     """
-<<<<<<< HEAD
-    
-    ## TODO: implement seek and tell?
-
-    def __init__(self, fileobj, size):
-        self.fileobj = fileobj
-        self.size = size
-        self.position = 0
-        self.closed = False
-
-    def read(self, size=None):
-        if size is None or size <= 0:
-            size = self.size - self.position
-        else:
-            size = min(size, self.size - self.position)
-
-        if self.closed or size <=0:
-            return None
-
-        self.position += size
-        return self.fileobj.read(size)
-
-    def get_mode(self):
-        return self.fileobj.mode
-    mode = property(get_mode)
-
-    def __len__(self):
-        return self.size
-
-    def __iter__(self):
-        return self
-
-    def __next__(self):
-        if self.closed:
-            raise StopIteration
-        data = self.read(BUFFER_SIZE)
-        if not data:
-           raise StopIteration
-        return data
-=======
     size = os.stat(filepath).st_size
     return int(math.ceil( float(size) / chunksize))
 
->>>>>>> a96a97e7
 
 def get_chunk(filepath, chunknumber, chunksize=5*MB):
     """
@@ -650,12 +566,7 @@
     Strips the string and replace all whitespace sequences and other
     non-printable characters with a single space.
     """
-<<<<<<< HEAD
-    
     assert isinstance(s, six.string_types) or isinstance(s, six.string_types)
-=======
-    assert isinstance(s, basestring)
->>>>>>> a96a97e7
     return re.sub(r'[\x00-\x20\s]+', ' ', s.strip())
 
 
@@ -669,13 +580,7 @@
     """
     Format a human readable error message
     """
-<<<<<<< HEAD
-    
     if isinstance(ex, six.string_types):
-=======
-
-    if isinstance(ex, basestring):
->>>>>>> a96a97e7
         return ex
 
     return '\n' + ex.__class__.__name__ + ': ' + unicode(ex) + '\n\n'
@@ -761,17 +666,15 @@
         return cache[key]
     return memoizer
 
-<<<<<<< HEAD
 
 # source: http://python3porting.com/noconv.html
 if sys.version < '3':
     import codecs
     def u(x):
-        return codecs.unicode_escape_decode(x)[0]
+        return codecs.unicode_escape_decode(unicode(x))[0] if x is not None else u''
 else:
     def u(x):
         return x
-
 
 if sys.version < '3':
     def to_bytes(x):
@@ -783,7 +686,7 @@
         if (type(x) == str):
             return bytes(x, 'ascii')
         return x
-=======
+
 # http://stackoverflow.com/questions/5478351/python-time-measure-function
 def timing(f):
     import time
@@ -881,5 +784,4 @@
         counter += 1
         path = base + ("(%d)" % counter) + ext
 
-    return path
->>>>>>> a96a97e7
+    return path