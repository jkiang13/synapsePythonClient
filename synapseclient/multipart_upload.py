"""
************************
Synapse Multipart Upload
************************

Implements the client side of `Synapse multipart upload`_, which provides
a robust means of uploading large files (into the 10s of GB). End users
should not need to call any of these functions directly.

.. _Synapse multipart upload: http://docs.synapse.org/rest/index.html#org.sagebionetworks.file.controller.UploadController

"""
from __future__ import absolute_import
from __future__ import division
from __future__ import print_function
from __future__ import unicode_literals
from builtins import str

import hashlib
import json
import math
import mimetypes
import os
import requests
import sys
import time
import warnings
from ctypes import c_bool
from multiprocessing import Value
from multiprocessing.dummy import Pool

try:
    from urllib.parse import urlparse
    from urllib.parse import parse_qs
except ImportError:
    from urlparse import urlparse
    from urlparse import parse_qs

import synapseclient.exceptions as exceptions
from .utils import printTransferProgress, md5_for_file, MB
from .dict_object import DictObject
from .exceptions import SynapseError
from .exceptions import SynapseHTTPError
from .utils import threadsafe_generator

MAX_NUMBER_OF_PARTS = 10000
MIN_PART_SIZE = 8*MB
MAX_RETRIES  = 7


def find_parts_to_upload(part_status):
    """
    Given a string of the form "1001110", where 1 and 0 indicate a status of
    completed or not, return the part numbers that aren't completed.
    """
    return [i+1 for i,c in enumerate(part_status) if c=='0']


def count_completed_parts(part_status):
    """
    Given a string of the form "1001110", where 1 and 0 indicate a status of
    completed or not, return the count of parts already completed.
    """
    return len([c for c in part_status if c=='1'])


def calculate_part_size(fileSize, partSize=None, min_part_size=MIN_PART_SIZE, max_parts=MAX_NUMBER_OF_PARTS):
    """
    Parts for mutipart upload must be at least 5 MB and there must
    be at most 10,000 parts
    """
    if partSize is None:
        partSize = max(min_part_size, int(math.ceil(fileSize/float(max_parts))))
    if partSize < min_part_size:
        raise ValueError('Minimum part size is %d MB.' % (min_part_size/MB))
    if int(math.ceil(float(fileSize) / partSize)) > max_parts:
        raise ValueError('A part size of %0.1f MB results in too many parts (%d).' % (float(partSize)/MB, int(math.ceil(fileSize / partSize))))
    return partSize


def get_file_chunk(filepath, n, chunksize=8*MB):
    """
    Read the nth chunk from the file.
    """
    with open(filepath, 'rb') as f:
        f.seek((n-1)*chunksize)
        return f.read(chunksize)


def get_data_chunk(data, n, chunksize=8*MB):
    """
    Return the nth chunk of a buffer.
    """
    return data[ (n-1)*chunksize : n*chunksize ]


def _start_multipart_upload(syn, filename, md5, fileSize, partSize, contentType, preview=True, storageLocationId=None, forceRestart=False):
    """
    :returns: A `MultipartUploadStatus`_

    .. _MultipartUploadStatus: http://docs.synapse.org/rest/org/sagebionetworks/repo/model/file/MultipartUploadStatus.html
    """
    upload_request = {
        'contentMD5Hex': md5,
        'fileName': filename,
        'generatePreview': preview,
        'contentType': contentType,
        'partSizeBytes': partSize,
        'fileSizeBytes': fileSize,
        'storageLocationId': storageLocationId
    }

    return DictObject(**syn.restPOST(uri='/file/multipart?forceRestart=%s' % forceRestart,
                                     body=json.dumps(upload_request),
                                     endpoint=syn.fileHandleEndpoint))

@threadsafe_generator
def _get_presigned_urls(syn, uploadId, parts_to_upload):
    """Returns list of urls to upload parts to.

    :param syn: a Synapse object
    :param uploadId: The id of the multipart upload
    :param parts_to_upload: A list of integers corresponding to the parts that need to be uploaded


    :returns: A BatchPresignedUploadUrlResponse_.
    .. BatchPresignedUploadUrlResponse: http://docs.synapse.org/rest/POST/file/multipart/uploadId/presigned/url/batch.html
    """
    if len(parts_to_upload)==0:
        return 
    presigned_url_request = { 'uploadId':uploadId }
    uri = '/file/multipart/{uploadId}/presigned/url/batch'.format(uploadId=uploadId)

    presigned_url_request['partNumbers'] = parts_to_upload
    presigned_url_batch = syn.restPOST(uri, body=json.dumps(presigned_url_request),
                                       endpoint=syn.fileHandleEndpoint)
    for part in presigned_url_batch['partPresignedUrls']:
        yield part


def _add_part(syn, uploadId, partNumber, partMD5Hex):
    """
    :returns: An AddPartResponse_ with fields for an errorMessage and addPartState containing
              either 'ADD_SUCCESS' or 'ADD_FAILED'.

    .. AddPartResponse: http://docs.synapse.org/rest/org/sagebionetworks/repo/model/file/AddPartResponse.html
    """
    uri = '/file/multipart/{uploadId}/add/{partNumber}?partMD5Hex={partMD5Hex}'.format(**locals())
    return DictObject(**syn.restPUT(uri, endpoint=syn.fileHandleEndpoint))


def _complete_multipart_upload(syn, uploadId):
    """
    :returns: A MultipartUploadStatus_.

    .. MultipartUploadStatus: http://docs.synapse.org/rest/org/sagebionetworks/repo/model/file/MultipartUploadStatus.html
    """
    uri = '/file/multipart/{uploadId}/complete'.format(uploadId=uploadId)
    return DictObject(**syn.restPUT(uri, endpoint=syn.fileHandleEndpoint))


def _put_chunk(url, chunk, verbose=False):
    response = requests.put(url, data=chunk)
    try:
        # Make sure requests closes response stream?:
        # see: http://docs.python-requests.org/en/latest/user/advanced/#keep-alive
        if response is not None:
            throw_away = response.content
    except Exception as ex:
        warnings.warn('error reading response: '+str(ex))
    exceptions._raise_for_status(response, verbose=verbose)


def multipart_upload(syn, filepath, filename=None, contentType=None, storageLocationId=None, **kwargs):
    """
    Upload a file to a Synapse upload destination in chunks.

    :param syn: a Synapse object
    :param filepath: the file to upload
    :param filename: upload as a different filename
    :param contentType: `contentType`_
    :param partSize: number of bytes per part. Minimum 5MB.
    :param storageLocationId: a id indicating where the file should be stored. retrieved from Synapse's UploadDestination

    :return: a File Handle ID

    Keyword arguments are passed down to :py:func:`_multipart_upload` and
    :py:func:`_start_multipart_upload`.

    .. _contentType: https://www.w3.org/Protocols/rfc2616/rfc2616-sec14.html#sec14.17
    """
    if not os.path.exists(filepath):
        raise IOError('File "%s" not found.' % filepath)
    if os.path.isdir(filepath):
        raise IOError('File "%s" is a directory.' % filepath)

    fileSize = os.path.getsize(filepath)
    if not filename:
        filename = os.path.basename(filepath)
    md5 = md5_for_file(filepath).hexdigest()

    if contentType is None:
        (mimetype, enc) = mimetypes.guess_type(filepath, strict=False)
        if not mimetype:
            mimetype = "application/octet-stream"
        contentType = mimetype

    get_chunk_function = lambda n,partSize: get_file_chunk(filepath, n, partSize)

    status = _multipart_upload(syn, filename, contentType,
                               get_chunk_function=get_chunk_function,
                               md5=md5,
                               fileSize=fileSize,
                               storageLocationId=storageLocationId,
                               **kwargs)

    return status["resultFileHandleId"]


def multipart_upload_string(syn, text, filename=None, contentType=None, storageLocationId=None, **kwargs):
    """
    Upload a string using the multipart file upload.

    :param syn: a Synapse object
    :param text: a string to upload as a file.
    :param filename: a string containing the base filename
    :param contentType: `contentType`_
    :param partSize: number of bytes per part. Minimum 5MB.
    :param storageLocationId: a id indicating where the text should be stored. retrieved from Synapse's UploadDestination


    :return: a File Handle ID

    Keyword arguments are passed down to :py:func:`_multipart_upload` and
    :py:func:`_start_multipart_upload`.

    .. _contentType: https://www.w3.org/Protocols/rfc2616/rfc2616-sec14.html#sec14.17
    """

    data = text.encode('utf-8')
    fileSize = len(data)
    md5 = hashlib.md5(data).hexdigest()

    if not filename:
        filename = 'message.txt'

    if not contentType:
        contentType = "text/plain; charset=utf-8"

    get_chunk_function = lambda n,partSize: get_data_chunk(data, n, partSize)

    status = _multipart_upload(syn, filename, contentType,
                               get_chunk_function=get_chunk_function,
                               md5=md5,
                               fileSize=fileSize,
                               storageLocationId = storageLocationId,
                               **kwargs)

    return status["resultFileHandleId"]


def _upload_chunk(part, completed, status, syn, filename, get_chunk_function,
<<<<<<< HEAD
                  fileSize, partSize, t0, bytes_already_uploaded = 0):
=======
                  fileSize, partSize, t0, expired):
>>>>>>> d16eaeed
    partNumber=part["partNumber"]
    url=part["uploadPresignedUrl"]

    #if the upload url for another worker has expired, assume that this one also expired and return early
    with expired.get_lock():
        if expired.value:
            return

    try:
        chunk = get_chunk_function(partNumber, partSize)
        _put_chunk(url, chunk, syn.debug)
        ## compute the MD5 for the chunk
        md5 = hashlib.md5()
        md5.update(chunk)

        ## confirm that part got uploaded
        add_part_response = _add_part(syn, uploadId=status.uploadId,
                                      partNumber=partNumber, partMD5Hex=md5.hexdigest())
        ## if part was successfully uploaded, increment progress
        if add_part_response["addPartState"] == "ADD_SUCCESS":
            with completed.get_lock():
                completed.value += len(chunk)
            printTransferProgress(completed.value, fileSize, prefix='Uploading', postfix=filename, dt=time.time()-t0, previouslyTransferred=bytes_already_uploaded)
    except Exception as ex1:
        if isinstance(ex1, SynapseHTTPError) and ex1.response.status_code == 403:
            sys.stderr.write("The presigned upload URL has expired. Restarting upload...\n")
            with expired.get_lock():
                expired.value = True
            return
        #If we are not in verbose debug mode we will swallow the error and retry.
        elif syn.debug:
            sys.stderr.write(str(ex1))
            sys.stderr.write("Encountered an exception: %s. Retrying...\n" % str(type(ex1)))


def _multipart_upload(syn, filename, contentType, get_chunk_function, md5, fileSize, 
                      partSize=None, storageLocationId = None,**kwargs):
    """
    Multipart Upload.

    :param syn: a Synapse object
    :param filename: a string containing the base filename
    :param contentType: contentType_
    :param get_chunk_function: a function that takes a part number and size
                               and returns the bytes of that chunk of the file
    :param md5: the part's MD5 as hex.
    :param fileSize: total number of bytes
    :param partSize: number of bytes per part. Minimum 5MB.
    :param storageLocationId: a id indicating where the file should be stored. retrieved from Synapse's UploadDestination

    :return: a MultipartUploadStatus_ object

    Keyword arguments are passed down to :py:func:`_start_multipart_upload`.

    .. MultipartUploadStatus: http://docs.synapse.org/rest/org/sagebionetworks/repo/model/file/MultipartUploadStatus.html
    .. contentType: https://www.w3.org/Protocols/rfc2616/rfc2616-sec14.html#sec14.17
    """
    partSize = calculate_part_size(fileSize, partSize, MIN_PART_SIZE, MAX_NUMBER_OF_PARTS)
    status = _start_multipart_upload(syn, filename, md5, fileSize, partSize, contentType, storageLocationId=storageLocationId,**kwargs)

    ## only force restart once
    kwargs['forceRestart'] = False

    completedParts = count_completed_parts(status.partsState)
    progress=True
    retries=0
    mp = Pool(8)
    try:
        while retries<MAX_RETRIES:
            ## keep track of the number of bytes uploaded so far
            completed = Value('d', min(completedParts * partSize, fileSize))

            printTransferProgress(completed.value, fileSize, prefix='Uploading', postfix=filename)
            chunk_upload = lambda part: _upload_chunk(part, completed=completed, status=status, 
                                                      syn=syn, filename=filename,
                                                      get_chunk_function=get_chunk_function,
<<<<<<< HEAD
                                                      fileSize=fileSize, partSize=partSize, t0=time.time(), bytes_already_uploaded=completed.value)
=======
                                                      fileSize=fileSize, partSize=partSize, t0=time.time(), expired=Value(c_bool, False))
>>>>>>> d16eaeed

            url_generator = _get_presigned_urls(syn, status.uploadId, find_parts_to_upload(status.partsState))
            mp.map(chunk_upload, url_generator)

            #Check if there are still parts
            status = _start_multipart_upload(syn, filename, md5, fileSize, partSize, contentType, storageLocationId=storageLocationId, **kwargs)
            oldCompletedParts, completedParts = completedParts, count_completed_parts(status.partsState)
            progress = (completedParts>oldCompletedParts)
            retries = retries+1 if not progress else retries

            ## Are we done, yet?
            if completed.value >= fileSize:
                try:
                    status = _complete_multipart_upload(syn, status.uploadId)
                    if status.state == "COMPLETED":
                        break
                except Exception as ex1:
                    sys.stderr.write(str(ex1)+"\n")
    finally:
        mp.terminate()
    if status["state"] != "COMPLETED":
        raise SynapseError("Upload {id} did not complete. Try again.".format(id=status["uploadId"]))

    return status
<|MERGE_RESOLUTION|>--- conflicted
+++ resolved
@@ -260,11 +260,8 @@
 
 
 def _upload_chunk(part, completed, status, syn, filename, get_chunk_function,
-<<<<<<< HEAD
-                  fileSize, partSize, t0, bytes_already_uploaded = 0):
-=======
-                  fileSize, partSize, t0, expired):
->>>>>>> d16eaeed
+                  fileSize, partSize, t0, expired, bytes_already_uploaded = 0):
+
     partNumber=part["partNumber"]
     url=part["uploadPresignedUrl"]
 
@@ -341,11 +338,8 @@
             chunk_upload = lambda part: _upload_chunk(part, completed=completed, status=status, 
                                                       syn=syn, filename=filename,
                                                       get_chunk_function=get_chunk_function,
-<<<<<<< HEAD
-                                                      fileSize=fileSize, partSize=partSize, t0=time.time(), bytes_already_uploaded=completed.value)
-=======
-                                                      fileSize=fileSize, partSize=partSize, t0=time.time(), expired=Value(c_bool, False))
->>>>>>> d16eaeed
+                                                      fileSize=fileSize, partSize=partSize, t0=time.time(), expired=Value(c_bool, False), bytes_already_uploaded=completed.value)
+
 
             url_generator = _get_presigned_urls(syn, status.uploadId, find_parts_to_upload(status.partsState))
             mp.map(chunk_upload, url_generator)
