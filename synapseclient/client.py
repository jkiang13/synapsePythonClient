"""
**************
Synapse Client
**************

The `Synapse` object encapsulates a connection to the Synapse service and is
used for building projects, uploading and retrieving data, and recording
provenance of data analysis.

~~~~~
Login
~~~~~

.. automethod:: synapseclient.client.login

~~~~~~~
Synapse
~~~~~~~

.. autoclass:: synapseclient.Synapse
    :members:


~~~~~~~~~~~~~~~~
More information
~~~~~~~~~~~~~~~~

See also the `Synapse API documentation <http://rest.synapse.org>`_.

"""

import ConfigParser
import collections
import os, sys, stat, re, json, time
import os.path
import base64, hashlib, hmac
import urllib, urlparse, requests, webbrowser
import zipfile
import mimetypes
import tempfile
import warnings
import getpass

import synapseclient
import synapseclient.utils as utils
import synapseclient.cache as cache
import synapseclient.exceptions as exceptions
from synapseclient.exceptions import *
from synapseclient.version_check import version_check
from synapseclient.utils import id_of, get_properties, KB, MB, _is_json
from synapseclient.annotations import from_synapse_annotations, to_synapse_annotations
from synapseclient.annotations import to_submission_status_annotations, from_submission_status_annotations
from synapseclient.activity import Activity
from synapseclient.entity import Entity, File, Project, Folder, split_entity_namespaces, is_versionable, is_container
from synapseclient.table import Schema, Column, RowSet, Row, TableQueryResult, CsvFileTable
from synapseclient.dict_object import DictObject
from synapseclient.evaluation import Evaluation, Submission, SubmissionStatus
from synapseclient.wiki import Wiki
from synapseclient.retry import _with_retry


PRODUCTION_ENDPOINTS = {'repoEndpoint':'https://repo-prod.prod.sagebase.org/repo/v1',
                        'authEndpoint':'https://auth-prod.prod.sagebase.org/auth/v1',
                        'fileHandleEndpoint':'https://file-prod.prod.sagebase.org/file/v1',
                        'portalEndpoint':'https://www.synapse.org/'}

STAGING_ENDPOINTS    = {'repoEndpoint':'https://repo-staging.prod.sagebase.org/repo/v1',
                        'authEndpoint':'https://auth-staging.prod.sagebase.org/auth/v1',
                        'fileHandleEndpoint':'https://file-staging.prod.sagebase.org/file/v1',
                        'portalEndpoint':'https://staging.synapse.org/'}

CONFIG_FILE = os.path.join(os.path.expanduser('~'), '.synapseConfig')
SESSION_FILENAME = '.session'
FILE_BUFFER_SIZE = 4*KB
CHUNK_SIZE = 5*MB
QUERY_LIMIT = 1000
CHUNK_UPLOAD_POLL_INTERVAL = 1 # second
ROOT_ENTITY = 'syn4489'
PUBLIC = 273949  #PrincipalId of public "user"
AUTHENTICATED_USERS = 273948
DEBUG_DEFAULT = False


# Defines the standard retry policy applied to the rest methods
## The retry period needs to span a minute because sending
## messages is limited to 10 per 60 seconds.
STANDARD_RETRY_PARAMS = {"retry_status_codes": [502,503,504],
                         "retry_errors"      : ["proxy error", "slow down", "timeout", "timed out",
                                                "connection reset by peer", "unknown ssl protocol error",
                                                "couldn't connect to host", "slowdown", "try again"],
                         "retry_exceptions"  : ["ConnectionError", "Timeout"],
                         "retries"           : 8,
                         "wait"              : 1,
                         "back_off"          : 2}

# Add additional mimetypes
mimetypes.add_type('text/x-r', '.R', strict=False)
mimetypes.add_type('text/x-r', '.r', strict=False)
mimetypes.add_type('text/tab-separated-values', '.maf', strict=False)
mimetypes.add_type('text/tab-separated-values', '.bed5', strict=False)
mimetypes.add_type('text/tab-separated-values', '.vcf', strict=False)
mimetypes.add_type('text/tab-separated-values', '.sam', strict=False)
mimetypes.add_type('text/yaml', '.yaml', strict=False)
mimetypes.add_type('text/x-markdown', '.md', strict=False)
mimetypes.add_type('text/x-markdown', '.markdown', strict=False)


def login(*args, **kwargs):
    """
    Convience method to create a Synapse object and login.

    See :py:func:`synapseclient.Synapse.login` for arguments and usage.

    Example::

        import synapseclient
        syn = synapseclient.login()
    """

    syn = Synapse()
    syn.login(*args, **kwargs)
    return syn



def _test_import_sftp():
    """
    Check if pysftp is installed and give instructions if not.
    """
    try:
        import pysftp
    except ImportError as e1:
        sys.stderr.write(
            ("\n\nLibraries required for SFTP are not installed!\n"
             "The Synapse client uses pysftp in order to access SFTP storage "
             "locations.  This library in turn depends on pycrypto.\n"
             "To install these libraries on Unix variants including OS X, make "
             "sure the python devel libraries are installed, then:\n"
             "    (sudo) pip install pysftp\n\n"
             "For Windows systems without a C/C++ compiler, install the appropriate "
             "binary distribution of pycrypto from:\n"
             "    http://www.voidspace.org.uk/python/modules.shtml#pycrypto\n\n"
             "For more information, see: http://python-docs.synapse.org/sftp.html"
             "\n\n\n"))
        raise


class Synapse:
    """
    Constructs a Python client object for the Synapse repository service

    :param repoEndpoint:          Location of Synapse repository
    :param authEndpoint:          Location of authentication service
    :param fileHandleEndpoint:    Location of file service
    :param portalEndpoint:        Location of the website
    :param serviceTimeoutSeconds: Wait time before timeout (currently unused)
    :param debug:                 Print debugging messages if True
    :param skip_checks:           Skip version and endpoint checks
    :param configPath:            Path to config File with setting for Synapse
                                  defaults to ~/.synapseConfig

    Typically, no parameters are needed::

        import synapseclient
        syn = synapseclient.Synapse()

    See:

    - :py:func:`synapseclient.Synapse.login`
    - :py:func:`synapseclient.Synapse.setEndpoints`
    """

    def __init__(self, repoEndpoint=None, authEndpoint=None, fileHandleEndpoint=None, portalEndpoint=None,
                 debug=DEBUG_DEFAULT, skip_checks=False, configPath=CONFIG_FILE):
        # Check for a config file
        self.configPath=configPath
        if os.path.isfile(configPath):
            config = self.getConfigFile(configPath)
            if config.has_option('cache', 'location'):
                cache.CACHE_DIR = os.path.expanduser(config.get('cache', 'location'))

            if config.has_section('debug'):
                debug = True
        elif debug:
            # Alert the user if no config is found
            sys.stderr.write("Could not find a config file (%s).  Using defaults." % os.path.abspath(configPath))

        # Create the cache directory if it does not exist
        try:
            os.makedirs(cache.CACHE_DIR)
        except OSError as exception:
            if exception.errno != os.errno.EEXIST:
                raise

        self.setEndpoints(repoEndpoint, authEndpoint, fileHandleEndpoint, portalEndpoint, skip_checks)

        self.default_headers = {'content-type': 'application/json; charset=UTF-8', 'Accept': 'application/json; charset=UTF-8'}
        self.username = None
        self.apiKey = None
        self.debug = debug
        self.skip_checks = skip_checks

        self.table_query_sleep = 2
        self.table_query_backoff = 1.1
        self.table_query_max_sleep = 20
        self.table_query_timeout = 60



    def getConfigFile(self, configPath):
        """Returns a ConfigParser populated with properties from the user's configuration file."""

        try:
            config = ConfigParser.ConfigParser()
            config.read(configPath) # Does not fail if the file does not exist
            return config
        except ConfigParser.Error:
            sys.stderr.write('Error parsing Synapse config file: %s' % configPath)
            raise


    def setEndpoints(self, repoEndpoint=None, authEndpoint=None, fileHandleEndpoint=None, portalEndpoint=None, skip_checks=False):
        """
        Sets the locations for each of the Synapse services (mostly useful for testing).

        :param repoEndpoint:          Location of synapse repository
        :param authEndpoint:          Location of authentication service
        :param fileHandleEndpoint:    Location of file service
        :param portalEndpoint:        Location of the website
        :param skip_checks:           Skip version and endpoint checks

        To switch between staging and production endpoints::

            syn.setEndpoints(**synapseclient.client.STAGING_ENDPOINTS)
            syn.setEndpoints(**synapseclient.client.PRODUCTION_ENDPOINTS)

        """

        endpoints = {'repoEndpoint'       : repoEndpoint,
                     'authEndpoint'       : authEndpoint,
                     'fileHandleEndpoint' : fileHandleEndpoint,
                     'portalEndpoint'     : portalEndpoint}

        # For unspecified endpoints, first look in the config file
        config = self.getConfigFile(self.configPath)
        for point in endpoints.keys():
            if endpoints[point] is None and config.has_option('endpoints', point):
                endpoints[point] = config.get('endpoints', point)

        # Endpoints default to production
        for point in endpoints.keys():
            if endpoints[point] is None:
                endpoints[point] = PRODUCTION_ENDPOINTS[point]

            # Update endpoints if we get redirected
            if not skip_checks:
                response = requests.get(endpoints[point], allow_redirects=False, headers=synapseclient.USER_AGENT)
                if response.status_code == 301:
                    endpoints[point] = response.headers['location']

        self.repoEndpoint       = endpoints['repoEndpoint']
        self.authEndpoint       = endpoints['authEndpoint']
        self.fileHandleEndpoint = endpoints['fileHandleEndpoint']
        self.portalEndpoint     = endpoints['portalEndpoint']


    def login(self, email=None, password=None, apiKey=None, sessionToken=None, rememberMe=False, silent=False):
        """
        Authenticates the user using the given credentials (in order of preference):

        - supplied email and password
        - supplied email and API key (base 64 encoded)
        - supplied session token
        - supplied email and cached API key
        - most recent cached email and API key
        - email in the configuration file and cached API key
        - email and API key in the configuration file
        - email and password in the configuraton file
        - session token in the configuration file

        :param apiKey:     Base64 encoded
        :param rememberMe: Whether the authentication information should be cached locally
                           for usage across sessions and clients.
        :param silent:     Defaults to False.  Suppresses the "Welcome ...!" message.

        Example::

            syn.login('me@somewhere.com', 'secret-password', rememberMe=True)
            #> Welcome, Me!

        After logging in with the *rememberMe* flag set, an API key will be cached and
        used to authenticate for future logins::

            syn.login()
            #> Welcome, Me!

        """
        # Note: the order of the logic below reflects the ordering in the docstring above.

        # Check version before logging in
        if not self.skip_checks: version_check(synapseclient.__version__)

        # Make sure to invalidate the existing session
        self.logout()

        if email is not None and password is not None:
            self.username = email
            sessionToken = self._getSessionToken(email=self.username, password=password)
            self.apiKey = self._getAPIKey(sessionToken)

        elif email is not None and apiKey is not None:
            self.username = email
            self.apiKey = base64.b64decode(apiKey)

        elif sessionToken is not None:
            try:
                self._getSessionToken(sessionToken=sessionToken)
                self.username = self.getUserProfile(sessionToken=sessionToken)['userName']
                self.apiKey = self._getAPIKey(sessionToken)
            except SynapseAuthenticationError:
                # Session token is invalid
                pass

        # If supplied arguments are not enough
        # Try fetching the information from the API key cache
        if self.apiKey is None:
            cachedSessions = self._readSessionCache()

            if email is None and "<mostRecent>" in cachedSessions:
                email = cachedSessions["<mostRecent>"]

            if email is not None and email in cachedSessions:
                self.username = email
                self.apiKey = base64.b64decode(cachedSessions[email])

            # Resort to reading the configuration file
            if self.apiKey is None:
                # Resort to checking the config file
                config = ConfigParser.ConfigParser()
                try:
                    config.read(self.configPath)
                except ConfigParser.Error:
                    sys.stderr.write('Error parsing Synapse config file: %s' % self.configPath)
                    raise

                if config.has_option('authentication', 'username'):
                    self.username = config.has_option('authentication', 'username')
                    if self.username in cachedSessions:
                        self.apiKey = base64.b64decode(cachedSessions[self.username])

                # Just use the configuration file
                if self.apiKey is None:
                    if config.has_option('authentication', 'username') and config.has_option('authentication', 'apikey'):
                        self.username = config.get('authentication', 'username')
                        self.apiKey = base64.b64decode(config.get('authentication', 'apikey'))

                    elif config.has_option('authentication', 'username') and config.has_option('authentication', 'password'):
                        self.username = config.get('authentication', 'username')
                        password = config.get('authentication', 'password')
                        token = self._getSessionToken(email=self.username, password=password)
                        self.apiKey = self._getAPIKey(token)

                    elif config.has_option('authentication', 'sessiontoken'):
                        sessionToken = config.get('authentication', 'sessiontoken')
                        try:
                            self._getSessionToken(sessionToken=sessionToken)
                            self.username = self.getUserProfile(sessionToken=sessionToken)['userName']
                            self.apiKey = self._getAPIKey(sessionToken)
                        except SynapseAuthenticationError:
                            raise SynapseAuthenticationError("No credentials provided.  Note: the session token within your configuration file has expired.")

        # Final check on login success
        if self.username is not None and self.apiKey is None:
            raise SynapseAuthenticationError("No credentials provided.")

        # Save the API key in the cache
        if rememberMe:
            cachedSessions = self._readSessionCache()
            cachedSessions[self.username] = base64.b64encode(self.apiKey)

            # Note: make sure this key cannot conflict with usernames by using invalid username characters
            cachedSessions["<mostRecent>"] = self.username
            self._writeSessionCache(cachedSessions)

        if not silent:
            profile = self.getUserProfile(refresh=True)
            sys.stdout.write(("Welcome, %s!\n" % (profile['displayName'] if 'displayName' in profile else self.username)).encode('utf-8'))


    def _getSessionToken(self, email=None, password=None, sessionToken=None):
        """Returns a validated session token."""
        if email is not None and password is not None:
            # Login normally
            try:
                req = {'email' : email, 'password' : password}
                session = self.restPOST('/session', body=json.dumps(req), endpoint=self.authEndpoint, headers=self.default_headers)
                return session['sessionToken']
            except SynapseHTTPError as err:
                if err.response.status_code == 403 or err.response.status_code == 404:
                    raise SynapseAuthenticationError("Invalid username or password.")
                raise

        elif sessionToken is not None:
            # Validate the session token
            try:
                token = {'sessionToken' : sessionToken}
                response = self.restPUT('/session', body=json.dumps(token), endpoint=self.authEndpoint, headers=self.default_headers)

                # Success!
                return sessionToken

            except SynapseHTTPError as err:
                if err.response.status_code == 401:
                    raise SynapseAuthenticationError("Supplied session token (%s) is invalid." % sessionToken)
                raise
        else:
            raise SynapseAuthenticationError("No credentials provided.")

    def _getAPIKey(self, sessionToken):
        """Uses a session token to fetch an API key."""

        headers = {'sessionToken' : sessionToken, 'Accept': 'application/json'}
        secret = self.restGET('/secretKey', endpoint=self.authEndpoint, headers=headers)
        return base64.b64decode(secret['secretKey'])


    def _readSessionCache(self):
        """Returns the JSON contents of CACHE_DIR/SESSION_FILENAME."""

        sessionFile = os.path.join(cache.CACHE_DIR, SESSION_FILENAME)
        if os.path.isfile(sessionFile):
            try:
                file = open(sessionFile, 'r')
                return json.load(file)
            except: pass
        return {}


    def _writeSessionCache(self, data):
        """Dumps the JSON data into CACHE_DIR/SESSION_FILENAME."""

        sessionFile = os.path.join(cache.CACHE_DIR, SESSION_FILENAME)
        with open(sessionFile, 'w') as file:
            json.dump(data, file)
            file.write('\n') # For compatibility with R's JSON parser


    def _loggedIn(self):
        """Test whether the user is logged in to Synapse."""

        if self.apiKey is None or self.username is None:
            return False

        try:
            user = self.restGET('/userProfile')
            if 'displayName' in user:
                if user['displayName'] == 'Anonymous':
                    # No session token, not logged in
                    return False
                return user['displayName']
        except SynapseHTTPError as err:
            if err.response.status_code == 401:
                return False
            raise


    def logout(self, forgetMe=False):
        """
        Removes authentication information from the Synapse client.

        :param forgetMe: Set as True to clear any local storage of authentication information.
                         See the flag "rememberMe" in :py:func:`synapseclient.Synapse.login`.
        """

        # Since this client does not store the session token,
        # it cannot REST DELETE /session

        # Delete the user's API key from the cache
        if forgetMe:
            cachedSessions = self._readSessionCache()
            if self.username in cachedSessions:
                del cachedSessions[self.username]
                self._writeSessionCache(cachedSessions)

        # Remove the authentication information from memory
        self.username = None
        self.apiKey = None


    def invalidateAPIKey(self):
        """Invalidates authentication across all clients."""

        # Logout globally
        if self._loggedIn():
            self.restDELETE('/secretKey', endpoint=self.authEndpoint)

    @utils.memoize
    def getUserProfile(self, id=None, sessionToken=None, refresh=False):
        """
        Get the details about a Synapse user.
        Retrieves information on the current user if 'id' is omitted.

        :param id:           The 'userId' (aka 'ownerId') of a user or the userName
        :param sessionToken: The session token to use to find the user profile
        :param refresh:  If set to True will always fetch the data from Synape otherwise
                         will used cached information

        :returns: JSON-object

        Example::

            my_profile = syn.getUserProfile()

            freds_profile = syn.getUserProfile('fredcommo')

        """

        try:
            ## if id is unset or a userID, this will succeed
            id = '' if id is None else int(id)
        except ValueError:
            principals = self._findPrincipals(id)
            for principal in principals:
                if principal.get('userName', None).lower()==id.lower():
                    id = principal['ownerId']
                    break
            else: # no break
                raise ValueError('Can''t find user "%s": ' % id)
        uri = '/userProfile/%s' % id
        return DictObject(**self.restGET(uri, headers={'sessionToken' : sessionToken} if sessionToken else None))


    def _findPrincipals(self, query_string):
        """
        Find users or groups by name or email.

        :returns: A list of userGroupHeader objects with fields displayName, email, firstName, lastName, isIndividual, ownerId

        Example::

            syn._findPrincipals('test')

            [{u'displayName': u'Synapse Test',
              u'email': u'syn...t@sagebase.org',
              u'firstName': u'Synapse',
              u'isIndividual': True,
              u'lastName': u'Test',
              u'ownerId': u'1560002'},
             {u'displayName': ... }]

        """
        uri = '/userGroupHeaders?prefix=%s' % query_string
        return [DictObject(**result) for result in self._GET_paginated(uri)]


    def onweb(self, entity, subpageId=None):
        """
        Opens up a browser window to the entity page or wiki-subpage.

        :param entity:    Either an Entity or a Synapse ID
        :param subpageId: (Optional) ID of one of the wiki's sub-pages
        """

        if subpageId is None:
            webbrowser.open("%s#!Synapse:%s" % (self.portalEndpoint, id_of(entity)))
        else:
            webbrowser.open("%s#!Wiki:%s/ENTITY/%s" % (self.portalEndpoint, id_of(entity), subpageId))


    def printEntity(self, entity):
        """Pretty prints an Entity."""

        if utils.is_synapse_id(entity):
            entity = self._getEntity(entity)
        try:
            print json.dumps(entity, sort_keys=True, indent=2)
        except TypeError:
            print str(entity)



    ############################################################
    ##                  Get / Store methods                   ##
    ############################################################

    def get(self, entity, **kwargs):
        """
        Gets a Synapse entity from the repository service.

        :param entity:           A Synapse ID, a Synapse Entity object,
                                 a plain dictionary in which 'id' maps to a Synapse ID or
                                 a local file that is stored in Synapse (found by hash of file)
        :param version:          The specific version to get.
                                 Defaults to the most recent version.
        :param downloadFile:     Whether associated files(s) should be downloaded.
                                 Defaults to True
        :param downloadLocation: Directory where to download the Synapse File Entity.
                                 Defaults to the local cache.
        :param ifcollision:      Determines how to handle file collisions.
                                 May be "overwrite.local", "keep.local", or "keep.both".
                                 Defaults to "keep.both".
        :param limitSearch:      a Synanpse ID used to limit the search in Synapse if entity is
                                 specified as a local file.  That is, if the file is stored in multiple
                                 locations in Synapse only the ones in the specified folder/project will be
                                 returned.

        :returns: A new Synapse Entity object of the appropriate type

        Example::

            ## download file into cache
            entity = syn.get('syn1906479')
            print entity.name
            print entity.path

            ## download file into current working directory
            entity = syn.get('syn1906479', downloadLocation='.')
            print entity.name
            print entity.path

           ## Determine the provenance of a localy stored file as indicated in Synapse
           entity = syn.get('/path/to/file.txt', limitSearch='syn12312')
           print syn.getProvenance(entity)

        """

        #If entity is a local file determine the corresponding synapse entity
        
        if isinstance(entity, basestring) and os.path.isfile(entity):
            bundle = self.__getFromFile(entity, kwargs.get('limitSearch', None))
            kwargs['downloadFile']=False
        elif isinstance(entity, basestring) and not utils.is_synapse_id(entity):
            raise SynapseFileNotFoundError(('The parameter %s is neither a local file path '
                                            ' or a valid entity id' %entity))
        else:
            version = kwargs.get('version', None)
            bundle = self._getEntityBundle(entity, version)

        # Check and warn for unmet access requirements
        if len(bundle['unmetAccessRequirements']) > 0:
            warning_message = ("\nWARNING: This entity has access restrictions. Please visit the "
                              "web page for this entity (syn.onweb(\"%s\")). Click the downward "
                              "pointing arrow next to the file's name to review and fulfill its "
                              "download requirement(s).\n" % id_of(entity))
            if kwargs.get('downloadFile', True):
                raise SynapseUnmetAccessRestrictions(warning_message)
            warnings.warn(warning_message)

        return self._getWithEntityBundle(entityBundle=bundle, entity=entity, **kwargs)


    def __getFromFile(self, filepath, limitSearch=None):
        """
        Gets a Synapse entityBundle based on the md5 of a local file
        See :py:func:`synapseclient.Synapse.get`.

        :param filepath: path to local file
        :param limitSearch:   Limits the places in Synapse where the file is searched for.
        """
        results = self.restGET('/entity/md5/%s' %utils.md5_for_file(filepath).hexdigest())['results']
        if limitSearch is not None:
            #Go through and find the path of every entity found
            paths = [self.restGET('/entity/%s/path' %ent['id']) for ent in results]
            #Filter out all entities whose path does not contain limitSearch
            results = [ent for ent, path in zip(results, paths) if
                       utils.is_in_path(limitSearch, path)]
        if len(results)==0: #None found
            raise SynapseFileNotFoundError('File %s not found in Synapse' % (filepath,))
        elif len(results)>1:
            sys.stderr.write('\nWARNING: The file %s is associated with many entities in Synapse. '
                          'You can limit to a specific project or folder by setting the '
                          'limitSearch to a synapse Id.  Will use the first one returned: '
                          '%s version %i\n' %(filepath,  results[0]['id'], results[0]['versionNumber']))
        entity = results[0]
        bundle = self._getEntityBundle(entity)
        cache.add_local_file_to_cache(path = filepath, **bundle['entity'])
        return bundle


    def _getWithEntityBundle(self, entityBundle, entity=None, **kwargs):
        """
        Creates a :py:mod:`synapseclient.Entity` from an entity bundle returned by Synapse.
        An existing Entity can be supplied in case we want to refresh a stale Entity.

        :param entityBundle: Uses the given dictionary as the meta information of the Entity to get
        :param entity:       Optional, entity whose local state will be copied into the returned entity
        :param submission:   Optional, access associated files through a submission rather than
                             through an entity.

        See :py:func:`synapseclient.Synapse.get`.
        See :py:func:`synapseclient.Synapse._getEntityBundle`.
        See :py:mod:`synapseclient.Entity`.
        """

        # Note: This version overrides the version of 'entity' (if the object is Mappable)
        version = kwargs.get('version', None)
        downloadFile = kwargs.get('downloadFile', True)
        downloadLocation = kwargs.get('downloadLocation', None)
        ifcollision = kwargs.get('ifcollision', 'keep.both')
        submission = kwargs.get('submission', None)

        # Make a fresh copy of the Entity
        local_state = entity.local_state() if entity and isinstance(entity, Entity) else None
        properties = entityBundle['entity']
        annotations = from_synapse_annotations(entityBundle['annotations'])
        entity = Entity.create(properties, annotations, local_state)

        # Handle FileEntities
        if isinstance(entity, File):
            fileName = entity['name']
            # Fill in information about the file, even if we don't download it
            # Note: fileHandles will be an empty list if there are unmet access requirements
            for handle in entityBundle['fileHandles']:
                if handle['id'] == entityBundle['entity']['dataFileHandleId']:
                    entity.md5 = handle.get('contentMd5', '')
                    entity.fileSize = handle.get('contentSize', None)
                    entity.contentType = handle.get('contentType', None)
                    fileName = handle['fileName']
                    if handle['concreteType'] == 'org.sagebionetworks.repo.model.file.ExternalFileHandle':
                        entity['externalURL'] = handle['externalURL']
                        #Determine if storage location for this entity matches the url of the
                        #project to determine if I should synapseStore it in the future.
                        #This can fail with a 404 for submissions who's original entity is deleted
                        try:
                            storageLocation = self.__getStorageLocation(entity)
                            entity['synapseStore'] = utils.is_same_base_url(storageLocation.get('url', 'S3'), entity['externalURL'])
                        except SynapseHTTPError:
                            warnings.warn("Can't get storage location for entity %s" % entity['id'])
                        if not downloadFile:
                            return entity
            # Make sure the download location is fully resolved
            downloadLocation = None if downloadLocation is None else os.path.expanduser(downloadLocation)
            if downloadLocation is not None and os.path.isfile(downloadLocation):
                raise ValueError("Parameter 'downloadLocation' should be a directory, not a file.")

            # Determine if the file should be downloaded
            downloadPath = None if downloadLocation is None else os.path.join(downloadLocation, fileName)
            if downloadFile:
                downloadFile = cache.local_file_has_changed(entityBundle, True, downloadPath)
            # Determine where the file should be downloaded to
            if downloadFile:
                _, localPath, _ = cache.determine_local_file_location(entityBundle)

                # By default, download to the local cache
                if downloadPath is None:
                    downloadPath = localPath

                # If there's no file to download, don't download
                if downloadPath is None:
                    downloadFile = False

                # If the file already exists...
                elif os.path.exists(downloadPath):
                    if ifcollision == "overwrite.local":
                        pass
                    elif ifcollision == "keep.local":
                        downloadFile = False
                    elif ifcollision == "keep.both":
                        downloadPath = cache.get_alternate_file_name(downloadPath)
                    else:
                        raise ValueError('Invalid parameter: "%s" is not a valid value '
                                         'for "ifcollision"' % ifcollision)

            if downloadFile:
                entity.update(self._downloadFileEntity(entity, downloadPath, submission))
            else:
                # The local state of the Entity is normally updated by the _downloadFileEntity method
                # If the file exists locally, make sure the entity points to it
                localFileInfo = cache.retrieve_local_file_info(entityBundle, downloadPath)
                if 'path' in localFileInfo and localFileInfo['path'] is not None and os.path.isfile(localFileInfo['path']):
                    entity.update(localFileInfo)
                # If the file was not downloaded and does not exist, set the synapseStore flag appropriately
                if ('path' in entity and
                    (entity['path'] is None or not os.path.exists(entity['path']))):
                    entity['synapseStore'] = False

            # Send the Entity's dictionary to the update the file cache
            if 'path' in entity.keys():
                cache.add_local_file_to_cache(**entity)
            elif 'path' in entity:
                cache.add_local_file_to_cache(path=entity['path'], **entity)
            elif downloadPath is not None:
                cache.add_local_file_to_cache(path=downloadPath, **entity)
        return entity


    def store(self, obj, **kwargs):
        """
        Creates a new Entity or updates an existing Entity,
        uploading any files in the process.

        :param obj:                 A Synapse Entity, Evaluation, or Wiki
        :param used:                The Entity, Synapse ID, or URL
                                    used to create the object
        :param executed:            The Entity, Synapse ID, or URL
                                    representing code executed to create the object
        :param activity:            Activity object specifying the user's provenance
        :param activityName:        Activity name to be used in conjunction with *used* and *executed*.
        :param activityDescription: Activity description to be used in conjunction with *used* and *executed*.
        :param createOrUpdate:      Indicates whether the method should automatically perform an update if the 'obj'
                                    conflicts with an existing Synapse object.  Defaults to True.
        :param forceVersion:        Indicates whether the method should increment the version of the object even if
                                    nothing has changed.  Defaults to True.
        :param versionLabel:        Arbitrary string used to label the version.
        :param isRestricted:        If set to true, an email will be sent to the Synapse access control team
                                    to start the process of adding terms-of-use
                                    or review board approval for this entity.
                                    You will be contacted with regards to the specific data being restricted
                                    and the requirements of access.

        :returns: A Synapse Entity, Evaluation, or Wiki

        Example::

            from synapseclient import Project

            project = Project('My uniquely named project')
            project = syn.store(project)

        Adding files with `provenance <Activity.html>`_::

            from synapseclient import File, Activity

            ## A synapse entity *syn1906480* contains data
            ## entity *syn1917825* contains code
            activity = Activity(
                'Fancy Processing',
                description='No seriously, really fancy processing',
                used=['syn1906480', 'http://data_r_us.com/fancy/data.txt'],
                executed='syn1917825')

            test_entity = File('/path/to/data/file.xyz', description='Fancy new data', parent=project)
            test_entity = syn.store(test_entity, activity=activity)

        """
        createOrUpdate = kwargs.get('createOrUpdate', True)
        forceVersion = kwargs.get('forceVersion', True)
        versionLabel = kwargs.get('versionLabel', None)
        isRestricted = kwargs.get('isRestricted', False)

        ## _before_store hook
        ## give objects a chance to do something before being stored
        if hasattr(obj, '_before_synapse_store'):
            obj._before_synapse_store(self)

        ## _synapse_store hook
        ## for objects that know how to store themselves
        if hasattr(obj, '_synapse_store'):
            return obj._synapse_store(self)

        # Handle all non-Entity objects
        if not (isinstance(obj, Entity) or type(obj) == dict):
            if isinstance(obj, Wiki):
                return self._storeWiki(obj)

            if 'id' in obj: # If ID is present, update
                obj.update(self.restPUT(obj.putURI(), obj.json()))
                return obj

            try: # If no ID is present, attempt to POST the object
                obj.update(self.restPOST(obj.postURI(), obj.json()))
                return obj

            except SynapseHTTPError as err:
                # If already present and we want to update attempt to get the object content
                if createOrUpdate and err.response.status_code == 409:
                    newObj = self.restGET(obj.getByNameURI(obj.name))
                    newObj.update(obj)
                    obj = obj.__class__(**newObj)
                    obj.update(self.restPUT(obj.putURI(), obj.json()))
                    return obj
                raise

        # If the input object is an Entity or a dictionary
        entity = obj
        properties, annotations, local_state = split_entity_namespaces(entity)
        bundle = None
        # Anything with a path is treated as a cache-able item
        if entity.get('path', False):
            if 'concreteType' not in properties:
                properties['concreteType'] = File._synapse_entity_type
            # Make sure the path is fully resolved
            entity['path'] = os.path.expanduser(entity['path'])

            # Check if the File already exists in Synapse by fetching metadata on it
            bundle = self._getEntityBundle(entity)

            # Check if the file should be uploaded
            if bundle is None or cache.local_file_has_changed(bundle, False, entity['path']):
                fileLocation, local_state = self.__uploadExternallyStoringProjects(entity, local_state)
                fileHandle = self._uploadToFileHandleService(fileLocation, \
                                        synapseStore=entity.get('synapseStore', True),
                                        mimetype=local_state.get('contentType', None))
                properties['dataFileHandleId'] = fileHandle['id']
                # A file has been uploaded, so version must be updated
                forceVersion = True
                # The cache expects a path, but FileEntities do not
                # have the path in their properties
                cache.add_local_file_to_cache(path=entity['path'], **properties)

            elif 'dataFileHandleId' not in properties:
                # Handle the case where the Entity lacks an ID
                # But becomes an update() due to conflict
                properties['dataFileHandleId'] = bundle['entity']['dataFileHandleId']

        # Create or update Entity in Synapse
        if 'id' in properties:
            properties = self._updateEntity(properties, forceVersion, versionLabel)
        else:
            try:
                properties = self._createEntity(properties)
            except SynapseHTTPError as ex:
                if createOrUpdate and ex.response.status_code == 409:
                    # Get the existing Entity's ID via the name and parent
                    existing_entity_id = self._findEntityIdByNameAndParent(properties['name'], properties.get('parentId', ROOT_ENTITY))
                    if existing_entity_id is None: raise

                    # get existing properties and annotations
                    if not bundle:
                        bundle = self._getEntityBundle(existing_entity_id, bitFlags=0x1|0x2)

                    # Need some fields from the existing entity: id, etag, and version info.
                    existing_entity = bundle['entity']

                    # Update the conflicting Entity
                    existing_entity.update(properties)
                    properties = self._updateEntity(existing_entity, forceVersion, versionLabel)

                    # Merge new annotations with existing annotations
                    existing_annos = from_synapse_annotations(bundle['annotations'])
                    existing_annos.update(annotations)
                    annotations = existing_annos
                else:
                    raise

        # Deal with access restrictions
        if isRestricted:
            self._createAccessRequirementIfNone(properties)

        # Update annotations
        annotations['etag'] = properties['etag']
        annotations = self.setAnnotations(properties, annotations)
        properties['etag'] = annotations['etag']

        # If the parameters 'used' or 'executed' are given, create an Activity object
        activity = kwargs.get('activity', None)
        used = kwargs.get('used', None)
        executed = kwargs.get('executed', None)

        if used or executed:
            if activity is not None:
                raise SynapseProvenanceError('Provenance can be specified as an Activity object or as used/executed item(s), but not both.')
            activityName = kwargs.get('activityName', None)
            activityDescription = kwargs.get('activityDescription', None)
            activity = Activity(name=activityName, description=activityDescription, used=used, executed=executed)

        # If we have an Activity, set it as the Entity's provenance record
        if activity:
            activity = self.setProvenance(properties, activity)

            # 'etag' has changed, so get the new Entity
            properties = self._getEntity(properties)

        # Return the updated Entity object
        return Entity.create(properties, annotations, local_state)


    def _createAccessRequirementIfNone(self, entity):
        """
        Checks to see if the given entity has access requirements.
        If not, then one is added
        """

        existingRestrictions = self.restGET('/entity/%s/accessRequirement' % id_of(entity))
        if existingRestrictions['totalNumberOfResults'] <= 0:
            self.restPOST('/entity/%s/lockAccessRequirement' % id_of(entity), body="")


    def _getEntityBundle(self, entity, version=None, bitFlags=0x800 | 0x400 | 0x2 | 0x1):
        """
        Gets some information about the Entity.

        :parameter entity: a Synapse Entity or Synapse ID
        :parameter version: the entity's version (defaults to None meaning most recent version)
        :parameter bitFlags: Bit flags representing which entity components to return

        EntityBundle bit-flags (see the Java class org.sagebionetworks.repo.model.EntityBundle)::

            ENTITY                    = 0x1
            ANNOTATIONS               = 0x2
            PERMISSIONS               = 0x4
            ENTITY_PATH               = 0x8
            ENTITY_REFERENCEDBY       = 0x10
            HAS_CHILDREN              = 0x20
            ACL                       = 0x40
            ACCESS_REQUIREMENTS       = 0x200
            UNMET_ACCESS_REQUIREMENTS = 0x400
            FILE_HANDLES              = 0x800

        For example, we might ask for an entity bundle containing file handles, annotations, and properties::

            bundle = syn._getEntityBundle('syn111111', bitFlags=0x800|0x2|0x1)

        :returns: An EntityBundle with the requested fields or by default Entity header, annotations, unmet access requirements, and file handles
        """

        # If 'entity' is given without an ID, try to find it by 'parentId' and 'name'.
        # Use case:
        #     If the user forgets to catch the return value of a syn.store(e)
        #     this allows them to recover by doing: e = syn.get(e)
        if isinstance(entity, collections.Mapping) and 'id' not in entity and 'name' in entity:
            entity = self._findEntityIdByNameAndParent(entity['name'], entity.get('parentId',ROOT_ENTITY))

        # Avoid an exception from finding an ID from a NoneType
        try: id_of(entity)
        except ValueError:
            return None

        if version is not None:
            uri = '/entity/%s/version/%d/bundle?mask=%d' %(id_of(entity), version, bitFlags)
        else:
            uri = '/entity/%s/bundle?mask=%d' %(id_of(entity), bitFlags)
        bundle = self.restGET(uri)

        return bundle

    def delete(self, obj):
        """
        Removes an object from Synapse.

        :param obj: An existing object stored on Synapse
                    such as Evaluation, File, Project, WikiPage etc
        """

        # Handle all strings as the Entity ID for backward compatibility
        if isinstance(obj, basestring):
            self.restDELETE(uri='/entity/%s' % id_of(obj))
        elif hasattr(obj, "_synapse_delete"):
            return obj._synapse_delete(self)
        else:
            try:
                self.restDELETE(obj.deleteURI())
            except AttributeError as ex1:
                SynapseError("Can't delete a %s" % type(obj))

    _user_name_cache = {}
    def _get_user_name(self, user_id):
        if user_id not in self._user_name_cache:
            self._user_name_cache[user_id] = utils.extract_user_name(self.getUserProfile(user_id))
        return self._user_name_cache[user_id]


    def _list(self, parent, recursive=False, long_format=False, show_modified=False, indent=0, out=sys.stdout):
        """
        List child objects of the given parent, recursively if requested.
        """
        fields = ['id', 'name', 'nodeType']
        if long_format:
            fields.extend(['createdByPrincipalId','createdOn','versionNumber'])
        if show_modified:
            fields.extend(['modifiedByPrincipalId', 'modifiedOn'])
        query = 'select ' + ','.join(fields) + \
                ' from entity where %s=="%s"' % ('id' if indent==0 else 'parentId', id_of(parent))
        results = self.chunkedQuery(query)

        results_found = False
        for result in results:
            results_found = True

            fmt_fields = {'name' : result['entity.name'],
                          'id' : result['entity.id'],
                          'padding' : ' ' * indent,
                          'slash_or_not' : '/' if is_container(result) else ''}
            fmt_string = "{id}"

            if long_format:
                fmt_fields['createdOn'] = utils.from_unix_epoch_time(result['entity.createdOn']).strftime("%Y-%m-%d %H:%M")
                fmt_fields['createdBy'] = self._get_user_name(result['entity.createdByPrincipalId'])[:18]
                fmt_fields['version']   = result['entity.versionNumber']
                fmt_string += " {version:3}  {createdBy:>18} {createdOn}"
            if show_modified:
                fmt_fields['modifiedOn'] = utils.from_unix_epoch_time(result['entity.modifiedOn']).strftime("%Y-%m-%d %H:%M")
                fmt_fields['modifiedBy'] = self._get_user_name(result['entity.modifiedByPrincipalId'])[:18]
                fmt_string += "  {modifiedBy:>18} {modifiedOn}"

            fmt_string += "  {padding}{name}{slash_or_not}\n"
            out.write(fmt_string.format(**fmt_fields))

            if (indent==0 or recursive) and is_container(result):
                self._list(result['entity.id'], recursive=recursive, long_format=long_format, show_modified=show_modified, indent=indent+2, out=out)

        if indent==0 and not results_found:
            out.write('No results visible to {username} found for id {id}\n'.format(username=self.username, id=id_of(parent)))


    ############################################################
    ##                   Deprecated methods                   ##
    ############################################################

    def getEntity(self, entity, version=None):
        """
        **Deprecated**

        Use :py:func:`synapseclient.Synapse.get`
        """

        return self.get(entity, version=version, downloadFile=False)


    def loadEntity(self, entity):
        """
        **Deprecated**

        Use :py:func:`synapseclient.Synapse.get`
        """

        sys.stderr.write('WARNING!: THIS ONLY DOWNLOADS ENTITIES!')
        return self.downloadEntity(entity)


    def createEntity(self, entity, used=None, executed=None, **kwargs):
        """
        **Deprecated**

        Use :py:func:`synapseclient.Synapse.store`
        """

        return self.store(entity, used=used, executed=executed, **kwargs)


    def updateEntity(self, entity, used=None, executed=None, incrementVersion=False, versionLabel=None, **kwargs):
        """
        **Deprecated**

        Use :py:func:`synapseclient.Synapse.store`
        """

        return self.store(entity, used=used, executed=executed, forceVersion=incrementVersion, versionLabel=versionLabel, **kwargs)


    def deleteEntity(self, entity):
        """
        **Deprecated**

        Use :py:func:`synapseclient.Synapse.delete`
        """
        self.delete(entity)


    def uploadFile(self, entity, filename=None, used=None, executed=None):
        """
        **Deprecated**

        Use :py:func:`synapseclient.Synapse.store`
        """

        if filename is not None:
            entity['path'] = filename
        if 'name' not in entity or entity['name'] is None:
            entity['name'] = utils.guess_file_name(filename)

        return self.store(entity, used=used, executed=executed)


    def downloadEntity(self, entity, version=None):
        """
        **Deprecated**

        Use :py:func:`synapseclient.Synapse.get`
        """

        return self.get(entity, version=version, downloadFile=True)



    ############################################################
    ##                 Get / Set Annotations                  ##
    ############################################################

    def _getRawAnnotations(self, entity, version=None):
        """
        Retrieve annotations for an Entity returning them in the native Synapse format.
        """
        # Note: Specifying the version results in a zero-ed out etag,
        # even if the version is the most recent.
        # See `PLFM-1874 <https://sagebionetworks.jira.com/browse/PLFM-1874>`_ for more details.
        if version:
            uri = '/entity/%s/version/%s/annotations' % (id_of(entity), str(version))
        else:
            uri = '/entity/%s/annotations' % id_of(entity)
        return self.restGET(uri)


    def getAnnotations(self, entity, version=None):
        """
        Retrieve annotations for an Entity from the Synapse Repository as a Python dict.

        Note that collapsing annotations from the native Synapse format to a Python dict
        may involve some loss of information. See :py:func:`_getRawAnnotations` to get
        annotations in the native format.

        :param entity:  An Entity or Synapse ID to lookup
        :param version: The version of the Entity to retrieve.

        :returns: A dictionary
        """
        return from_synapse_annotations(self._getRawAnnotations(entity,version))


    def setAnnotations(self, entity, annotations={}, **kwargs):
        """
        Store annotations for an Entity in the Synapse Repository.

        :param entity:      An Entity or Synapse ID to update annotations of
        :param annotations: A dictionary in Synapse format or a Python format
        :param kwargs:      Any additional entries to be added to the annotations dictionary

        :returns: A dictionary
        """

        uri = '/entity/%s/annotations' % id_of(entity)

        annotations.update(kwargs)
        synapseAnnos = to_synapse_annotations(annotations)
        synapseAnnos['id'] = id_of(entity)
        if 'etag' in entity and 'etag' not in synapseAnnos:
            synapseAnnos['etag'] = entity['etag']

        return from_synapse_annotations(self.restPUT(uri, body=json.dumps(synapseAnnos)))



    ############################################################
    ##                        Querying                        ##
    ############################################################

    def query(self, queryStr):
        """
        Query for Synapse entities.
        **To be replaced** with :py:func:`synapseclient.Synapse.chunkedQuery` in the future.
        See the `query language documentation <https://sagebionetworks.jira.com/wiki/display/PLFM/Repository+Service+API#RepositoryServiceAPI-QueryAPI>`_.

        :returns: A JSON object containing an array of query results

        Example::

            syn.query("select id, name from entity where entity.parentId=='syn449742'")

        See also: :py:func:`synapseclient.Synapse.chunkedQuery`
        """

        return self.restGET('/query?query=' + urllib.quote(queryStr))


    def chunkedQuery(self, queryStr):
        """
        Query for Synapse Entities.
        More robust than :py:func:`synapseclient.Synapse.query`.
        See the `query language documentation <https://sagebionetworks.jira.com/wiki/display/PLFM/Repository+Service+API#RepositoryServiceAPI-QueryAPI>`_.

        :returns: An iterator that will break up large queries into managable pieces.

        Example::

            results = syn.chunkedQuery("select id, name from entity where entity.parentId=='syn449742'")
            for res in results:
                print res['entity.id']

        """

        # The query terms LIMIT and OFFSET are managed by this method
        # So any user specified limits and offsets must be removed first
        #   Note: The limit and offset terms are always placed at the end of a query
        #   Note: The server does not parse the limit and offset terms if the offset occurs first.
        #         This parsing enforces the correct order so the user does not have to consider it.

        # Regex a lower-case string to simplify matching
        tempQueryStr = queryStr.lower()
        regex = '\A(.*\s)(offset|limit)\s*(\d*\s*)\Z'

        # Continue to strip off and save the last limit/offset
        match = re.search(regex, tempQueryStr)
        options = {'limit':None, 'offset':None}
        while match is not None:
            options[match.group(2)] = match.group(3)
            tempQueryStr = match.group(1);
            match = re.search(regex, tempQueryStr)

        # Parse the stripped off values or default them to no limit and no offset
        options['limit'] = int(options['limit']) if options['limit'] is not None else float('inf')
        options['offset'] = int(options['offset']) if options['offset'] is not None else 1

        # Get a truncated version of the original query string (not in lower-case)
        queryStr = queryStr[:len(tempQueryStr)]

        # Continue querying until the entire query has been fetched (or crash out)
        limit = options['limit'] if options['limit'] < QUERY_LIMIT else QUERY_LIMIT
        offset = options['offset']
        while True:
            remaining = options['limit'] + options['offset'] - offset

            # Handle the case where a query was skipped due to size and now no items remain
            if remaining <= 0:
                raise StopIteration

            # Build the sub-query
            subqueryStr = "%s limit %d offset %d" % (queryStr, limit if limit < remaining else remaining, offset)

            try:
                response = self.restGET('/query?query=' + urllib.quote(subqueryStr))
                for res in response['results']:
                    yield res

                # Increase the size of the limit slowly
                if limit < QUERY_LIMIT / 2:
                    limit = int(limit * 1.5 + 1)

                # Exit when no more results can be pulled
                if len(response['results']) > 0:
                    offset += len(response['results'])
                else:
                    break

                # Exit when all requests results have been pulled
                if offset > options['offset'] + options['limit'] - 1:
                    break
            except SynapseHTTPError as err:
                # Shrink the query size when appropriate
                ## TODO: Change the error check when PLFM-1990 is resolved
                if err.response.status_code == 400 and ('The results of this query exceeded the max' in err.response.json()['reason']):
                    if (limit == 1):
                        sys.stderr.write("A single row (offset %s) of this query "
                                         "exceeds the maximum size.  Consider "
                                         "limiting the columns returned "
                                         "in the select clause.  Skipping...\n" % offset)
                        offset += 1

                        # Since these large rows are anomalous, reset the limit
                        limit = QUERY_LIMIT
                    else:
                        limit /= 2
                else:
                    raise


    def md5Query(self, md5):
        """
        Find the Entities with attached file(s) with the given MD5 hash.

        :param md5: The MD5 to query for (hexadecimal string)

        :returns: A list of Entity headers
        """

        return self.restGET('/entity/md5/%s' % md5)['results']



    ############################################################
    ##                    ACL manipulation                    ##
    ############################################################

    def _getBenefactor(self, entity):
        """An Entity gets its ACL from its benefactor."""

        if utils.is_synapse_id(entity) or synapseclient.entity.is_synapse_entity(entity):
            return self.restGET('/entity/%s/benefactor' % id_of(entity))
        return entity


    def _getACL(self, entity):
        """Get the effective ACL for a Synapse Entity."""

        if hasattr(entity, 'getACLURI'):
            uri = entity.getACLURI()
        else:
            # Get the ACL from the benefactor (which may be the entity itself)
            benefactor = self._getBenefactor(entity)
            uri = '/entity/%s/acl' % (benefactor['id'])
        return self.restGET(uri)


    def _storeACL(self, entity, acl):
        """
        Create or update the ACL for a Synapse Entity.

        :param entity:  An entity or Synapse ID
        :param acl:  An ACl as a dict

        :returns: the new or updated ACL

        .. code-block:: python

            {'resourceAccess': [
                {'accessType': ['READ'],
                 'principalId': 222222}
            ]}
        """

        if hasattr(entity, 'putACLURI'):
            return self.restPUT(entity.putACLURI(), json.dumps(acl))
        else:
            # Get benefactor. (An entity gets its ACL from its benefactor.)
            entity_id = id_of(entity)
            uri = '/entity/%s/benefactor' % entity_id
            benefactor = self.restGET(uri)

            # Update or create new ACL
            uri = '/entity/%s/acl' % entity_id
            if benefactor['id']==entity_id:
                return self.restPUT(uri, json.dumps(acl))
            else:
                return self.restPOST(uri,json.dumps(acl))


    def _getUserbyPrincipalIdOrName(self, principalId=None):
        """
        Given either a string, int or None
        finds the corresponding user
        where None implies PUBLIC

        :param principalId: Identifier of a user or group

        :returns: The integer ID of the user
        """
        if principalId is None or principalId=='PUBLIC':
            return PUBLIC
        try:
            return int(principalId)

        # If principalId is not a number assume it is a name or email
        except ValueError:
            userProfiles = self.restGET('/userGroupHeaders?prefix=%s' % principalId)
            totalResults = userProfiles['totalNumberOfResults']
            if totalResults == 1:
                return int(userProfiles['children'][0]['ownerId'])
            elif totalResults > 0:
                for profile in userProfiles['children']:
                    if profile['userName'] == principalId:
                        return int(profile['ownerId'])

            supplementalMessage = 'Please be more specific' if totalResults > 1 else 'No matches'
            raise SynapseError('Unknown Synapse user (%s).  %s.' % (principalId, supplementalMessage))


    def getPermissions(self, entity, principalId=None):
        """Get the permissions that a user or group has on an Entity.

        :param entity:      An Entity or Synapse ID to lookup
        :param principalId: Identifier of a user or group (defaults to PUBLIC users)

        :returns: An array containing some combination of
                  ['READ', 'CREATE', 'UPDATE', 'DELETE', 'CHANGE_PERMISSIONS', 'DOWNLOAD', 'PARTICIPATE']
                  or an empty array

        """
        ## TODO: what if user has permissions by membership in a group?
        principalId = self._getUserbyPrincipalIdOrName(principalId)
        acl = self._getACL(entity)
        for permissions in acl['resourceAccess']:
            if 'principalId' in permissions and permissions['principalId'] == int(principalId):
                return permissions['accessType']
        return []


    def setPermissions(self, entity, principalId=None, accessType=['READ'], modify_benefactor=False, warn_if_inherits=True, overwrite=True):
        """
        Sets permission that a user or group has on an Entity.
        An Entity may have its own ACL or inherit its ACL from a benefactor.

        :param entity:            An Entity or Synapse ID to modify
        :param principalId:       Identifier of a user or group
        :param accessType:        Type of permission to be granted
        :param modify_benefactor: Set as True when modifying a benefactor's ACL
        :param warn_if_inherits:  Set as False, when creating a new ACL.
                                  Trying to modify the ACL of an Entity that
                                  inherits its ACL will result in a warning
        :param overwrite:         By default this function overwrites existing
                                  permissions for the specified user. Set this
                                  flag to False to add new permissions nondestructively.

        :returns: an Access Control List object

        Valid access types are: CREATE, READ, UPDATE, DELETE, CHANGE_PERMISSIONS, DOWNLOAD, PARTICIPATE, SUBMIT

        """

        benefactor = self._getBenefactor(entity)
        if benefactor['id'] != id_of(entity):
            if modify_benefactor:
                entity = benefactor
            elif warn_if_inherits:
                sys.stderr.write('Warning: Creating an ACL for entity %s, '
                                 'which formerly inherited access control '
                                 'from a benefactor entity, "%s" (%s).\n'
                                 % (id_of(entity), benefactor['name'], benefactor['id']))

        acl = self._getACL(entity)

        principalId = self._getUserbyPrincipalIdOrName(principalId)

        # Find existing permissions
        permissions_to_update = None
        for permissions in acl['resourceAccess']:
            if 'principalId' in permissions and permissions['principalId'] == principalId:
                permissions_to_update = permissions
                break

        if accessType is None or accessType==[]:
            ## remove permissions
            if permissions_to_update and overwrite:
                acl['resourceAccess'].remove(permissions_to_update)
        else:
            ## add a 'resourceAccess' entry, if necessary
            if not permissions_to_update:
                permissions_to_update = {u'accessType': [], u'principalId': principalId}
                acl['resourceAccess'].append(permissions_to_update)
            if overwrite:
                permissions_to_update['accessType'] = accessType
            else:
                permissions_to_update['accessType'] = list(set(permissions_to_update['accessType']) | set(accessType))
        return self._storeACL(entity, acl)



    ############################################################
    ##                       Provenance                       ##
    ############################################################

    ## TODO: rename these to Activity
    def getProvenance(self, entity, version=None):
        """
        Retrieve provenance information for a Synapse Entity.

        :param entity:  An Entity or Synapse ID to lookup
        :param version: The version of the Entity to retrieve.
                        Gets the most recent version if omitted

        :returns: An Activity object or
                  raises exception if no provenance record exists
        """

        # Get versionNumber from Entity
        if version is None and 'versionNumber' in entity:
            version = entity['versionNumber']

        if version:
            uri = '/entity/%s/version/%d/generatedBy' % (id_of(entity), version)
        else:
            uri = '/entity/%s/generatedBy' % id_of(entity)
        return Activity(data=self.restGET(uri))


    def setProvenance(self, entity, activity):
        """
        Stores a record of the code and data used to derive a Synapse entity.

        :param entity:   An Entity or Synapse ID to modify
        :param activity: a :py:class:`synapseclient.activity.Activity`

        :returns: An updated :py:class:`synapseclient.activity.Activity` object
        """

        # Assert that the entity was generated by a given Activity.
        if 'id' in activity:
            # We're updating provenance
            uri = '/activity/%s' % activity['id']
            activity = Activity(data=self.restPUT(uri, json.dumps(activity)))
        else:
            activity = self.restPOST('/activity', body=json.dumps(activity))

        # assert that an entity is generated by an activity
        uri = '/entity/%s/generatedBy?generatedBy=%s' % (id_of(entity), activity['id'])
        activity = Activity(data=self.restPUT(uri))

        return activity


    def deleteProvenance(self, entity):
        """
        Removes provenance information from an Entity
        and deletes the associated Activity.

        :param entity: An Entity or Synapse ID to modify
        """

        activity = self.getProvenance(entity)
        if not activity: return

        uri = '/entity/%s/generatedBy' % id_of(entity)
        self.restDELETE(uri)

        ## TODO: what happens if the activity is shared by more than one entity?
        uri = '/activity/%s' % activity['id']
        self.restDELETE(uri)


    def updateActivity(self, activity):
        """
        Modifies an existing Activity.

        :returns: An updated Activity object
        """

        uri = '/activity/%s' % activity['id']
        return Activity(data=self.restPUT(uri, json.dumps(activity)))



    ############################################################
    ##               File handle service calls                ##
    ############################################################

    def _downloadFileEntity(self, entity, destination, submission=None):
        """
        Downloads the file associated with a FileEntity to the given file path.

        :returns: A file info dictionary with keys path, cacheDir, files
        """

        if submission is not None:
            url = '%s/evaluation/submission/%s/file/%s' % (self.repoEndpoint, id_of(submission),
                                                           entity['dataFileHandleId'])
        elif 'versionNumber' in entity:
            url = '%s/entity/%s/version/%s/file' % (self.repoEndpoint, id_of(entity), entity['versionNumber'])
        else:
            url = '%s/entity/%s/file' % (self.repoEndpoint, id_of(entity))

        # Create the necessary directories
        try:
            os.makedirs(os.path.dirname(destination))
        except OSError as exception:
            if exception.errno != os.errno.EEXIST:
                raise
        return self._downloadFile(url, destination)


    def _downloadFile(self, url, destination):
        """
        Download a file from a URL to a the given file path.

        :returns: A file info dictionary with keys path, cacheDir, files
        """
        def returnDict(destination):
            """internal function to cut down on code cluter by building return type."""
            return  {'path': destination,
                     'files': [None] if destination is None else [os.path.basename(destination)],
                     'cacheDir': None if destination is None else os.path.dirname(destination) }
        # We expect to be redirected to a signed S3 URL or externalURL
        #The assumption is wrong - we always try to read either the outer or inner requests.get
        #but sometimes we don't have something to read.  I.e. when the type is ftp at which point
        #we still set the cache and filepath based on destination which is wrong because nothing was fetched
        response = requests.get(url, headers=self._generateSignedHeaders(url), allow_redirects=False)
        if response.status_code in [301,302,303,307,308]:
            url = response.headers['location']
            scheme = urlparse.urlparse(url).scheme
            # If it's a file URL, turn it into a path and return it
            if scheme == 'file':
                pathinfo = utils.file_url_to_path(url, verify_exists=True)
                if 'path' not in pathinfo:
                    raise IOError("Could not download non-existent file (%s)." % url)
                else:
                    #TODO does this make sense why not just ignore the download and return.
                    raise NotImplementedError('File can already be accessed.  '
                                              'Consider setting downloadFile to False')
            elif scheme == 'sftp':
                destination = self._sftpDownloadFile(url, destination)
                return returnDict(destination)
            elif scheme == 'http' or scheme == 'https':
                #TODO add support for username/password
                response = requests.get(url, headers=self._generateSignedHeaders(url, {}), stream=True)

                ## get filename from content-disposition, if we don't have it already
                if os.path.isdir(destination):
                    filename = utils.extract_filename(
                        content_disposition_header=response.headers.get('content-disposition', None),
                        default_filename=utils.guess_file_name(url))
                    destination = os.path.join(destination, filename)

            #TODO LARSSON add support of ftp download
            else:
                sys.stderr.write('Unable to download this type of URL.  ')
                return returnDict(None)
        try:
            exceptions._raise_for_status(response, verbose=self.debug)
        except SynapseHTTPError as err:
            if err.response.status_code == 404:
                raise SynapseError("Could not download the file at %s" % url)
            raise

        # Stream the file to disk
        toBeTransferred = float(response.headers['content-length'])
        with open(destination, 'wb') as fd:
            for nChunks, chunk in enumerate(response.iter_content(FILE_BUFFER_SIZE)):
                fd.write(chunk)
                utils.printTransferProgress(nChunks*FILE_BUFFER_SIZE ,toBeTransferred, 'Downloading ', os.path.basename(destination))
            utils.printTransferProgress(toBeTransferred ,toBeTransferred, 'Downloaded  ', os.path.basename(destination))
        destination = os.path.abspath(destination)
        return returnDict(destination)


    def _uploadToFileHandleService(self, filename, synapseStore=True, mimetype=None):
        """
        Create and return a fileHandle, by either uploading a local file or
        linking to an external URL.

        :param synapseStore: Indicates whether the file should be stored or just the URL.
                             Defaults to True.
        """

        if filename is None:
            raise ValueError('No filename given')
        elif utils.is_url(filename):
            if synapseStore:
                raise NotImplementedError('Automatic downloading and storing of external files is not supported.  Please try downloading the file locally first before storing it or set synapseStore=False')
            return self._addURLtoFileHandleService(filename, mimetype=mimetype)

        # For local files, we default to uploading the file unless explicitly instructed otherwise
        else:
            if synapseStore:
                return self._chunkedUploadFile(filename, mimetype=mimetype)
            else:
                return self._addURLtoFileHandleService(filename, mimetype=mimetype)


    def _addURLtoFileHandleService(self, externalURL, mimetype=None):
        """Create a new FileHandle representing an external URL."""

        fileName = externalURL.split('/')[-1]
        externalURL = utils.as_url(externalURL)
        fileHandle = {'concreteType': 'org.sagebionetworks.repo.model.file.ExternalFileHandle',
                      'fileName'    : fileName,
                      'externalURL' : externalURL}
        if mimetype is None:
            (mimetype, enc) = mimetypes.guess_type(externalURL, strict=False)
        if mimetype is not None:
            fileHandle['contentType'] = mimetype
        return self.restPOST('/externalFileHandle', json.dumps(fileHandle), self.fileHandleEndpoint)


    def _getFileHandle(self, fileHandle):
        """Retrieve a fileHandle from the fileHandle service (experimental)."""

        uri = "/fileHandle/%s" % (id_of(fileHandle),)
        return self.restGET(uri, endpoint=self.fileHandleEndpoint)


    def _deleteFileHandle(self, fileHandle):
        """
        Delete the given file handle.

        Note: Only the user that created the FileHandle can delete it. Also, a
        FileHandle cannot be deleted if it is associated with a FileEntity or WikiPage
        """

        uri = "/fileHandle/%s" % (id_of(fileHandle),)
        self.restDELETE(uri, endpoint=self.fileHandleEndpoint)
        return fileHandle


    def _createChunkedFileUploadToken(self, filepath, mimetype):
        """
        This is the first step in uploading a large file. The resulting
        ChunkedFileToken will be required for all remaining chunk file requests.

        :returns: a `ChunkedFileToken <http://rest.synapse.org/org/sagebionetworks/repo/model/file/ChunkedFileToken.html>`_
        """
        md5 = utils.md5_for_file(filepath).hexdigest()
        fileName = utils.guess_file_name(filepath)
        return self._createChunkedUploadToken(md5, fileName, mimetype)

    def _createChunkedUploadToken(self, md5, fileName, mimetype):
        """
        This is the first step in uploading a large file. The resulting
        ChunkedFileToken will be required for all remaining chunk file requests.

        :returns: a `ChunkedFileToken <http://rest.synapse.org/org/sagebionetworks/repo/model/file/ChunkedFileToken.html>`_
        """

        chunkedFileTokenRequest = \
            {'fileName'    : fileName, \
             'contentType' : mimetype, \
             'contentMD5'  : md5}
        return self.restPOST('/createChunkedFileUploadToken', json.dumps(chunkedFileTokenRequest), endpoint=self.fileHandleEndpoint)


    def _createChunkedFileUploadChunkURL(self, chunkNumber, chunkedFileToken):
        """Create a pre-signed URL that will be used to upload a single chunk of a large file."""

        chunkRequest = {'chunkNumber':chunkNumber, 'chunkedFileToken':chunkedFileToken}
        return self.restPOST('/createChunkedFileUploadChunkURL', json.dumps(chunkRequest), endpoint=self.fileHandleEndpoint)


    def _startCompleteUploadDaemon(self, chunkedFileToken, chunkNumbers):
        """
        After all of the chunks are added, start a Daemon that will copy all of the parts and complete the request.

        :returns: an `UploadDaemonStatus <http://rest.synapse.org/org/sagebionetworks/repo/model/file/UploadDaemonStatus.html>`_
        """

        completeAllChunksRequest = {'chunkNumbers': chunkNumbers,
                                    'chunkedFileToken': chunkedFileToken}
        return self.restPOST('/startCompleteUploadDaemon', json.dumps(completeAllChunksRequest), endpoint=self.fileHandleEndpoint)


    def _completeUploadDaemonStatus(self, status):
        """
        Get the status of a daemon.

        :returns: an `UploadDaemonStatus <http://rest.synapse.org/org/sagebionetworks/repo/model/file/UploadDaemonStatus.html>`_
        """

        return self.restGET('/completeUploadDaemonStatus/%s' % status['daemonId'], endpoint=self.fileHandleEndpoint)


    def _chunkedUploadFile(self, filepath, chunksize=CHUNK_SIZE, progress=True, mimetype=None):
        """
        Upload a file to be stored in Synapse, dividing large files into chunks.

        :param filepath: The file to be uploaded
        :param chunksize: Chop the file into chunks of this many bytes.
                          The default value is 5MB, which is also the minimum value.

        :returns: An `S3 FileHandle <http://rest.synapse.org/org/sagebionetworks/repo/model/file/S3FileHandle.html>`_
        """

        if chunksize < 5*MB:
            raise ValueError('Minimum chunksize is 5 MB.')
        if filepath is None or not os.path.exists(filepath):
            raise ValueError('File not found: ' + str(filepath))

        # Start timing
        diagnostics = {'start-time': time.time()}

        # Guess mime-type - important for confirmation of MD5 sum by receiver
        if not mimetype:
            (mimetype, enc) = mimetypes.guess_type(filepath, strict=False)
        if not mimetype:
            mimetype = "application/octet-stream"

        # S3 wants 'content-type' and 'content-length' headers. S3 doesn't like
        # 'transfer-encoding': 'chunked', which requests will add for you, if it
        # can't figure out content length. The errors given by S3 are not very
        # informative:
        # If a request mistakenly contains both 'content-length' and
        # 'transfer-encoding':'chunked', you get [Errno 32] Broken pipe.
        # If you give S3 'transfer-encoding' and no 'content-length', you get:
        #   501 Server Error: Not Implemented
        #   A header you provided implies functionality that is not implemented
        headers = { 'Content-Type' : mimetype }
        headers.update(synapseclient.USER_AGENT)

        diagnostics['mimetype'] = mimetype
        diagnostics['User-Agent'] = synapseclient.USER_AGENT

        try:

            # Get token
            token = self._createChunkedFileUploadToken(filepath, mimetype)
            diagnostics['token'] = token

            if progress:
                sys.stdout.write('.')
                sys.stdout.flush()

            retry_policy=self._build_retry_policy({
                "retry_status_codes": [429,502,503,504],
                "retry_errors"      : [
                    'Proxy Error',
                    'Please slow down',
                    'Slowdown',
                    'We encountered an internal error. Please try again.',
                    'Max retries exceeded with url'],
                "retry_exceptions"  : ['ConnectionError', 'Timeout', 'timeout'],
                "retries"           : 6,
                "wait"              : 1,
                "back_off"          : 2})

            diagnostics['chunks'] = []

            i = 0
            with open(filepath, 'rb') as f:
                for chunk in utils.chunks(f, chunksize):
                    i += 1
                    chunk_record = {'chunk-number':i}

                    def put_chunk():
                        # Get the signed S3 URL
                        url = self._createChunkedFileUploadChunkURL(i, token)
                        chunk_record['url'] = url
                        if progress:
                            sys.stdout.write('.')
                            sys.stdout.flush()
                        return requests.put(url, data=chunk, headers=headers)

                    # PUT the chunk to S3
                    response = _with_retry(put_chunk, **retry_policy)

                    if progress:
                        sys.stdout.write(',')
                        sys.stdout.flush()

                    chunk_record['response-status-code'] = response.status_code
                    chunk_record['response-headers'] = response.headers
                    if response.text:
                        chunk_record['response-body'] = response.text
                    diagnostics['chunks'].append(chunk_record)

                    # Is requests closing response stream? Let's make sure:
                    # "Note that connections are only released back to
                    #  the pool for reuse once all body data has been
                    #  read; be sure to either set stream to False or
                    #  read the content property of the Response object."
                    # see: http://docs.python-requests.org/en/latest/user/advanced/#keep-alive
                    try:
                        if response:
                            throw_away = response.content
                    except Exception as ex:
                        sys.stderr.write('error reading response: '+str(ex))

                    exceptions._raise_for_status(response, verbose=self.debug)

            status = self._startCompleteUploadDaemon(chunkedFileToken=token, chunkNumbers=[a+1 for a in range(i)])
            diagnostics['status'] = [status]

            # Poll until concatenating chunks is complete
            while (status['state']=='PROCESSING'):
                if progress:
                    sys.stdout.write('!')
                    sys.stdout.flush()
                time.sleep(CHUNK_UPLOAD_POLL_INTERVAL)
                status = self._completeUploadDaemonStatus(status)
                diagnostics['status'].append(status)

            if progress:
                sys.stdout.write('!\n')
                sys.stdout.flush()

            if status['state'] == 'FAILED':
                raise SynapseError(status['errorMessage'])

            # Return a fileHandle
            fileHandle = self._getFileHandle(status['fileHandleId'])
            diagnostics['fileHandle'] = fileHandle

        except Exception as ex:
            ex.diagnostics = diagnostics
            raise sys.exc_info()[0], ex, sys.exc_info()[2]

        # Print timing information
        if progress: sys.stdout.write("Upload completed in %s.\n" % utils.format_time_interval(time.time()-diagnostics['start-time']))

        return fileHandle


    def _uploadStringToFile(self, content, contentType="text/plain"):
        """
        Upload a string to be stored in Synapse, as a single upload chunk

        :param content: The content to be uploaded
        :param contentType: The content type to be stored with the file

        :returns: An `S3 FileHandle <http://rest.synapse.org/org/sagebionetworks/repo/model/file/S3FileHandle.html>`_
        """

        if len(content)>5*MB:
            raise ValueError('Maximum string length is 5 MB.')

        headers = { 'Content-Type' : contentType }
        headers.update(synapseclient.USER_AGENT)

        try:

            # Get token
            md5 = hashlib.md5(content.encode("utf-8")).hexdigest()
            token = self._createChunkedUploadToken(md5, "message", contentType)

            retry_policy=self._build_retry_policy(
                {"retry_errors":['We encountered an internal error. Please try again.']})

            i = 1
            chunk_record = {'chunk-number':i}

            # Get the signed S3 URL
            url = self._createChunkedFileUploadChunkURL(i, token)

            # PUT the chunk to S3
            response = _with_retry(
                lambda: requests.put(url, data=content.encode("utf-8"), headers=headers),
                **retry_policy)

            chunk_record['response-status-code'] = response.status_code
            chunk_record['response-headers'] = response.headers
            if response.text:
                chunk_record['response-body'] = response.text

            # Is requests closing response stream? Let's make sure:
            # "Note that connections are only released back to
            #  the pool for reuse once all body data has been
            #  read; be sure to either set stream to False or
            #  read the content property of the Response object."
            # see: http://docs.python-requests.org/en/latest/user/advanced/#keep-alive
            try:
                if response:
                    throw_away = response.content
            except Exception as ex:
                sys.stderr.write('error reading response: '+str(ex))

            exceptions._raise_for_status(response, verbose=self.debug)

            status = self._startCompleteUploadDaemon(chunkedFileToken=token, chunkNumbers=[a+1 for a in range(i)])

            # Poll until concatenating chunks is complete
            while (status['state']=='PROCESSING'):
                time.sleep(CHUNK_UPLOAD_POLL_INTERVAL)
                status = self._completeUploadDaemonStatus(status)

            if status['state'] == 'FAILED':
                raise SynapseError(status['errorMessage'])

            # Return a fileHandle
            fileHandle = self._getFileHandle(status['fileHandleId'])

        except Exception as ex:
            raise sys.exc_info()[0], ex, sys.exc_info()[2]

        return fileHandle



    ############################################################
    ##                   SFTP                                 ##
    ############################################################

    def __getStorageLocation(self, entity):
        storageLocations = self.restGET('/entity/%s/uploadDestinations'% entity['parentId'],
                     endpoint=self.fileHandleEndpoint)['list']
        return storageLocations[0]

        # if uploadHost is None:
        #     return storageLocations[0]
        # locations = [l.get('url', 'S3') for l in storageLocations]
        # uploadHost = entity.get('uploadHost', None)

        # for location in storageLocations:
        #     #location can either be of  uploadType S3 or SFTP where the latter has a URL
        #     if location['uploadType'] == 'S3' and uploadHost == 'S3':
        #         return location
        #     elif (location['uploadType'] == 'SFTP' and uploadHost != 'S3' and
        #           utils.is_same_base_url(uploadHost, location['url'])):
        #         return location
        # raise SynapseError('You are uploading to a project that supports multiple storage '
        #                    'locations but have specified the location of %s which is not '
        #                    'supported by this project.  Please choose one of:\n %s'
        #                    %(uploadHost, '\n\t'.join(locations)))


    def __uploadExternallyStoringProjects(self, entity, local_state):
        """Determines the upload location of the file based on project settings and if it is
        an external location performs upload and returns the new url and sets synapseStore=False.
        It not an external storage location returns the  original path.

        :param entity: An entity with path.

        :returns: A URL or local file path to add to Synapse along with an update local_state
                  containing externalURL and content-type
        """
        #If it is already an exteranal URL just return
        if utils.is_url(entity['path']):
            local_state['externalURL'] = entity['path']
            return entity['path'], local_state
        location =  self.__getStorageLocation(entity)
        if location['uploadType'] == 'S3':
            if entity.get('synapseStore', True):
                sys.stdout.write('\n' + '#'*50+'\n Uploading file to Synapse storage \n'+'#'*50+'\n')
            return entity['path'], local_state
        elif location['uploadType'] == 'SFTP' :
            entity['synapseStore'] = False
            if entity.get('synapseStore', True):
<<<<<<< HEAD
                sys.stdout.write('\n%s\n%s\nUploading to: %s\n%s\n' %('#'*50, 
                                                                      location.get('banner', ''), 
                                                                      urlparse.urlparse(location['url']).netloc, 
=======
                sys.stdout.write('\n%s\n%s\nUploading to: %s\n%s\n' %('#'*50,
                                                                      location.get('banner', ''),
                                                                      urlparse.urlparse(location['url']).netloc,
>>>>>>> 967b86b2
                                                                      '#'*50))
                pass
            #Fill out local_state with fileSize, externalURL etc...
            uploadLocation = self._sftpUploadFile(entity['path'], urllib.unquote(location['url']))
            local_state['externalURL'] = uploadLocation
            local_state['fileSize'] = os.stat(entity['path']).st_size
            if local_state.get('contentType') is None:
                mimetype, enc = mimetypes.guess_type(entity['path'], strict=False)
                local_state['contentType'] = mimetype
            return uploadLocation, local_state
        else:
            raise NotImplementedError('Can only handle S3 and SFTP upload locations.')


    #@utils.memoize  #To memoize we need to be able to back out faulty credentials
    def __getUserCredentials(self, baseURL, username=None, password=None):
        """Get user credentials for a specified URL by either looking in the configFile
        or querying the user.

        :param username: username on server (optionally specified)

        :param password: password for authentication on the server (optionally specified)

        :returns: tuple of username, password
        """
        #Get authentication information from configFile
        config = self.getConfigFile(self.configPath)
        if username is None and config.has_option(baseURL, 'username'):
            username = config.get(baseURL, 'username')
        if password is None and config.has_option(baseURL, 'password'):
            password = config.get(baseURL, 'password')
        #If I still don't have a username and password prompt for it
        if username is None:
            username = getpass.getuser()  #Default to login name
            user =  raw_input('Username for %s (%s):' %(baseURL, username))
            username = username if user=='' else user
        if password is None:
            password = getpass.getpass('Password for %s:' %baseURL)
        return username, password


    def _sftpUploadFile(self, filepath, url, username=None, password=None):
        """
        Performs upload of a local file to an sftp server.

        :param filepath: The file to be uploaded

        :param url: URL where file will be deposited. Should include path and protocol. e.g.
                    sftp://sftp.example.com/path/to/file/store

        :param username: username on sftp server

        :param password: password for authentication on the sftp server

        :returns: A URL where file is stored
        """
        _test_import_sftp()
        import pysftp

        parsedURL = urlparse.urlparse(url)
        if parsedURL.scheme!='sftp':
            raise(NotImplementedError("sftpUpload only supports uploads to URLs of type sftp of the "
                                      " form sftp://..."))
        username, password = self.__getUserCredentials(parsedURL.scheme+'://'+parsedURL.hostname, username, password)
        with pysftp.Connection(parsedURL.hostname, username=username, password=password) as sftp:
            sftp.makedirs(parsedURL.path)
            with sftp.cd(parsedURL.path):
                sftp.put(filepath, preserve_mtime=True, callback=utils.printTransferProgress)

        path = urllib.quote(parsedURL.path+'/'+os.path.split(filepath)[-1])
        parsedURL = parsedURL._replace(path=path)
        return urlparse.urlunparse(parsedURL)


    def _sftpDownloadFile(self, url, localFilepath=None,  username=None, password=None):
        """
        Performs download of a file from an sftp server.

        :param url: URL where file will be deposited.  Path will be chopped out.

        :param localFilepath: location where to store file

        :param username: username on server

        :param password: password for authentication on  server

        :returns: localFilePath

        """
        _test_import_sftp()
        import pysftp

        parsedURL = urlparse.urlparse(url)
        if parsedURL.scheme!='sftp':
            raise(NotImplementedError("sftpUpload only supports uploads to URLs of type sftp of the "
                                      " form sftp://..."))
        #Create the local file path if it doesn't exist
        username, password = self.__getUserCredentials(parsedURL.scheme+'://'+parsedURL.hostname, username, password)
        path = urllib.unquote(parsedURL.path)
        if localFilepath is None:
            localFilepath = os.getcwd()
        if os.path.isdir(localFilepath):
            localFilepath = os.path.join(localFilepath, path.split('/')[-1])
        #Check and create the directory
        dir = os.path.dirname(localFilepath)
        if not os.path.exists(dir):
            os.makedirs(dir)

        #Download file
        with pysftp.Connection(parsedURL.hostname, username=username, password=password) as sftp:
            sftp.get(path, localFilepath, preserve_mtime=True, callback=utils.printTransferProgress)
        return localFilepath


    ############################################################
    ##                  CRUD for Evaluations                  ##
    ############################################################

    def getEvaluation(self, id):
        """
        Gets an Evaluation object from Synapse.

        See: :py:mod:`synapseclient.evaluation`

        Example::

            evaluation = syn.getEvalutation(2005090)
        """

        evaluation_id = id_of(id)
        uri = Evaluation.getURI(evaluation_id)
        return Evaluation(**self.restGET(uri))


    ## TODO: Should this be combined with getEvaluation?
    def getEvaluationByName(self, name):
        """
        Gets an Evaluation object from Synapse.

        See: :py:mod:`synapseclient.evaluation`
        """

        uri = Evaluation.getByNameURI(urllib.quote(name))
        return Evaluation(**self.restGET(uri))


    def getEvaluationByContentSource(self, entity):
        """
        Returns a generator over evaluations that
        derive their content from the given entity
        """

        entityId = id_of(entity)
        url = "/entity/%s/evaluation" % entityId

        for result in self._GET_paginated(url):
            yield Evaluation(**result)


    def submit(self, evaluation, entity, name=None, teamName=None, silent=False):
        """
        Submit an Entity for `evaluation <Evaluation.html>`_.

        :param evaluation: Evaluation board to submit to
        :param entity:     The Entity containing the Submission
        :param name:       A name for this submission
        :param teamName:   Team name to be publicly displayed

        :returns: A :py:class:`synapseclient.evaluation.Submission` object

        Example::

            evaluation = syn.getEvaluation(12345)
            entity = syn.get('syn12345')
            submission = syn.submit(evaluation, entity, name='Our Final Answer', teamName='Blue Team')

        Set team name to user name::

            profile = syn.getUserProfile()
            submission = syn.submit(evaluation, entity, name='My Data', teamName=profile['displayName'])
        """

        evaluation_id = id_of(evaluation)

        # Check for access rights
        unmetRights = self.restGET('/evaluation/%s/accessRequirementUnfulfilled' % evaluation_id)
        if unmetRights['totalNumberOfResults'] > 0:
            accessTerms = ["%s - %s" % (rights['accessType'], rights['termsOfUse']) for rights in unmetRights['results']]
            raise SynapseAuthenticationError('You have unmet access requirements: \n%s' % '\n'.join(accessTerms))

        ## TODO: accept entities or entity IDs
        if not 'versionNumber' in entity:
            entity = self.get(entity)
        ## version defaults to 1 to hack around required version field and allow submission of files/folders
        entity_version = entity.get('versionNumber', 1)
        entity_id = entity['id']

        name = entity['name'] if (name is None and 'name' in entity) else name
        submission = {'evaluationId'  : evaluation_id,
                      'entityId'      : entity_id,
                      'name'          : name,
                      'submitterAlias': teamName,
                      'versionNumber' : entity_version}
        submitted = Submission(**self.restPOST('/evaluation/submission?etag=%s' % entity['etag'],
                                               json.dumps(submission)))

        ## if we want to display the receipt message, we need the full object
        if not silent:
            if not(isinstance(evaluation, Evaluation)):
                evaluation = self.getEvaluation(evaluation_id)
            if 'submissionReceiptMessage' in evaluation:
                print evaluation['submissionReceiptMessage']

        #TODO: consider returning dict(submission=submitted, message=evaluation['submissionReceiptMessage']) like the R client
        return submitted


    def _allowParticipation(self, evaluation, user, rights=["READ", "PARTICIPATE", "SUBMIT", "UPDATE_SUBMISSION"]):
        """
        Grants the given user the minimal access rights to join and submit to an Evaluation.
        Note: The specification of this method has not been decided yet, so the method is likely to change in future.

        :param evaluation: An Evaluation object or Evaluation ID
        :param user:       Either a user group or the principal ID of a user to grant rights to.
                           To allow all users, use "PUBLIC".
                           To allow authenticated users, use "AUTHENTICATED_USERS".
        :param rights:     The access rights to give to the users.
                           Defaults to "READ", "PARTICIPATE", "SUBMIT", and "UPDATE_SUBMISSION".
        """

        # Check to see if the user is an ID or group
        userId = -1
        try:
            ## TODO: is there a better way to differentiate between a userID and a group name?
            ##   What if a group is named with just numbers?
            userId = int(user)

            # Verify that the user exists
            try:
                self.getUserProfile(userId)
            except SynapseHTTPError as err:
                if err.response.status_code == 404:
                    raise SynapseError("The user (%s) does not exist" % str(userId))
                raise

        except ValueError:
            # Fetch the ID of the user group
            userId = self._getUserbyPrincipalIdOrName(user)

        if not isinstance(evaluation, Evaluation):
            evaluation = self.getEvaluation(id_of(evaluation))

        self.setPermissions(evaluation, userId, accessType=rights, overwrite=False)


    def joinEvaluation(self, evaluation):
        """
        Adds the current user to an Evaluation.

        :param evaluation: An Evaluation object or Evaluation ID

        Example::

            evaluation = syn.getEvaluation(12345)
            syn.joinEvaluation(evaluation)

        See: :py:mod:`synapseclient.evaluation`
        """

        self.restPOST('/evaluation/%s/participant' % id_of(evaluation), {})


    def getParticipants(self, evaluation):
        """
        :param evaluation: Evaluation to get Participants from.

        :returns: A generator over Participants (dictionary) for an Evaluation

        See: :py:mod:`synapseclient.evaluation`
        """

        evaluation_id = id_of(evaluation)
        url = "/evaluation/%s/participant" % evaluation_id

        for result in self._GET_paginated(url):
            yield result


    def getSubmissions(self, evaluation, status=None, myOwn=False, limit=100, offset=0):
        """
        :param evaluation: Evaluation to get submissions from.
        :param status:     Optionally filter submissions for a specific status.
                           One of {OPEN, CLOSED, SCORED,INVALID,VALIDATED,
                           EVALUATION_IN_PROGRESS,RECEIVED, REJECTED, ACCEPTED}
        :param myOwn:      Determines if only your Submissions should be fetched.
                           Defaults to False (all Submissions)
        :param limit:      Limits the number of submissions in a single response.
                           Because this method returns a generator and repeatedly
                           fetches submissions, this arguement is limiting the
                           size of a single request and NOT the number of sub-
                           missions returned in total.
        :param offset:     Start iterating at a submission offset from the first
                           submission.

        :returns: A generator over :py:class:`synapseclient.evaluation.Submission` objects for an Evaluation

        Example::

            for submission in syn.getSubmissions(1234567):
                print submission['entityId']

        See: :py:mod:`synapseclient.evaluation`
        """

        evaluation_id = id_of(evaluation)
        uri = "/evaluation/%s/submission%s" % (evaluation_id, "" if myOwn else "/all")

        if status != None:
#            if status not in ['OPEN', 'CLOSED', 'SCORED', 'INVALID']:
#                raise SynapseError('Status must be one of {OPEN, CLOSED, SCORED, INVALID}')
            uri += "?status=%s" % status

        for result in self._GET_paginated(uri, limit=limit, offset=offset):
            yield Submission(**result)


    def _getSubmissionBundles(self, evaluation, status=None, myOwn=False, limit=100, offset=0):
        """
        :param evaluation: Evaluation to get submissions from.
        :param status:     Optionally filter submissions for a specific status.
                           One of {OPEN, CLOSED, SCORED, INVALID}
        :param myOwn:      Determines if only your Submissions should be fetched.
                           Defaults to False (all Submissions)
        :param limit:      Limits the number of submissions coming back from the
                           service in a single response.
        :param offset:     Start iterating at a submission offset from the first
                           submission.

        :returns: A generator over dictionaries with keys 'submission' and 'submissionStatus'.

        Example::

            for sb in syn._getSubmissionBundles(1234567):
                print sb['submission']['name'], \\
                      sb['submission']['submitterAlias'], \\
                      sb['submissionStatus']['status'], \\
                      sb['submissionStatus']['score']

        This may later be changed to return objects, pending some thought on how submissions
        along with related status and annotations should be represented in the clients.

        See: :py:mod:`synapseclient.evaluation`
        """

        evaluation_id = id_of(evaluation)
        url = "/evaluation/%s/submission/bundle%s" % (evaluation_id, "" if myOwn else "/all")
        if status != None:
            url += "?status=%s" % status

        return self._GET_paginated(url, limit=limit, offset=offset)


    def getSubmissionBundles(self, evaluation, status=None, myOwn=False, limit=100, offset=0):
        """
        :param evaluation: Evaluation to get submissions from.
        :param status:     Optionally filter submissions for a specific status.
                           One of {OPEN, CLOSED, SCORED, INVALID}
        :param myOwn:      Determines if only your Submissions should be fetched.
                           Defaults to False (all Submissions)
        :param limit:      Limits the number of submissions coming back from the
                           service in a single response.
        :param offset:     Start iterating at a submission offset from the first
                           submission.

        :returns: A generator over tuples containing a :py:class:`synapseclient.evaluation.Submission`
                  and a :py:class:`synapseclient.evaluation.SubmissionStatus`.

        Example::

            for submission, status in syn.getSubmissionBundles(evaluation):
                print submission.name, \\
                      submission.submitterAlias, \\
                      status.status, \\
                      status.score

        This may later be changed to return objects, pending some thought on how submissions
        along with related status and annotations should be represented in the clients.

        See: :py:mod:`synapseclient.evaluation`
        """
        for bundle in self._getSubmissionBundles(evaluation, status=status, myOwn=myOwn, limit=limit, offset=offset):
            yield (Submission(**bundle['submission']), SubmissionStatus(**bundle['submissionStatus']))


    def _GET_paginated(self, uri, limit=20, offset=0):
        """
        :param uri: A URI that returns paginated results
        :param limit: How many records should be returned per request
        :param offset: At what record offset from the first should
                       iteration start

        :returns: A generator over some paginated results

        The limit parameter is set at 20 by default. Using a larger limit
        results in fewer calls to the service, but if responses are large
        enough to be a burden on the service they may be truncated.
        """

        totalNumberOfResults = sys.maxint
        while offset < totalNumberOfResults:
            uri = utils._limit_and_offset(uri, limit=limit, offset=offset)
            page = self.restGET(uri)
            results = page['results'] if 'results' in page else page['children']
            totalNumberOfResults = page.get('totalNumberOfResults', len(results))
            for result in results:
                offset += 1
                yield result


    def getSubmission(self, id, **kwargs):
        """
        Gets a :py:class:`synapseclient.evaluation.Submission` object.

        See: :py:func:`synapseclient.Synapse.get` for information
             on the *downloadFile*, *downloadLocation*, and *ifcollision* parameters
        """

        submission_id = id_of(id)
        uri = Submission.getURI(submission_id)
        submission = Submission(**self.restGET(uri))

        # Pre-fetch the Entity tied to the Submission, if there is one
        if 'entityId' in submission and submission['entityId'] is not None:
            related = self._getWithEntityBundle(
                                entityBundle=json.loads(submission['entityBundleJSON']),
                                entity=submission['entityId'],
                                submission=submission_id, **kwargs)
            submission.entity = related
            submission.filePath = related.get('path', None)

        return submission


    def getSubmissionStatus(self, submission):
        """
        Downloads the status of a Submission.

        :param submission: The Submission to lookup

        :returns: A :py:class:`synapseclient.evaluation.SubmissionStatus` object
        """

        submission_id = id_of(submission)
        uri = SubmissionStatus.getURI(submission_id)
        val = self.restGET(uri)
        return SubmissionStatus(**val)



    ############################################################
    ##                     CRUD for Wikis                     ##
    ############################################################

    def getWiki(self, owner, subpageId=None):
        """Gets a :py:class:`synapseclient.wiki.Wiki` object from Synapse."""

        if subpageId:
            uri = '/entity/%s/wiki/%s' % (id_of(owner), id_of(subpageId))
        else:
            uri = '/entity/%s/wiki' % id_of(owner)
        wiki = self.restGET(uri)
        wiki['owner'] = owner
        return Wiki(**wiki)


    def getWikiHeaders(self, owner):
        """
        Retrieves the header of all Wiki's belonging to the owner.

        :param owner: An Evaluation or Entity

        :returns: A list of Objects with three fields: id, title and parentId.
        """

        uri = '/entity/%s/wikiheadertree' % id_of(owner)
        return [DictObject(**header) for header in self.restGET(uri)['results']]


    def _storeWiki(self, wiki):
        """
        Stores or updates the given Wiki.

        :param wiki: A Wiki object

        :returns: An updated Wiki object
        """

        # Make sure the file handle field is a list
        if 'attachmentFileHandleIds' not in wiki:
            wiki['attachmentFileHandleIds'] = []

        # Convert all attachments into file handles
        if 'attachments' in wiki:
            for attachment in wiki['attachments']:
                fileHandle = self._uploadToFileHandleService(attachment)
                cache.add_local_file_to_cache(path=attachment, dataFileHandleId=fileHandle['id'])
                wiki['attachmentFileHandleIds'].append(fileHandle['id'])
            del wiki['attachments']

        # Perform an update if the Wiki has an ID
        if 'id' in wiki:
            wiki.update(self.restPUT(wiki.putURI(), wiki.json()))

        # Perform a create if the Wiki has no ID
        else:
            try:
                wiki.update(self.restPOST(wiki.postURI(), wiki.json()))
            except SynapseHTTPError as err:
                # If already present we get an unhelpful SQL error
                # TODO: implement createOrUpdate for Wikis, see SYNR-631
                if err.response.status_code == 400 and "DuplicateKeyException" in err.message:
                    raise SynapseHTTPError("Can't re-create a wiki that already exists. "
                                           "CreateOrUpdate not yet supported for wikis.",
                                           response=err.response)
                raise

        return wiki


    def _downloadWikiAttachment(self, owner, wiki, filename, destination=None):
        """
        Download a file attached to a wiki page
        """
        url = "%s/entity/%s/wiki/%s/attachment?fileName=%s" % (self.repoEndpoint, id_of(owner), id_of(wiki), filename,)
        if not destination:
            destination = filename
        elif os.path.isdir(destination):
            destination = os.path.join(destination, filename)
        return self._downloadFile(url, destination)


    def _copyWiki(self, wiki, destWiki):
        """
        Copy wiki contents including attachments from one wiki to another.

        :param wiki: source :py:class:`synapseclient.wiki.Wiki`
        :param destWiki: destination :py:class:`synapseclient.wiki.Wiki`

        Both Wikis must already exist.
        """
        uri = "/entity/%s/wiki/%s/attachmenthandles" % (wiki.ownerId, wiki.id)
        results = self.restGET(uri)

        file_handles = {fh['id']:fh for fh in results['list']}

        ## need to download an re-upload wiki attachments, ug!
        attachments = []
        tempdir = tempfile.gettempdir()
        for fhid in wiki.attachmentFileHandleIds:
            file_info = self._downloadWikiAttachment(wiki.ownerId, wiki, file_handles[fhid]['fileName'], destination=tempdir)
            attachments.append(file_info['path'])

        destWiki.update({'attachments':attachments, 'markdown':wiki.markdown, 'title':wiki.title})

        return self._storeWiki(destWiki)


    ############################################################
    ##                     Tables                             ##
    ############################################################

    def _waitForAsync(self, uri, request):
        async_job_id = self.restPOST(uri+'/start', body=json.dumps(request))

        # http://rest.synapse.org/org/sagebionetworks/repo/model/asynch/AsynchronousJobStatus.html
        sleep = self.table_query_sleep
        start_time = time.time()
        lastMessage, lastProgress, lastTotal, progressed = '', 0, 1, False
        while time.time()-start_time < self.table_query_timeout:
            result = self.restGET(uri+'/get/%s'%async_job_id['token'])
            if result.get('jobState', None) == 'PROCESSING':
                progressed=True
                message = result.get('progressMessage', lastMessage)
                progress = result.get('progressCurrent', lastProgress)
                total =  result.get('progressTotal', lastTotal)
                if message !='':
                    utils.printTransferProgress(progress ,total, message, isBytes=False)
                #Reset the time if we made progress (fix SYNPY-214)
                if message != lastMessage or lastProgress != progress:
                    start_time = time.time()
                    lastMessage, lastProgress, lastTotal = message, progress, total
                sleep = min(self.table_query_max_sleep, sleep * self.table_query_backoff)
                time.sleep(sleep)
            else:
                break
        else:
            raise SynapseTimeoutError('Timeout waiting for query results: %0.1f seconds ' % (time.time()-start_time))
        if result.get('jobState', None) == 'FAILED':
            raise SynapseError(result.get('errorMessage', None) + '\n' + result.get('errorDetails', None), asynchronousJobStatus=result)
        if progressed:
            utils.printTransferProgress(total ,total, message, isBytes=False)
        return result


    def getColumn(self, id):
        """
        Gets a Column object from Synapse by ID.

        See: :py:mod:`synapseclient.table.Column`

        Example::

            column = syn.getColumn(123)
        """
        return Column(**self.restGET(Column.getURI(id)))


    def getColumns(self, x, limit=100, offset=0):
        """
        Get all columns defined in Synapse, those corresponding to a set of column
        headers or those whose names start with a given prefix.

        :param x: a list of column headers, a Schema, a TableSchema's Synapse ID, or a string prefix
        :Return: a generator of Column objects
        """
        if x is None:
            uri = '/column'
            for result in self._GET_paginated(uri, limit=limit, offset=offset):
                yield Column(**result)
        elif isinstance(x, (list, tuple)):
            for header in x:
                try:
                    ## if header is an integer, it's a columnID, otherwise it's
                    ## an aggregate column, like "AVG(Foo)"
                    int(header)
                    yield self.getColumn(header)
                except ValueError:
                    pass
        elif isinstance(x, Schema) or utils.is_synapse_id(x):
            uri = '/entity/{id}/column'.format(id=id_of(x))
            for result in self._GET_paginated(uri, limit=limit, offset=offset):
                yield Column(**result)
        elif isinstance(x, basestring):
            uri = '/column?prefix=' + x
            for result in self._GET_paginated(uri, limit=limit, offset=offset):
                yield Column(**result)
        else:
            ValueError("Can't get columns for a %s" % type(x))


    def getTableColumns(self, table, limit=100, offset=0):
        """
        Retrieve the column models used in the given table schema.
        """
        uri = '/entity/{id}/column'.format(id=id_of(table))
        for result in self._GET_paginated(uri, limit=limit, offset=offset):
            yield Column(**result)


    def tableQuery(self, query, resultsAs="csv", **kwargs):
        """
        Query a Synapse Table.

        :param query: query string in a `SQL-like syntax <http://rest.synapse.org/org/sagebionetworks/repo/web/controller/TableExamples.html>`_::

            SELECT * from syn12345

        :param resultsAs: select whether results are returned as a CSV file ("csv") or incrementally
                          downloaded as sets of rows ("rowset").

        :return: A Table object that serves as a wrapper around a CSV file (or generator over
                 Row objects if resultsAs="rowset").

        You can receive query results either as a generator over rows or as a CSV file. For
        smallish tables, either method will work equally well. Use of a "rowset" generator allows
        rows to be processed one at a time and processing may be stopped before downloading
        the entire table.

        Optional keyword arguments differ for the two return types. For the "rowset" option,

        :param  limit: specify the maximum number of rows to be returned, defaults to None
        :param offset: don't return the first n rows, defaults to None
        :param isConsistent: defaults to True. If set to False, return results based on current
                             state of the index without waiting for pending writes to complete.
                             Only use this if you know what you're doing.

        For CSV files, there are several parameters to control the format of the resulting file:

        :param quoteCharacter: default double quote
        :param escapeCharacter: default backslash
        :param lineEnd: defaults to os.linesep
        :param separator: defaults to comma
        :param header: True by default
        :param includeRowIdAndRowVersion: True by default
        """
        if resultsAs.lower()=="rowset":
            return TableQueryResult(self, query, **kwargs)
        elif resultsAs.lower()=="csv":
            return CsvFileTable.from_table_query(self, query, **kwargs)
        else:
            raise ValueError("Unknown return type requested from tableQuery: " + unicode(resultsAs))


    def _queryTable(self, query, limit=None, offset=None, isConsistent=True, partMask=None):
        """
        Query a table and return the first page of results as a `QueryResultBundle <http://rest.synapse.org/org/sagebionetworks/repo/model/table/QueryResultBundle.html>`_.
        If the result contains a *nextPageToken*, following pages a retrieved
        by calling :py:meth:`~._queryTableNext`.

        :param partMask: Optional, default all. The 'partsMask' is a bit field for requesting
                         different elements in the resulting JSON bundle.
                            Query Results (queryResults) = 0x1
                            Query Count (queryCount) = 0x2
                            Select Columns (selectColumns) = 0x4
                            Max Rows Per Page (maxRowsPerPage) = 0x8
        """

        # See: http://rest.synapse.org/org/sagebionetworks/repo/model/table/QueryBundleRequest.html
        query_bundle_request = {
            "concreteType": "org.sagebionetworks.repo.model.table.QueryBundleRequest",
            "query": {
                "sql": query,
                "isConsistent": isConsistent
            }
        }

        if partMask:
            query_bundle_request["partMask"] = partMask
        if limit is not None:
            query_bundle_request["query"]["limit"] = limit
        if offset is not None:
            query_bundle_request["query"]["offset"] = offset
        query_bundle_request["query"]["isConsistent"] = isConsistent

        return self._waitForAsync(uri='/table/query/async', request=query_bundle_request)


    def _queryTableNext(self, nextPageToken):
        return self._waitForAsync(uri='/table/query/nextPage/async', request=nextPageToken)


    def _uploadCsv(self, filepath, schema, updateEtag=None, quoteCharacter='"', escapeCharacter="\\", lineEnd=os.linesep, separator=",", header=True, linesToSkip=0):
        """
        Send an `UploadToTableRequest <http://rest.synapse.org/org/sagebionetworks/repo/model/table/UploadToTableRequest.html>`_ to Synapse.

        :param filepath: Path of a `CSV <https://en.wikipedia.org/wiki/Comma-separated_values>`_ file.
        :param schema: A table entity or its Synapse ID.
        :param updateEtag: Any RowSet returned from Synapse will contain the current etag of the change set. To update any rows from a RowSet the etag must be provided with the POST.

        :returns: `UploadToTableResult <http://rest.synapse.org/org/sagebionetworks/repo/model/table/UploadToTableResult.html>`_
        """

        fileHandle = self._chunkedUploadFile(filepath, mimetype="text/csv")

        request = {
            "concreteType":"org.sagebionetworks.repo.model.table.UploadToTableRequest",
            "csvTableDescriptor": {
                "isFirstLineHeader": header,
                "quoteCharacter": quoteCharacter,
                "escapeCharacter": escapeCharacter,
                "lineEnd": lineEnd,
                "separator": separator},
            "linesToSkip": linesToSkip,
            "tableId": id_of(schema),
            "uploadFileHandleId": fileHandle['id']
        }

        if updateEtag:
            request["updateEtag"] = updateEtag

        return self._waitForAsync(uri='/table/upload/csv/async', request=request)


    def _queryTableCsv(self, query, quoteCharacter='"', escapeCharacter="\\", lineEnd=os.linesep, separator=",", header=True, includeRowIdAndRowVersion=True):
        """
        Query a Synapse Table and download a CSV file containing the results.

        Sends a `DownloadFromTableRequest <http://rest.synapse.org/org/sagebionetworks/repo/model/table/DownloadFromTableRequest.html>`_ to Synapse.

        :return: a tuple containing a `DownloadFromTableResult <http://rest.synapse.org/org/sagebionetworks/repo/model/table/DownloadFromTableResult.html>`_

        The DownloadFromTableResult object contains these fields:
         * headers: ARRAY<STRING>, The list of ColumnModel IDs that describes the rows of this set.
         * resultsFileHandleId: STRING, The resulting file handle ID can be used to download the CSV file created by this query.
         * concreteType: STRING
         * etag: STRING, Any RowSet returned from Synapse will contain the current etag of the change set. To update any rows from a RowSet the etag must be provided with the POST.
         * tableId: STRING, The ID of the table identified in the from clause of the table query.
        """

        download_from_table_request = {
            "concreteType": "org.sagebionetworks.repo.model.table.DownloadFromTableRequest",
            "csvTableDescriptor": {
                "isFirstLineHeader": header,
                "quoteCharacter": quoteCharacter,
                "escapeCharacter": escapeCharacter,
                "lineEnd": lineEnd,
                "separator": separator},
            "sql": query,
            "writeHeader": header,
            "includeRowIdAndRowVersion": includeRowIdAndRowVersion}

        download_from_table_result = self._waitForAsync(uri='/table/download/csv/async', request=download_from_table_request)

        url = '%s/fileHandle/%s/url' % (self.fileHandleEndpoint, download_from_table_result['resultsFileHandleId'])
        cache_dir = cache.determine_cache_directory(download_from_table_result['resultsFileHandleId'])

        # Create the necessary directories
        try:
            os.makedirs(cache_dir)
        except OSError as exception:
            if exception.errno != os.errno.EEXIST:
                raise
        return (download_from_table_result, self._downloadFile(url, os.path.join(cache_dir, "query_results.csv")))


    ## This is redundant with syn.store(Column(...)) and will be removed
    ## unless people prefer this method.
    def createColumn(self, name, columnType, maximumSize=None, defaultValue=None, enumValues=None):
        columnModel = Column(name=name, columnType=columnType, maximumSize=maximumSize, defaultValue=defaultValue, enumValue=enumValues)
        return Column(**self.restPOST('/column', json.dumps(columnModel)))


    def _getColumnByName(self, schema, column_name):
        """
        Given a schema and a column name, get the corresponding py:class:`Column` object.
        """
        for column in self.getColumns(schema):
            if column.name == column_name:
                return column
        return None


    def downloadTableFile(self, table, column, downloadLocation, rowId=None, versionNumber=None, rowIdAndVersion=None, ifcollision="keep.both"):
        """
        :param table:
        :param rowId:
        :param versionNumber:
        :param rowIdAndVersion:
        :param column: a Column object, the ID of a column or its name
        :param downloadLocation:
        :param ifcollision:
        """

        if (rowId is None or versionNumber is None) and rowIdAndVersion is None:
            raise ValueError("Need to pass in either rowIdAndVersion or (rowId and versionNumber).")

        ## get table ID, given a string, Table or Schema
        if isinstance(table, basestring):
            table_id = table
        elif isinstance(table, synapseclient.table.TableAbstractBaseClass):
            table_id = table.tableId
        elif isinstance(table, Schema):
            table_id = table.id
        else:
            raise ValueError("Unrecognized table object \"%s\"." % table)

        ## get column ID, given a column name, ID or Column object
        if isinstance(column, basestring):
            column = self._getColumnByName(table_id, column)
            if column is None:
                raise SynapseError("Can't find column \"%s\"." % column)
            column_id = column.id
        elif isinstance(column, Column):
            column_id = column.id
        elif isinstance(column, int):
            column_id = column
        else:
            raise ValueError("Unrecognized column \"%s\"." % column)

        ## extract row and version
        if rowIdAndVersion:
            m = re.match(r'(\d+)_(\d+)', rowIdAndVersion)
            if m:
                rowId = m.group(1)
                versionNumber = m.group(2)
            else:
                raise ValueError('Row and version \"%s\" in unrecognized format.')

        url = "{endpoint}/entity/{id}/table/column/{columnId}/row/{rowId}/version/{versionNumber}/file".format(
                endpoint=self.repoEndpoint,
                id=table_id,
                columnId=column_id,
                rowId=rowId,
                versionNumber=versionNumber)

        return self._downloadFile(url, downloadLocation)


    ############################################################
    ##             CRUD for Entities (properties)             ##
    ############################################################

    def _getEntity(self, entity, version=None):
        """
        Get an entity from Synapse.

        :param entity:  A Synapse ID, a dictionary representing an Entity, or a Synapse Entity object
        :param version: The version number to fetch

        :returns: A dictionary containing an Entity's properties
        """

        uri = '/entity/'+id_of(entity)
        if version:
            uri += '/version/%d' % version
        return self.restGET(uri)


    def _createEntity(self, entity):
        """
        Create a new entity in Synapse.

        :param entity: A dictionary representing an Entity or a Synapse Entity object

        :returns: A dictionary containing an Entity's properties
        """

        return self.restPOST(uri='/entity', body=json.dumps(get_properties(entity)))


    def _updateEntity(self, entity, incrementVersion=True, versionLabel=None):
        """
        Update an existing entity in Synapse.

        :param entity: A dictionary representing an Entity or a Synapse Entity object

        :returns: A dictionary containing an Entity's properties
        """

        uri = '/entity/%s' % id_of(entity)

        if is_versionable(entity):
            if incrementVersion or versionLabel is not None:
                uri += '/version'
                if 'versionNumber' in entity:
                    entity['versionNumber'] += 1
                    if 'versionLabel' in entity:
                        entity['versionLabel'] = str(entity['versionNumber'])

        if versionLabel:
            entity['versionLabel'] = str(versionLabel)

        return self.restPUT(uri, body=json.dumps(get_properties(entity)))


    def _findEntityIdByNameAndParent(self, name, parent=None):
        """
        Find an Entity given its name and parent ID.

        :returns: the Entity ID or None if not found
        """

        if parent is None:
            parent = ROOT_ENTITY
        qr = self.query('select id from entity where name=="%s" and parentId=="%s"' % (name, id_of(parent)))
        if qr.get('totalNumberOfResults', 0) == 1:
            return qr['results'][0]['entity.id']
        else:
            return None



    ############################################################
    ##                      Send Message                      ##
    ############################################################
    def sendMessage(self, userIds, messageSubject, messageBody, contentType="text/plain"):
        """
        send a message via Synapse.

        :param userId: A list of user IDs to which the message is to be sent

        :param messageSubject: The subject for the message

        :param messageBody: The body of the message

        :param contentType: optional contentType of message body (default="text/plain")
                  Should be one of "text/plain" or "text/html"

        :returns: The metadata of the created message
        """

        fileHandle = self._uploadStringToFile(messageBody, contentType)
        message = dict()
        message['recipients']=userIds
        message['subject']=messageSubject
        message['fileHandleId']=fileHandle['id']
        return self.restPOST(uri='/message', body=json.dumps(message))




    ############################################################
    ##                  Low level Rest calls                  ##
    ############################################################

    def _generateSignedHeaders(self, url, headers=None):
        """Generate headers signed with the API key."""

        if self.username is None or self.apiKey is None:
            raise SynapseAuthenticationError("Please login")

        if headers is None:
            headers = dict(self.default_headers)

        headers.update(synapseclient.USER_AGENT)

        sig_timestamp = time.strftime(utils.ISO_FORMAT, time.gmtime())
        url = urlparse.urlparse(url).path
        sig_data = self.username + url + sig_timestamp
        signature = base64.b64encode(hmac.new(self.apiKey, sig_data, hashlib.sha1).digest())

        sig_header = {'userId'             : self.username,
                      'signatureTimestamp' : sig_timestamp,
                      'signature'          : signature}

        headers.update(sig_header)
        return headers


    def restGET(self, uri, endpoint=None, headers=None, retryPolicy={}, **kwargs):
        """
        Performs a REST GET operation to the Synapse server.

        :param uri:      URI on which get is performed
        :param endpoint: Server endpoint, defaults to self.repoEndpoint
        :param headers:  Dictionary of headers to use rather than the API-key-signed default set of headers
        :param kwargs:   Any other arguments taken by a `requests <http://docs.python-requests.org/en/latest/>`_ method

        :returns: JSON encoding of response
        """

        uri, headers = self._build_uri_and_headers(uri, endpoint, headers)
        retryPolicy = self._build_retry_policy(retryPolicy)

        response = _with_retry(lambda: requests.get(uri, headers=headers, **kwargs), **retryPolicy)
        exceptions._raise_for_status(response, verbose=self.debug)
        return self._return_rest_body(response)


    def restPOST(self, uri, body, endpoint=None, headers=None, retryPolicy={}, **kwargs):
        """
        Performs a REST POST operation to the Synapse server.

        :param uri:      URI on which get is performed
        :param endpoint: Server endpoint, defaults to self.repoEndpoint
        :param body:     The payload to be delivered
        :param headers:  Dictionary of headers to use rather than the API-key-signed default set of headers
        :param kwargs:   Any other arguments taken by a `requests <http://docs.python-requests.org/en/latest/>`_ method

        :returns: JSON encoding of response
        """

        uri, headers = self._build_uri_and_headers(uri, endpoint, headers)
        retryPolicy = self._build_retry_policy(retryPolicy)

        response = _with_retry(lambda: requests.post(uri, data=body, headers=headers, **kwargs), **retryPolicy)
        exceptions._raise_for_status(response, verbose=self.debug)
        return self._return_rest_body(response)


    def restPUT(self, uri, body=None, endpoint=None, headers=None, retryPolicy={}, **kwargs):
        """
        Performs a REST PUT operation to the Synapse server.

        :param uri:      URI on which get is performed
        :param endpoint: Server endpoint, defaults to self.repoEndpoint
        :param body:     The payload to be delivered
        :param headers:  Dictionary of headers to use rather than the API-key-signed default set of headers
        :param kwargs:   Any other arguments taken by a `requests <http://docs.python-requests.org/en/latest/>`_ method

        :returns: JSON encoding of response
        """

        uri, headers = self._build_uri_and_headers(uri, endpoint, headers)
        retryPolicy = self._build_retry_policy(retryPolicy)

        response = _with_retry(lambda: requests.put(uri, data=body, headers=headers, **kwargs), **retryPolicy)
        exceptions._raise_for_status(response, verbose=self.debug)
        return self._return_rest_body(response)


    def restDELETE(self, uri, endpoint=None, headers=None, retryPolicy={}, **kwargs):
        """
        Performs a REST DELETE operation to the Synapse server.

        :param uri:      URI of resource to be deleted
        :param endpoint: Server endpoint, defaults to self.repoEndpoint
        :param headers:  Dictionary of headers to use rather than the API-key-signed default set of headers
        :param kwargs:   Any other arguments taken by a `requests <http://docs.python-requests.org/en/latest/>`_ method
        """

        uri, headers = self._build_uri_and_headers(uri, endpoint, headers)
        retryPolicy = self._build_retry_policy(retryPolicy)

        response = _with_retry(lambda: requests.delete(uri, headers=headers, **kwargs), **retryPolicy)
        exceptions._raise_for_status(response, verbose=self.debug)


    def _build_uri_and_headers(self, uri, endpoint=None, headers=None):
        """Returns a tuple of the URI and headers to request with."""

        if endpoint == None:
            endpoint = self.repoEndpoint

        # Check to see if the URI is incomplete (i.e. a Synapse URL)
        # In that case, append a Synapse endpoint to the URI
        parsedURL = urlparse.urlparse(uri)
        if parsedURL.netloc == '':
            uri = endpoint + uri

        if headers is None:
            headers = self._generateSignedHeaders(uri)
        return uri, headers


    def _build_retry_policy(self, retryPolicy={}):
        """Returns a retry policy to be passed onto _with_retry."""

        defaults = dict(STANDARD_RETRY_PARAMS)
        defaults.update(retryPolicy)
        return defaults


    def _return_rest_body(self, response):
        """Returns either a dictionary or a string depending on the 'content-type' of the response."""
        if _is_json(response.headers.get('content-type', None)):
            return response.json()
        return response.text<|MERGE_RESOLUTION|>--- conflicted
+++ resolved
@@ -2077,15 +2077,9 @@
         elif location['uploadType'] == 'SFTP' :
             entity['synapseStore'] = False
             if entity.get('synapseStore', True):
-<<<<<<< HEAD
-                sys.stdout.write('\n%s\n%s\nUploading to: %s\n%s\n' %('#'*50, 
-                                                                      location.get('banner', ''), 
-                                                                      urlparse.urlparse(location['url']).netloc, 
-=======
                 sys.stdout.write('\n%s\n%s\nUploading to: %s\n%s\n' %('#'*50,
                                                                       location.get('banner', ''),
                                                                       urlparse.urlparse(location['url']).netloc,
->>>>>>> 967b86b2
                                                                       '#'*50))
                 pass
             #Fill out local_state with fileSize, externalURL etc...
