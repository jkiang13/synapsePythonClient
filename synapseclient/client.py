"""
**************
Synapse Client
**************

The `Synapse` object encapsulates a connection to the Synapse service and is used for building projects, uploading and
retrieving data, and recording provenance of data analysis.

~~~~~
Login
~~~~~

.. automethod:: synapseclient.client.login

~~~~~~~
Synapse
~~~~~~~

.. autoclass:: synapseclient.Synapse
    :members:


~~~~~~~~~~~~~~~~
More information
~~~~~~~~~~~~~~~~

See also the `Synapse API documentation <https://docs.synapse.org/rest/>`_.

"""
import collections
import collections.abc
import configparser
import deprecated
import errno
import functools
import getpass
import hashlib
import json
import logging
import mimetypes
import os
import requests
import shutil
import sys
import tempfile
import time
import typing
import urllib.parse as urllib_urlparse
import urllib.request as urllib_request
import warnings
import webbrowser
import zipfile

import synapseclient
from .annotations import from_synapse_annotations, to_synapse_annotations, Annotations, convert_old_annotation_json
from .activity import Activity
import synapseclient.core.multithread_download as multithread_download
from .entity import Entity, File, Folder, Versionable,\
    split_entity_namespaces, is_versionable, is_container, is_synapse_entity
from synapseclient.core.models.dict_object import DictObject
from .evaluation import Evaluation, Submission, SubmissionStatus
from .table import Schema, SchemaBase, Column, TableQueryResult, CsvFileTable, EntityViewSchema, SubmissionViewSchema
from .team import UserProfile, Team, TeamMember, UserGroupHeader
from .wiki import Wiki, WikiAttachment
from synapseclient.core import cache, exceptions, utils
from synapseclient.core.constants import config_file_constants
from synapseclient.core.constants import concrete_types
from synapseclient.core import cumulative_transfer_progress
from synapseclient.core.credentials import UserLoginArgs, get_default_credential_chain
from synapseclient.core.credentials import cached_sessions
from synapseclient.core.exceptions import (
    SynapseAuthenticationError,
    SynapseError,
    SynapseFileNotFoundError,
    SynapseHTTPError,
    SynapseMd5MismatchError,
    SynapseNoCredentialsError,
    SynapseProvenanceError,
    SynapseTimeoutError,
    SynapseUnmetAccessRestrictions,
)
from synapseclient.core.logging_setup import DEFAULT_LOGGER_NAME, DEBUG_LOGGER_NAME, SILENT_LOGGER_NAME
from synapseclient.core.version_check import version_check
from synapseclient.core.pool_provider import DEFAULT_NUM_THREADS
from synapseclient.core.utils import id_of, get_properties, MB, memoize, is_json, extract_synapse_id_from_query, \
    find_data_file_handle, extract_zip_file_to_directory, is_integer, require_param
from synapseclient.core.retry import with_retry
from synapseclient.core import sts_transfer
from synapseclient.core.upload.multipart_upload import multipart_upload_file, multipart_upload_string
from synapseclient.core.remote_file_storage_wrappers import S3ClientWrapper, SFTPWrapper
from synapseclient.core.upload.upload_functions import upload_file_handle, upload_synapse_s3
from synapseclient.core.dozer import doze


PRODUCTION_ENDPOINTS = {'repoEndpoint': 'https://repo-prod.prod.sagebase.org/repo/v1',
                        'authEndpoint': 'https://auth-prod.prod.sagebase.org/auth/v1',
                        'fileHandleEndpoint': 'https://file-prod.prod.sagebase.org/file/v1',
                        'portalEndpoint': 'https://www.synapse.org/'}

STAGING_ENDPOINTS = {'repoEndpoint': 'https://repo-staging.prod.sagebase.org/repo/v1',
                     'authEndpoint': 'https://auth-staging.prod.sagebase.org/auth/v1',
                     'fileHandleEndpoint': 'https://file-staging.prod.sagebase.org/file/v1',
                     'portalEndpoint': 'https://staging.synapse.org/'}

CONFIG_FILE = os.path.join(os.path.expanduser('~'), '.synapseConfig')
SESSION_FILENAME = '.session'
FILE_BUFFER_SIZE = 2*MB
CHUNK_SIZE = 5*MB
QUERY_LIMIT = 1000
CHUNK_UPLOAD_POLL_INTERVAL = 1  # second
ROOT_ENTITY = 'syn4489'
PUBLIC = 273949  # PrincipalId of public "user"
AUTHENTICATED_USERS = 273948
DEBUG_DEFAULT = False
REDIRECT_LIMIT = 5
MAX_THREADS_CAP = 128

# Defines the standard retry policy applied to the rest methods
# The retry period needs to span a minute because sending messages is limited to 10 per 60 seconds.
STANDARD_RETRY_PARAMS = {"retry_status_codes": [429, 500, 502, 503, 504],
                         "retry_errors": ["proxy error", "slow down", "timeout", "timed out",
                                          "connection reset by peer", "unknown ssl protocol error",
                                          "couldn't connect to host", "slowdown", "try again",
                                          "connection reset by peer"],
                         "retry_exceptions": ["ConnectionError", "Timeout", "timeout", "ChunkedEncodingError"],
                         "retries": 60,  # Retries for up to about 30 minutes
                         "wait": 1,
                         "max_wait": 30,
                         "back_off": 2}

# Add additional mimetypes
mimetypes.add_type('text/x-r', '.R', strict=False)
mimetypes.add_type('text/x-r', '.r', strict=False)
mimetypes.add_type('text/tab-separated-values', '.maf', strict=False)
mimetypes.add_type('text/tab-separated-values', '.bed5', strict=False)
mimetypes.add_type('text/tab-separated-values', '.bed', strict=False)
mimetypes.add_type('text/tab-separated-values', '.vcf', strict=False)
mimetypes.add_type('text/tab-separated-values', '.sam', strict=False)
mimetypes.add_type('text/yaml', '.yaml', strict=False)
mimetypes.add_type('text/x-markdown', '.md', strict=False)
mimetypes.add_type('text/x-markdown', '.markdown', strict=False)

DEFAULT_STORAGE_LOCATION_ID = 1


def login(*args, **kwargs):
    """
    Convenience method to create a Synapse object and login.

    See :py:func:`synapseclient.Synapse.login` for arguments and usage.

    Example::

        import synapseclient
        syn = synapseclient.login()
    """

    syn = Synapse()
    syn.login(*args, **kwargs)
    return syn


class Synapse(object):
    """
    Constructs a Python client object for the Synapse repository service

    :param repoEndpoint:          Location of Synapse repository
    :param authEndpoint:          Location of authentication service
    :param fileHandleEndpoint:    Location of file service
    :param portalEndpoint:        Location of the website
    :param serviceTimeoutSeconds: Wait time before timeout (currently unused)
    :param debug:                 Print debugging messages if True
    :param skip_checks:           Skip version and endpoint checks
    :param configPath:            Path to config File with setting for Synapse
                                  defaults to ~/.synapseConfig
    :param requests_session       a custom requests.Session object that this Synapse instance will use
                                  when making http requests

    Typically, no parameters are needed::

        import synapseclient
        syn = synapseclient.Synapse()

    See:

    - :py:func:`synapseclient.Synapse.login`
    - :py:func:`synapseclient.Synapse.setEndpoints`
    """

    # TODO: add additional boolean for write to disk?
    def __init__(self, repoEndpoint=None, authEndpoint=None, fileHandleEndpoint=None, portalEndpoint=None,
                 debug=None, skip_checks=False, configPath=CONFIG_FILE, requests_session=None,
                 silent=None, cache_root_dir=None):
        self._requests_session = requests_session or requests.Session()

        cache_root_dir = cache.CACHE_ROOT_DIR if cache_root_dir is None else cache_root_dir

        config_debug = None
        # Check for a config file
        self.configPath = configPath
        if os.path.isfile(configPath):
            config = self.getConfigFile(configPath)
            if config.has_option('cache', 'location'):
                cache_root_dir = config.get('cache', 'location')
            if config.has_section('debug'):
                config_debug = True
                # debug = True

        if debug is None:
            debug = config_debug if config_debug is not None else DEBUG_DEFAULT

        self.cache = cache.Cache(cache_root_dir)
        self._sts_token_store = sts_transfer.StsTokenStore()

        self.setEndpoints(repoEndpoint, authEndpoint, fileHandleEndpoint, portalEndpoint, skip_checks)

        self.default_headers = {'content-type': 'application/json; charset=UTF-8',
                                'Accept': 'application/json; charset=UTF-8'}
        self.credentials = None

        if not isinstance(debug, bool):
            raise ValueError("debug must be set to a bool (either True or False)")
        self.debug = debug

        self.silent = silent
        self._init_logger()  # initializes self.logger

        self.skip_checks = skip_checks

        self.table_query_sleep = 2
        self.table_query_backoff = 1.1
        self.table_query_max_sleep = 20
        self.table_query_timeout = 600  # in seconds
        self.multi_threaded = True  # if set to True, multi threaded download will be used for http and https URLs

        transfer_config = self._get_transfer_config()
        self.max_threads = transfer_config['max_threads']
        self.use_boto_sts_transfers = transfer_config['use_boto_sts']

<<<<<<< HEAD
        # TODO: remove once most clients are no longer on versions <= 1.7.5
        cached_sessions.migrate_old_session_file_credentials_if_necessary(self)

    # initialize logging
    def _init_logger(self):
        # if q elif debug else default
        logger_name = SILENT_LOGGER_NAME if self.silent else DEBUG_LOGGER_NAME if self.debug else DEFAULT_LOGGER_NAME
=======
    @property
    def debug(self):
        return self._debug

    @debug.setter
    def debug(self, value):
        if not isinstance(value, bool):
            raise ValueError("debug must be set to a bool (either True or False)")
        logger_name = DEBUG_LOGGER_NAME if value else DEFAULT_LOGGER_NAME
>>>>>>> 09def991
        self.logger = logging.getLogger(logger_name)
        logging.getLogger('py.warnings').handlers = self.logger.handlers

    @property
    def max_threads(self):
        return self._max_threads

    @max_threads.setter
    def max_threads(self, value: int):
        self._max_threads = min(max(value, 1), MAX_THREADS_CAP)

    @property
    def username(self):
        # for backwards compatability when username was a part of the Synapse object and not in credentials
        return self.credentials.username if self.credentials is not None else None

    @functools.lru_cache()
    def getConfigFile(self, configPath):
        """
        Retrieves the client configuration information.

        :param configPath:  Path to configuration file on local file system
        :return: a RawConfigParser populated with properties from the user's configuration file.
        """

        try:
            config = configparser.RawConfigParser()
            config.read(configPath)  # Does not fail if the file does not exist
            return config
        except configparser.Error as ex:
            raise ValueError("Error parsing Synapse config file: {}".format(configPath)) from ex

    def setEndpoints(self, repoEndpoint=None, authEndpoint=None, fileHandleEndpoint=None, portalEndpoint=None,
                     skip_checks=False):
        """
        Sets the locations for each of the Synapse services (mostly useful for testing).

        :param repoEndpoint:          Location of synapse repository
        :param authEndpoint:          Location of authentication service
        :param fileHandleEndpoint:    Location of file service
        :param portalEndpoint:        Location of the website
        :param skip_checks:           Skip version and endpoint checks

        To switch between staging and production endpoints::

            syn.setEndpoints(**synapseclient.client.STAGING_ENDPOINTS)
            syn.setEndpoints(**synapseclient.client.PRODUCTION_ENDPOINTS)

        """

        endpoints = {'repoEndpoint': repoEndpoint,
                     'authEndpoint': authEndpoint,
                     'fileHandleEndpoint': fileHandleEndpoint,
                     'portalEndpoint': portalEndpoint}

        # For unspecified endpoints, first look in the config file
        config = self.getConfigFile(self.configPath)
        for point in endpoints.keys():
            if endpoints[point] is None and config.has_option('endpoints', point):
                endpoints[point] = config.get('endpoints', point)

        # Endpoints default to production
        for point in endpoints.keys():
            if endpoints[point] is None:
                endpoints[point] = PRODUCTION_ENDPOINTS[point]

            # Update endpoints if we get redirected
            if not skip_checks:
                response = self._requests_session.get(endpoints[point], allow_redirects=False,
                                                      headers=synapseclient.USER_AGENT)
                if response.status_code == 301:
                    endpoints[point] = response.headers['location']

        self.repoEndpoint = endpoints['repoEndpoint']
        self.authEndpoint = endpoints['authEndpoint']
        self.fileHandleEndpoint = endpoints['fileHandleEndpoint']
        self.portalEndpoint = endpoints['portalEndpoint']

    def login(self, email=None, password=None, apiKey=None, sessionToken=None, rememberMe=False, silent=False,
              forced=False, authToken=None):
        """
        Valid combinations of login() arguments:

        - email/username and password

        - email/username and apiKey (Base64 encoded string)

        - email/username and authToken (e.g. a bearer authorization token, e.g. personal access token)

        - sessionToken (**DEPRECATED**)

        If no login arguments are provided or only username is provided, login() will attempt to log in using
         information from these sources (in order of preference):

        #. .synapseConfig file (in user home folder unless configured otherwise)

        #. cached credentials from previous `login()` where `rememberMe=True` was passed as a parameter

        :param email:        Synapse user name (or an email address associated with a Synapse account)
        :param password:     password
        :param apiKey:       Base64 encoded Synapse API key
        :param sessionToken: **!!DEPRECATED FIELD!!** User's current session token. Using this field will ignore the
                             following fields: email, password, apiKey
        :param rememberMe:   Whether the authentication information should be cached in your operating system's
                             credential storage.
        :param silent:       Suppress login welcome message
        :param forced:       Skip any cached credential lookup
        :param authToken:    A bearer authorization token, e.g. a personal access token, can be used in lieu of a
                                password or apiKey

        **GNOME Keyring** (recommended) or **KWallet** is recommended to be installed for credential storage on
        **Linux** systems.
        If it is not installed/setup, credentials will be stored as PLAIN-TEXT file with read and write permissions for
        the current user only (chmod 600).
        On Windows and Mac OS, a default credentials storage exists so it will be preferred over the plain-text file.
        To install GNOME Keyring on Ubuntu::

            sudo apt-get install gnome-keyring

            sudo apt-get install python-dbus  #(for Python 2 installed via apt-get)
            OR
            sudo apt-get install python3-dbus #(for Python 3 installed via apt-get)
            OR
            sudo apt-get install libdbus-glib-1-dev #(for custom installation of Python or vitualenv)
            sudo pip install dbus-python #(may take a while to compile C code)
        If you are on a headless Linux session (e.g. connecting via SSH), please run the following commands before
        running your Python session::

            dbus-run-session -- bash #(replace 'bash' with 'sh' if bash is unavailable)
            echo -n "REPLACE_WITH_YOUR_KEYRING_PASSWORD"|gnome-keyring-daemon -- unlock

        :param silent:     Defaults to False.  Suppresses the "Welcome ...!" message.
        :param forced:     Defaults to False.  Bypass the credential cache if set.

        Example::

            syn.login('my-username', 'secret-password', rememberMe=True)
            #> Welcome, Me!

        After logging in with the *rememberMe* flag set, an API key will be cached and
        used to authenticate for future logins::

            syn.login()
            #> Welcome, Me!

        """
        # Note: the order of the logic below reflects the ordering in the docstring above.

        # Check version before logging in
        if not self.skip_checks:
            version_check()

        # Make sure to invalidate the existing session
        self.logout()

        credential_provder_chain = get_default_credential_chain()
        # TODO: remove deprecated sessionToken when we move to a different solution
        self.credentials = credential_provder_chain.get_credentials(
            self,
            UserLoginArgs(
                email,
                password,
                apiKey,
                forced,
                sessionToken,
                authToken,
            )
        )

        # Final check on login success
        if not self.credentials:
            raise SynapseNoCredentialsError("No credentials provided.")

        # Save the API key in the cache
        if rememberMe:
            self.credentials.store_to_keyring()
            cached_sessions.set_most_recent_user(self.credentials.username)

        if not silent:
            profile = self.getUserProfile(refresh=True)
            # TODO-PY3: in Python2, do we need to ensure that this is encoded in utf-8
            self.logger.info("Welcome, %s!\n" % (profile['displayName'] if 'displayName' in profile
                                                 else self.credentials.username))

    def _get_config_section_dict(self, section_name):
        config = self.getConfigFile(self.configPath)
        try:
            return dict(config.items(section_name))
        except configparser.NoSectionError:
            # section not present
            return {}

    def _get_config_authentication(self):
        return self._get_config_section_dict(config_file_constants.AUTHENTICATION_SECTION_NAME)

    def _get_client_authenticated_s3_profile(self, endpoint, bucket):
        config_section = endpoint + "/" + bucket
        return self._get_config_section_dict(config_section).get("profile_name", "default")

    def _get_transfer_config(self):
        # defaults
        transfer_config = {
            'max_threads': DEFAULT_NUM_THREADS,
            'use_boto_sts': False
        }

        for k, v in self._get_config_section_dict('transfer').items():
            if v:
                if k == 'max_threads' and v:
                    try:
                        transfer_config['max_threads'] = int(v)
                    except ValueError as cause:
                        raise ValueError(f"Invalid transfer.max_threads config setting {v}") from cause

                elif k == 'use_boto_sts':
                    lower_v = v.lower()
                    if lower_v not in ('true', 'false'):
                        raise ValueError(f"Invalid transfer.use_boto_sts config setting {v}")

                    transfer_config['use_boto_sts'] = 'true' == lower_v

        return transfer_config

    def _getSessionToken(self, email, password):
        """Returns a validated session token."""
        try:
            req = {'email': email, 'password': password}
            session = self.restPOST('/session', body=json.dumps(req), endpoint=self.authEndpoint,
                                    headers=self.default_headers)
            return session['sessionToken']
        except SynapseHTTPError as err:
            if err.response.status_code == 403 or err.response.status_code == 404 or err.response.status_code == 401:
                raise SynapseAuthenticationError("Invalid username or password.")
            raise

    def _getAPIKey(self, sessionToken):
        """Uses a session token to fetch an API key."""

        headers = {'sessionToken': sessionToken, 'Accept': 'application/json'}
        secret = self.restGET('/secretKey', endpoint=self.authEndpoint, headers=headers)
        return secret['secretKey']

    def _loggedIn(self):
        """Test whether the user is logged in to Synapse."""

        if self.credentials is None:
            return False

        try:
            user = self.restGET('/userProfile')
            if 'displayName' in user:
                if user['displayName'] == 'Anonymous':
                    return False
                return user['displayName']
        except SynapseHTTPError as err:
            if err.response.status_code == 401:
                return False
            raise

    def logout(self, forgetMe=False):
        """
        Removes authentication information from the Synapse client.

        :param forgetMe: Set as True to clear any local storage of authentication information.
                         See the flag "rememberMe" in :py:func:`synapseclient.Synapse.login`.
        """
        # Delete the user's API key from the cache
        if forgetMe and self.credentials:
            self.credentials.delete_from_keyring()

        self.credentials = None

    def invalidateAPIKey(self):
        """Invalidates authentication across all clients."""

        # Logout globally
        if self._loggedIn():
            self.restDELETE('/secretKey', endpoint=self.authEndpoint)

    @memoize
    def getUserProfile(self, id=None, sessionToken=None, refresh=False):
        """
        Get the details about a Synapse user.
        Retrieves information on the current user if 'id' is omitted.
        :param id:           The 'userId' (aka 'ownerId') of a user or the userName
        :param sessionToken: The session token to use to find the user profile
        :param refresh:      If set to True will always fetch the data from Synape otherwise will use cached information
        :returns: The user profile for the user of interest.

        Example::
            my_profile = syn.getUserProfile()
            freds_profile = syn.getUserProfile('fredcommo')
        """

        try:
            # if id is unset or a userID, this will succeed
            id = '' if id is None else int(id)
        except (TypeError, ValueError):
            if isinstance(id, collections.abc.Mapping) and 'ownerId' in id:
                id = id.ownerId
            elif isinstance(id, TeamMember):
                id = id.member.ownerId
            else:
                principals = self._findPrincipals(id)
                if len(principals) == 1:
                    id = principals[0]['ownerId']
                else:
                    for principal in principals:
                        if principal.get('userName', None).lower() == id.lower():
                            id = principal['ownerId']
                            break
                    else:  # no break
                        raise ValueError('Can\'t find user "%s": ' % id)
        uri = '/userProfile/%s' % id

        return UserProfile(**self.restGET(uri, headers={'sessionToken': sessionToken} if sessionToken else None))

    def _findPrincipals(self, query_string):
        """
        Find users or groups by name or email.

        :returns: A list of userGroupHeader objects with fields displayName, email, firstName, lastName, isIndividual,
                  ownerId

        Example::

            syn._findPrincipals('test')

            [{u'displayName': u'Synapse Test',
              u'email': u'syn...t@sagebase.org',
              u'firstName': u'Synapse',
              u'isIndividual': True,
              u'lastName': u'Test',
              u'ownerId': u'1560002'},
             {u'displayName': ... }]

        """
        uri = '/userGroupHeaders?prefix=%s' % urllib_urlparse.quote(query_string)
        return [UserGroupHeader(**result) for result in self._GET_paginated(uri)]

    def onweb(self, entity, subpageId=None):
        """Opens up a browser window to the entity page or wiki-subpage.

        :param entity:    Either an Entity or a Synapse ID
        :param subpageId: (Optional) ID of one of the wiki's sub-pages
        """
        if isinstance(entity, str) and os.path.isfile(entity):
            entity = self.get(entity, downloadFile=False)
        synId = id_of(entity)
        if subpageId is None:
            webbrowser.open("%s#!Synapse:%s" % (self.portalEndpoint, synId))
        else:
            webbrowser.open("%s#!Wiki:%s/ENTITY/%s" % (self.portalEndpoint, synId, subpageId))

    def printEntity(self, entity, ensure_ascii=True):
        """
        Pretty prints an Entity.

        :param entity:  The entity to be printed.
        :param ensure_ascii:  If True, escapes all non-ASCII characters
        """

        if utils.is_synapse_id(entity):
            entity = self._getEntity(entity)
        try:
            self.logger.info(json.dumps(entity, sort_keys=True, indent=2, ensure_ascii=ensure_ascii))
        except TypeError:
            self.logger.info(str(entity))

    def _print_transfer_progress(self, *args, **kwargs):
        # Checking synapse if the mode is silent mode.
        # If self.silent is True, no need to print out transfer progress.
        if self.silent is not True:
            cumulative_transfer_progress.printTransferProgress(*args, **kwargs)

    ############################################################
    #                   Get / Store methods                    #
    ############################################################

    def get(self, entity, **kwargs):
        """
        Gets a Synapse entity from the repository service.

        :param entity:           A Synapse ID, a Synapse Entity object, a plain dictionary in which 'id' maps to a
                                 Synapse ID or a local file that is stored in Synapse (found by the file MD5)
        :param version:          The specific version to get.
                                 Defaults to the most recent version.
        :param downloadFile:     Whether associated files(s) should be downloaded.
                                 Defaults to True
        :param downloadLocation: Directory where to download the Synapse File Entity.
                                 Defaults to the local cache.
        :param followLink:       Whether the link returns the target Entity.
                                 Defaults to False
        :param ifcollision:      Determines how to handle file collisions.
                                 May be "overwrite.local", "keep.local", or "keep.both".
                                 Defaults to "keep.both".
        :param limitSearch:      a Synanpse ID used to limit the search in Synapse if entity is specified as a local
                                 file.  That is, if the file is stored in multiple locations in Synapse only the ones
                                 in the specified folder/project will be returned.

        :returns: A new Synapse Entity object of the appropriate type

        Example::

            # download file into cache
            entity = syn.get('syn1906479')
            print(entity.name)
            print(entity.path)

            # download file into current working directory
            entity = syn.get('syn1906479', downloadLocation='.')
            print(entity.name)
            print(entity.path)

           # Determine the provenance of a locally stored file as indicated in Synapse
           entity = syn.get('/path/to/file.txt', limitSearch='syn12312')
           print(syn.getProvenance(entity))

        """
        # If entity is a local file determine the corresponding synapse entity
        if isinstance(entity, str) and os.path.isfile(entity):
            bundle = self._getFromFile(entity, kwargs.pop('limitSearch', None))
            kwargs['downloadFile'] = False
            kwargs['path'] = entity

        elif isinstance(entity, str) and not utils.is_synapse_id(entity):
            raise SynapseFileNotFoundError(
                ('The parameter %s is neither a local file path '
                 ' or a valid entity id' % entity)
            )
        # have not been saved entities
        elif isinstance(entity, Entity) and not entity.get('id'):
            raise ValueError(
                "Cannot retrieve entity that has not been saved."
                " Please use syn.store() to save your entity and try again."
            )
        else:
            version = kwargs.get('version', None)
            bundle = self._getEntityBundle(entity, version)
        # Check and warn for unmet access requirements
        self._check_entity_restrictions(bundle['restrictionInformation'], entity, kwargs.get('downloadFile', True))

        return self._getWithEntityBundle(entityBundle=bundle, entity=entity, **kwargs)

    def _check_entity_restrictions(self, restrictionInformation, entity, downloadFile):
        if restrictionInformation['hasUnmetAccessRequirement']:
            warning_message = ("\nThis entity has access restrictions. Please visit the web page for this entity "
                               "(syn.onweb(\"%s\")). Click the downward pointing arrow next to the file's name to "
                               "review and fulfill its download requirement(s).\n" % id_of(entity))
            if downloadFile:
                raise SynapseUnmetAccessRestrictions(warning_message)
            warnings.warn(warning_message)

    def _getFromFile(self, filepath, limitSearch=None):
        """
        Gets a Synapse entityBundle based on the md5 of a local file
        See :py:func:`synapseclient.Synapse.get`.

        :param filepath:        path to local file
        :param limitSearch:     Limits the places in Synapse where the file is searched for.
        """
        results = self.restGET('/entity/md5/%s' % utils.md5_for_file(filepath).hexdigest())['results']
        if limitSearch is not None:
            # Go through and find the path of every entity found
            paths = [self.restGET('/entity/%s/path' % ent['id']) for ent in results]
            # Filter out all entities whose path does not contain limitSearch
            results = [ent for ent, path in zip(results, paths) if
                       utils.is_in_path(limitSearch, path)]
        if len(results) == 0:  # None found
            raise SynapseFileNotFoundError('File %s not found in Synapse' % (filepath,))
        elif len(results) > 1:
            id_txts = '\n'.join(['%s.%i' % (r['id'], r['versionNumber']) for r in results])
            self.logger.warning('\nThe file %s is associated with many files in Synapse:\n%s\n'
                                'You can limit to files in specific project or folder by setting the limitSearch to the'
                                ' synapse Id of the project or folder.\n'
                                'Will use the first one returned: \n'
                                '%s version %i\n' % (filepath,  id_txts, results[0]['id'], results[0]['versionNumber']))
        entity = results[0]

        bundle = self._getEntityBundle(entity, version=entity['versionNumber'])
        self.cache.add(bundle['entity']['dataFileHandleId'], filepath)

        return bundle

    def move(self, entity, new_parent):
        """
        Move a Synapse entity to a new container.

        :param entity:           A Synapse ID, a Synapse Entity object, or a local file that is stored in Synapse
        :param new_parent:       The new parent container (Folder or Project) to which the entity should be moved.

        :returns: The Synapse Entity object that has been moved.

        Example::

            entity = syn.move('syn456', 'syn123')
        """

        entity = self.get(entity, downloadFile=False)
        entity.parentId = id_of(new_parent)
        entity = self.store(entity, forceVersion=False)

        return entity

    def _getWithEntityBundle(self, entityBundle, entity=None, **kwargs):
        """
        Creates a :py:mod:`synapseclient.Entity` from an entity bundle returned by Synapse.
        An existing Entity can be supplied in case we want to refresh a stale Entity.

        :param entityBundle: Uses the given dictionary as the meta information of the Entity to get
        :param entity:       Optional, entity whose local state will be copied into the returned entity
        :param submission:   Optional, access associated files through a submission rather than
                             through an entity.

        See :py:func:`synapseclient.Synapse.get`.
        See :py:func:`synapseclient.Synapse._getEntityBundle`.
        See :py:mod:`synapseclient.Entity`.
        """

        # Note: This version overrides the version of 'entity' (if the object is Mappable)
        kwargs.pop('version', None)
        downloadFile = kwargs.pop('downloadFile', True)
        downloadLocation = kwargs.pop('downloadLocation', None)
        ifcollision = kwargs.pop('ifcollision', None)
        submission = kwargs.pop('submission', None)
        followLink = kwargs.pop('followLink', False)
        path = kwargs.pop('path', None)

        # make sure user didn't accidentlaly pass a kwarg that we don't handle
        if kwargs:  # if there are remaining items in the kwargs
            raise TypeError('Unexpected **kwargs: %r' % kwargs)

        # If Link, get target ID entity bundle
        if entityBundle['entity']['concreteType'] == 'org.sagebionetworks.repo.model.Link' and followLink:
            targetId = entityBundle['entity']['linksTo']['targetId']
            targetVersion = entityBundle['entity']['linksTo'].get('targetVersionNumber')
            entityBundle = self._getEntityBundle(targetId, targetVersion)

        # TODO is it an error to specify both downloadFile=False and downloadLocation?
        # TODO this matters if we want to return already cached files when downloadFile=False

        # Make a fresh copy of the Entity
        local_state = entity.local_state() if entity and isinstance(entity, Entity) else {}
        if path is not None:
            local_state['path'] = path
        properties = entityBundle['entity']
        annotations = from_synapse_annotations(entityBundle['annotations'])
        entity = Entity.create(properties, annotations, local_state)

        # Handle download of fileEntities
        if isinstance(entity, File):
            # update the entity with FileHandle metadata
            file_handle = next((handle for handle in entityBundle['fileHandles']
                                if handle['id'] == entity.dataFileHandleId), None)
            entity._update_file_handle(file_handle)

            if downloadFile:
                if file_handle:
                    self._download_file_entity(downloadLocation, entity, ifcollision, submission)
                else:  # no filehandle means that we do not have DOWNLOAD permission
                    warning_message = "WARNING: You have READ permission on this file entity but not DOWNLOAD " \
                                      "permission. The file has NOT been downloaded."
                    self.logger.warning('\n' + '!'*len(warning_message)+'\n' + warning_message + '\n'
                                        + '!'*len(warning_message)+'\n')
        return entity

    def _ensure_download_location_is_directory(self, downloadLocation):
        download_dir = os.path.expandvars(os.path.expanduser(downloadLocation))
        if os.path.isfile(download_dir):
            raise ValueError("Parameter 'downloadLocation' should be a directory, not a file.")
        return download_dir

    def _download_file_entity(self, downloadLocation, entity, ifcollision, submission):
        # set the initial local state
        entity.path = None
        entity.files = []
        entity.cacheDir = None

        # check to see if an UNMODIFIED version of the file (since it was last downloaded) already exists
        # this location could be either in .synapseCache or a user specified location to which the user previously
        # downloaded the file
        cached_file_path = self.cache.get(entity.dataFileHandleId, downloadLocation)

        # location in .synapseCache where the file would be corresponding to its FileHandleId
        synapseCache_location = self.cache.get_cache_dir(entity.dataFileHandleId)

        file_name = entity._file_handle.fileName if cached_file_path is None else os.path.basename(cached_file_path)

        # Decide the best download location for the file
        if downloadLocation is not None:
            # Make sure the specified download location is a fully resolved directory
            downloadLocation = self._ensure_download_location_is_directory(downloadLocation)
        elif cached_file_path is not None:
            # file already cached so use that as the download location
            downloadLocation = os.path.dirname(cached_file_path)
        else:
            # file not cached and no user-specified location so default to .synapseCache
            downloadLocation = synapseCache_location

        # resolve file path collisions by either overwriting, renaming, or not downloading, depending on the
        # ifcollision value
        downloadPath = self._resolve_download_path_collisions(downloadLocation, file_name, ifcollision,
                                                              synapseCache_location, cached_file_path)
        if downloadPath is None:
            return

        if cached_file_path is not None:  # copy from cache
            if downloadPath != cached_file_path:
                # create the foider if it does not exist already
                if not os.path.exists(downloadLocation):
                    os.makedirs(downloadLocation)
                shutil.copy(cached_file_path, downloadPath)

        else:  # download the file from URL (could be a local file)
            objectType = 'FileEntity' if submission is None else 'SubmissionAttachment'
            objectId = entity['id'] if submission is None else submission

            # reassign downloadPath because if url points to local file (e.g. file://~/someLocalFile.txt)
            # it won't be "downloaded" and, instead, downloadPath will just point to '~/someLocalFile.txt'
            # _downloadFileHandle may also return None to indicate that the download failed
            downloadPath = self._downloadFileHandle(entity.dataFileHandleId, objectId, objectType, downloadPath)

            if downloadPath is None or not os.path.exists(downloadPath):
                return

        entity.path = downloadPath
        entity.files = [os.path.basename(downloadPath)]
        entity.cacheDir = os.path.dirname(downloadPath)

    def _resolve_download_path_collisions(self, downloadLocation, file_name, ifcollision, synapseCache_location,
                                          cached_file_path):
        # always overwrite if we are downloading to .synapseCache
        if utils.normalize_path(downloadLocation) == synapseCache_location:
            if ifcollision is not None:
                self.logger.warning('\n' + '!'*50+'\nifcollision=' + ifcollision
                                    + 'is being IGNORED because the download destination is synapse\'s cache.'
                                      ' Instead, the behavior is "overwrite.local". \n'+'!'*50+'\n')
            ifcollision = 'overwrite.local'
        # if ifcollision not specified, keep.local
        ifcollision = ifcollision or 'keep.both'

        downloadPath = utils.normalize_path(os.path.join(downloadLocation, file_name))
        # resolve collison
        if os.path.exists(downloadPath):
            if ifcollision == "overwrite.local":
                pass
            elif ifcollision == "keep.local":
                # Don't want to overwrite the local file.
                return None
            elif ifcollision == "keep.both":
                if downloadPath != cached_file_path:
                    return utils.unique_filename(downloadPath)
            else:
                raise ValueError('Invalid parameter: "%s" is not a valid value '
                                 'for "ifcollision"' % ifcollision)
        return downloadPath

    def store(self, obj, *, createOrUpdate=True, forceVersion=True, versionLabel=None, isRestricted=False,
              activity=None, used=None, executed=None, activityName=None, activityDescription=None):
        """
        Creates a new Entity or updates an existing Entity, uploading any files in the process.

        :param obj:                 A Synapse Entity, Evaluation, or Wiki
        :param used:                The Entity, Synapse ID, or URL used to create the object (can also be a list of
                                    these)
        :param executed:            The Entity, Synapse ID, or URL representing code executed to create the object
                                    (can also be a list of these)
        :param activity:            Activity object specifying the user's provenance.
        :param activityName:        Activity name to be used in conjunction with *used* and *executed*.
        :param activityDescription: Activity description to be used in conjunction with *used* and *executed*.
        :param createOrUpdate:      Indicates whether the method should automatically perform an update if the 'obj'
                                    conflicts with an existing Synapse object.  Defaults to True.
        :param forceVersion:        Indicates whether the method should increment the version of the object even if
                                    nothing has changed.  Defaults to True.
        :param versionLabel:        Arbitrary string used to label the version.
        :param isRestricted:        If set to true, an email will be sent to the Synapse access control team to start
                                    the process of adding terms-of-use or review board approval for this entity.
                                    You will be contacted with regards to the specific data being restricted and the
                                    requirements of access.

        :returns: A Synapse Entity, Evaluation, or Wiki

        Example::

            from synapseclient import Project

            project = Project('My uniquely named project')
            project = syn.store(project)

        Adding files with `provenance <Activity.html>`_::

            from synapseclient import File, Activity

            # A synapse entity *syn1906480* contains data
            # entity *syn1917825* contains code
            activity = Activity(
                'Fancy Processing',
                description='No seriously, really fancy processing',
                used=['syn1906480', 'http://data_r_us.com/fancy/data.txt'],
                executed='syn1917825')

            test_entity = File('/path/to/data/file.xyz', description='Fancy new data', parent=project)
            test_entity = syn.store(test_entity, activity=activity)

        """

        # _before_store hook
        # give objects a chance to do something before being stored
        if hasattr(obj, '_before_synapse_store'):
            obj._before_synapse_store(self)

        # _synapse_store hook
        # for objects that know how to store themselves
        if hasattr(obj, '_synapse_store'):
            return obj._synapse_store(self)

        # Handle all non-Entity objects
        if not (isinstance(obj, Entity) or type(obj) == dict):
            if isinstance(obj, Wiki):
                return self._storeWiki(obj, createOrUpdate)

            if 'id' in obj:  # If ID is present, update
                return type(obj)(**self.restPUT(obj.putURI(), obj.json()))

            try:  # If no ID is present, attempt to POST the object
                return type(obj)(**self.restPOST(obj.postURI(), obj.json()))

            except SynapseHTTPError as err:
                # If already present and we want to update attempt to get the object content
                if createOrUpdate and err.response.status_code == 409:
                    newObj = self.restGET(obj.getByNameURI(obj.name))
                    newObj.update(obj)
                    obj = type(obj)(**newObj)
                    obj.update(self.restPUT(obj.putURI(), obj.json()))
                    return obj
                raise

        # If the input object is an Entity or a dictionary
        entity = obj
        properties, annotations, local_state = split_entity_namespaces(entity)
        bundle = None
        # Anything with a path is treated as a cache-able item
        if entity.get('path', False):
            if 'concreteType' not in properties:
                properties['concreteType'] = File._synapse_entity_type
            # Make sure the path is fully resolved
            entity['path'] = os.path.expanduser(entity['path'])

            # Check if the File already exists in Synapse by fetching metadata on it
            bundle = self._getEntityBundle(entity)

            if bundle:
                if createOrUpdate:
                    # update our properties from the existing bundle so that we have
                    # enough to process this as an entity update.
                    properties = {**bundle['entity'], **properties}

                # Check if the file should be uploaded
                fileHandle = find_data_file_handle(bundle)
                if fileHandle \
                        and fileHandle['concreteType'] == "org.sagebionetworks.repo.model.file.ExternalFileHandle":
                    # switching away from ExternalFileHandle or the url was updated
                    needs_upload = entity['synapseStore'] or (fileHandle['externalURL'] != entity['externalURL'])
                else:
                    # Check if we need to upload a new version of an existing
                    # file. If the file referred to by entity['path'] has been
                    # modified, we want to upload the new version.
                    # If synapeStore is false then we must upload a ExternalFileHandle
                    needs_upload = not entity['synapseStore'] \
                                   or not self.cache.contains(bundle['entity']['dataFileHandleId'], entity['path'])
            elif entity.get('dataFileHandleId', None) is not None:
                needs_upload = False
            else:
                needs_upload = True

            if needs_upload:
                local_state_fh = local_state.get('_file_handle', {})
                synapseStore = local_state.get('synapseStore', True)
                fileHandle = upload_file_handle(self,
                                                entity['parentId'],
                                                local_state['path'] if (synapseStore
                                                                        or local_state_fh.get('externalURL') is None)
                                                else local_state_fh.get('externalURL'),
                                                synapseStore=synapseStore,
                                                md5=local_state_fh.get('contentMd5'),
                                                file_size=local_state_fh.get('contentSize'),
                                                mimetype=local_state_fh.get('contentType'),
                                                max_threads=self.max_threads)
                properties['dataFileHandleId'] = fileHandle['id']
                local_state['_file_handle'] = fileHandle

            elif 'dataFileHandleId' not in properties:
                # Handle the case where the Entity lacks an ID
                # But becomes an update() due to conflict
                properties['dataFileHandleId'] = bundle['entity']['dataFileHandleId']

            # update the file_handle metadata if the FileEntity's FileHandle id has changed
            local_state_fh_id = local_state.get('_file_handle', {}).get('id')
            if local_state_fh_id and properties['dataFileHandleId'] != local_state_fh_id:
                local_state['_file_handle'] = find_data_file_handle(
                    self._getEntityBundle(properties['id'], requestedObjects={'includeEntity': True,
                                                                              'includeFileHandles': True})
                )

                # check if we already have the filehandleid cached somewhere
                cached_path = self.cache.get(properties['dataFileHandleId'])
                if cached_path is None:
                    local_state['path'] = None
                    local_state['cacheDir'] = None
                    local_state['files'] = []
                else:
                    local_state['path'] = cached_path
                    local_state['cacheDir'] = os.path.dirname(cached_path)
                    local_state['files'] = [os.path.basename(cached_path)]

        # Create or update Entity in Synapse
        if 'id' in properties:
            properties = self._updateEntity(properties, forceVersion, versionLabel)
        else:
            # If Link, get the target name, version number and concrete type and store in link properties
            if properties['concreteType'] == "org.sagebionetworks.repo.model.Link":
                target_properties = self._getEntity(properties['linksTo']['targetId'],
                                                    version=properties['linksTo'].get('targetVersionNumber'))
                if target_properties['parentId'] == properties['parentId']:
                    raise ValueError("Cannot create a Link to an entity under the same parent.")
                properties['linksToClassName'] = target_properties['concreteType']
                if target_properties.get('versionNumber') is not None \
                        and properties['linksTo'].get('targetVersionNumber') is not None:
                    properties['linksTo']['targetVersionNumber'] = target_properties['versionNumber']
                properties['name'] = target_properties['name']
            try:
                properties = self._createEntity(properties)
            except SynapseHTTPError as ex:
                if createOrUpdate and ex.response.status_code == 409:
                    # Get the existing Entity's ID via the name and parent
                    existing_entity_id = self.findEntityId(properties['name'], properties.get('parentId', None))
                    if existing_entity_id is None:
                        raise

                    # get existing properties and annotations
                    if not bundle:
                        bundle = self._getEntityBundle(existing_entity_id,
                                                       requestedObjects={'includeEntity': True,
                                                                         'includeAnnotations': True})

                    properties = {**bundle['entity'], **properties}

                    # we additionally merge the annotations under the assumption that a missing annotation
                    # from a resolved conflict represents an newer annotation that should be preserved
                    # rather than an intentionally deleted annotation.
                    annotations = {**from_synapse_annotations(bundle['annotations']), **annotations}

                    properties = self._updateEntity(properties, forceVersion, versionLabel)

                else:
                    raise

        # Deal with access restrictions
        if isRestricted:
            self._createAccessRequirementIfNone(properties)

        # Update annotations
        annotations = self.set_annotations(Annotations(properties['id'], properties['etag'], annotations))
        properties['etag'] = annotations.etag

        # If the parameters 'used' or 'executed' are given, create an Activity object
        if used or executed:
            if activity is not None:
                raise SynapseProvenanceError(
                    'Provenance can be specified as an Activity object or as used/executed'
                    ' item(s), but not both.'
                )
            activity = Activity(name=activityName, description=activityDescription, used=used, executed=executed)

        # If we have an Activity, set it as the Entity's provenance record
        if activity:
            self.setProvenance(properties, activity)

            # 'etag' has changed, so get the new Entity
            properties = self._getEntity(properties)

        # Return the updated Entity object
        entity = Entity.create(properties, annotations, local_state)
        return self.get(entity, downloadFile=False)

    def _createAccessRequirementIfNone(self, entity):
        """
        Checks to see if the given entity has access requirements.
        If not, then one is added
        """
        existingRestrictions = self.restGET('/entity/%s/accessRequirement?offset=0&limit=1' % id_of(entity))
        if len(existingRestrictions['results']) <= 0:
            self.restPOST('/entity/%s/lockAccessRequirement' % id_of(entity), body="")

    def _getEntityBundle(self, entity, version=None, requestedObjects=None):
        """
        Gets some information about the Entity.

        :parameter entity:      a Synapse Entity or Synapse ID
        :parameter version:     the entity's version (defaults to None meaning most recent version)
        :parameter requestedObjects:    A dict indicating settings for what to include

        default value for requestedObjects is::

            requestedObjects = {'includeEntity': True,
                                'includeAnnotations': True,
                                'includeFileHandles': True,
                                'includeRestrictionInformation': True}

        Keys available for requestedObjects::

            includeEntity
            includeAnnotations
            includePermissions
            includeEntityPath
            includeHasChildren
            includeAccessControlList
            includeFileHandles
            includeTableBundle
            includeRootWikiId
            includeBenefactorACL
            includeDOIAssociation
            includeFileName
            includeThreadCount
            includeRestrictionInformation


        Keys with values set to False may simply be omitted.
        For example, we might ask for an entity bundle containing file handles, annotations, and properties::
            requested_objects = {'includeEntity':True
                                 'includeAnnotations':True,
                                 'includeFileHandles':True}
            bundle = syn._getEntityBundle('syn111111', )

        :returns: An EntityBundle with the requested fields or by default Entity header, annotations, unmet access
         requirements, and file handles
        """

        # If 'entity' is given without an ID, try to find it by 'parentId' and 'name'.
        # Use case:
        #     If the user forgets to catch the return value of a syn.store(e)
        #     this allows them to recover by doing: e = syn.get(e)
        if requestedObjects is None:
            requestedObjects = {'includeEntity': True,
                                'includeAnnotations': True,
                                'includeFileHandles': True,
                                'includeRestrictionInformation': True}
        if isinstance(entity, collections.abc.Mapping) and 'id' not in entity and 'name' in entity:
            entity = self.findEntityId(entity['name'], entity.get('parentId', None))

        # Avoid an exception from finding an ID from a NoneType
        try:
            id_of(entity)
        except ValueError:
            return None

        if version is not None:
            uri = f'/entity/{id_of(entity)}/version/{int(version):d}/bundle2'
        else:
            uri = f'/entity/{id_of(entity)}/bundle2'
        bundle = self.restPOST(uri, body=json.dumps(requestedObjects))

        return bundle

    def delete(self, obj, version=None):
        """
        Removes an object from Synapse.

        :param obj:         An existing object stored on Synapse such as
                            Evaluation, File, Project, or Wiki
        :param version:     For entities, specify a particular version to
                            delete.

        """
        # Handle all strings as the Entity ID for backward compatibility
        if isinstance(obj, str):
            if version:
                self.restDELETE(uri=f'/entity/{id_of(obj)}/version/{version}')
            else:
                self.restDELETE(uri=f'/entity/{id_of(obj)}')
        elif hasattr(obj, "_synapse_delete"):
            return obj._synapse_delete(self)
        else:
            try:
                if isinstance(obj, Versionable):
                    self.restDELETE(obj.deleteURI(versionNumber=version))
                else:
                    self.restDELETE(obj.deleteURI())
            except AttributeError:
                raise SynapseError(f"Can't delete a {type(obj)}. Please specify a Synapse object or id")

    _user_name_cache = {}

    def _get_user_name(self, user_id):
        if user_id not in self._user_name_cache:
            self._user_name_cache[user_id] = utils.extract_user_name(self.getUserProfile(user_id))
        return self._user_name_cache[user_id]

    def _list(self, parent, recursive=False, long_format=False, show_modified=False, indent=0, out=sys.stdout):
        """
        List child objects of the given parent, recursively if requested.
        """
        fields = ['id', 'name', 'nodeType']
        if long_format:
            fields.extend(['createdByPrincipalId', 'createdOn', 'versionNumber'])
        if show_modified:
            fields.extend(['modifiedByPrincipalId', 'modifiedOn'])
        results = self.getChildren(parent)

        results_found = False
        for result in results:
            results_found = True

            fmt_fields = {'name': result['name'],
                          'id': result['id'],
                          'padding': ' ' * indent,
                          'slash_or_not': '/' if is_container(result) else ''}
            fmt_string = "{id}"

            if long_format:
                fmt_fields['createdOn'] = utils.iso_to_datetime(result['createdOn'])\
                    .strftime("%Y-%m-%d %H:%M")
                fmt_fields['createdBy'] = self._get_user_name(result['createdBy'])[:18]
                fmt_fields['version'] = result['versionNumber']
                fmt_string += " {version:3}  {createdBy:>18} {createdOn}"
            if show_modified:
                fmt_fields['modifiedOn'] = utils.iso_to_datetime(result['modifiedOn'])\
                    .strftime("%Y-%m-%d %H:%M")
                fmt_fields['modifiedBy'] = self._get_user_name(result['modifiedBy'])[:18]
                fmt_string += "  {modifiedBy:>18} {modifiedOn}"

            fmt_string += "  {padding}{name}{slash_or_not}\n"
            out.write(fmt_string.format(**fmt_fields))

            if (indent == 0 or recursive) and is_container(result):
                self._list(result['id'], recursive=recursive, long_format=long_format,
                           show_modified=show_modified, indent=indent+2, out=out)

        if indent == 0 and not results_found:
            out.write('No results visible to {username} found for id {id}\n'.format(username=self.credentials.username,
                                                                                    id=id_of(parent)))

    def uploadFileHandle(self, path, parent, synapseStore=True, mimetype=None, md5=None, file_size=None):
        """Uploads the file in the provided path (if necessary) to a storage location based on project settings.
        Returns a new FileHandle as a dict to represent the stored file.

        :param parent:          parent of the entity to which we upload.
        :param path:            file path to the file being uploaded
        :param synapseStore:    If False, will not upload the file, but instead create an ExternalFileHandle that
                                references the file on the local machine.
                                If True, will upload the file based on StorageLocation determined by the
                                entity_parent_id
        :param mimetype:        The MIME type metadata for the uploaded file
        :param md5:             The MD5 checksum for the file, if known. Otherwise if the file is a local file, it will
                                be calculated automatically.
        :param file_size:       The size the file, if known. Otherwise if the file is a local file, it will be
                                calculated automatically.
        :param file_type:       The MIME type the file, if known. Otherwise if the file is a local file, it will be
                                calculated automatically.

        :returns: a dict of a new FileHandle as a dict that represents the uploaded file
        """
        return upload_file_handle(self, parent, path, synapseStore, md5, file_size, mimetype)

    ############################################################
    #                  Get / Set Annotations                   #
    ############################################################

    def _getRawAnnotations(self, entity, version=None):
        """
        Retrieve annotations for an Entity returning them in the native Synapse format.
        """
        # Note: Specifying the version results in a zero-ed out etag,
        # even if the version is the most recent.
        # See `PLFM-1874 <https://sagebionetworks.jira.com/browse/PLFM-1874>`_ for more details.
        if version:
            uri = f'/entity/{id_of(entity)}/version/{str(version)}/annotations2'
        else:
            uri = f'/entity/{id_of(entity)}/annotations2'
        return self.restGET(uri)

    @deprecated.sphinx.deprecated(version='2.1.0', reason='deprecated and replaced with :py:meth:`get_annotations`')
    def getAnnotations(self, entity, version=None):
        return self.get_annotations(entity, version=version)

    def get_annotations(self, entity: typing.Union[str, Entity], version: typing.Union[str, int] = None) -> Annotations:
        """
        Retrieve annotations for an Entity from the Synapse Repository as a Python dict.

        Note that collapsing annotations from the native Synapse format to a Python dict may involve some loss of
        information. See :py:func:`_getRawAnnotations` to get annotations in the native format.

        :param entity:  An Entity or Synapse ID to lookup
        :param version: The version of the Entity to retrieve.

        :returns: A :py:class:`synapseclient.annotations.Annotations` object, \
        a dict that also has id and etag attributes
        :rtype: :py:class:`synapseclient.annotations.Annotations`
        """
        return from_synapse_annotations(self._getRawAnnotations(entity, version))

    @deprecated.sphinx.deprecated(version='2.1.0', reason='deprecated and replaced with :py:meth:`set_annotations` '
                                                          'This method is UNSAFE and may overwrite existing annotations'
                                                          ' without confirming that you have retrieved and'
                                                          ' updated the latest annotations')
    def setAnnotations(self, entity, annotations=None, **kwargs):
        """
        Store annotations for an Entity in the Synapse Repository.

        :param entity:      The Entity or Synapse Entity ID whose annotations are to be updated
        :param annotations: A dictionary of annotation names and values
        :param kwargs:      annotation names and values
        :returns: the updated annotations for the entity

        """
        if not annotations:
            annotations = {}

        annotations.update(kwargs)

        id = id_of(entity)
        etag = annotations.etag if hasattr(annotations, 'etag') else annotations.get('etag')

        if not etag:
            if 'etag' in entity:
                etag = entity['etag']
            else:
                uri = '/entity/%s/annotations2' % id_of(entity)
                old_annos = self.restGET(uri)
                etag = old_annos['etag']

        return self.set_annotations(Annotations(id, etag, annotations))

    def set_annotations(self, annotations: Annotations):
        """
        Store annotations for an Entity in the Synapse Repository.

        :param annotations: A :py:class:`synapseclient.annotations.Annotations` of annotation names and values,
         with the id and etag attribute set

        :returns: the updated :py:class:`synapseclient.annotations.Annotations` for the entity


        Example::

            annos = syn.get_annotations('syn123')

            # annos will contain the id and etag associated with the entity upon retrieval
            print(annos.id)
            # syn123
            print(annos.etag)
            # 7bdb83e9-a50a-46e4-987a-4962559f090f   (Usually some UUID in the form of a string)

            # returned annos object from get_annotations() can be used as if it were a dict

            # set key 'foo' to have value of 'bar' and 'baz'
            annos['foo'] = ['bar', 'baz']

            # single values will automatically be wrapped in a list once stored
            annos['qwerty'] = 'asdf'

            # store the annotations
            annos = syn.set_annotations(annos)

            print(annos)
            # {'foo':['bar','baz], 'qwerty':['asdf']}
        """

        if not isinstance(annotations, Annotations):
            raise TypeError("Expected a synapseclient.Annotations object")

        synapseAnnos = to_synapse_annotations(annotations)

        return from_synapse_annotations(self.restPUT(f'/entity/{id_of(annotations)}/annotations2',
                                                     body=json.dumps(synapseAnnos)))

    ############################################################
    #                         Querying                         #
    ############################################################

    def getChildren(self, parent, includeTypes=["folder", "file", "table", "link", "entityview", "dockerrepo"],
                    sortBy="NAME", sortDirection="ASC"):
        """
        Retrieves all of the entities stored within a parent such as folder or project.

        :param parent:          An id or an object of a Synapse container or None to retrieve all projects

        :param includeTypes:    Must be a list of entity types (ie. ["folder","file"]) which can be found here:
                                http://docs.synapse.org/rest/org/sagebionetworks/repo/model/EntityType.html

        :param sortBy:          How results should be sorted.  Can be NAME, or CREATED_ON

        :param sortDirection:   The direction of the result sort.  Can be ASC, or DESC

        :returns:                An iterator that shows all the children of the container.

        Also see:

        - :py:func:`synapseutils.walk`
        """
        parentId = id_of(parent) if parent is not None else None
        entityChildrenRequest = {'parentId': parentId,
                                 'includeTypes': includeTypes,
                                 'sortBy': sortBy,
                                 'sortDirection': sortDirection,
                                 'nextPageToken': None}
        entityChildrenResponse = {"nextPageToken": "first"}
        while entityChildrenResponse.get('nextPageToken') is not None:
            entityChildrenResponse = self.restPOST('/entity/children', body=json.dumps(entityChildrenRequest))
            for child in entityChildrenResponse['page']:
                yield child
            if entityChildrenResponse.get('nextPageToken') is not None:
                entityChildrenRequest['nextPageToken'] = entityChildrenResponse['nextPageToken']

    def md5Query(self, md5):
        """
        Find the Entities which have attached file(s) which have the given MD5 hash.

        :param md5: The MD5 to query for (hexadecimal string)

        :returns: A list of Entity headers
        """

        return self.restGET('/entity/md5/%s' % md5)['results']

    ############################################################
    #                     ACL manipulation                     #
    ############################################################

    def _getBenefactor(self, entity):
        """An Entity gets its ACL from its benefactor."""

        if utils.is_synapse_id(entity) or is_synapse_entity(entity):
            return self.restGET('/entity/%s/benefactor' % id_of(entity))
        return entity

    def _getACL(self, entity):
        """Get the effective ACL for a Synapse Entity."""

        if hasattr(entity, 'getACLURI'):
            uri = entity.getACLURI()
        else:
            # Get the ACL from the benefactor (which may be the entity itself)
            benefactor = self._getBenefactor(entity)
            uri = '/entity/%s/acl' % (benefactor['id'])
        return self.restGET(uri)

    def _storeACL(self, entity, acl):
        """
        Create or update the ACL for a Synapse Entity.

        :param entity:  An entity or Synapse ID
        :param acl:  An ACl as a dict

        :returns: the new or updated ACL

        .. code-block:: python

            {'resourceAccess': [
                {'accessType': ['READ'],
                 'principalId': 222222}
            ]}
        """
        if hasattr(entity, 'putACLURI'):
            return self.restPUT(entity.putACLURI(), json.dumps(acl))
        else:
            # Get benefactor. (An entity gets its ACL from its benefactor.)
            entity_id = id_of(entity)
            uri = '/entity/%s/benefactor' % entity_id
            benefactor = self.restGET(uri)

            # Update or create new ACL
            uri = '/entity/%s/acl' % entity_id
            if benefactor['id'] == entity_id:
                return self.restPUT(uri, json.dumps(acl))
            else:
                return self.restPOST(uri, json.dumps(acl))

    def _getUserbyPrincipalIdOrName(self, principalId=None):
        """
        Given either a string, int or None finds the corresponding user where None implies PUBLIC

        :param principalId: Identifier of a user or group

        :returns: The integer ID of the user
        """
        if principalId is None or principalId == 'PUBLIC':
            return PUBLIC
        try:
            return int(principalId)

        # If principalId is not a number assume it is a name or email
        except ValueError:
            userProfiles = self.restGET('/userGroupHeaders?prefix=%s' % principalId)
            totalResults = len(userProfiles['children'])
            if totalResults == 1:
                return int(userProfiles['children'][0]['ownerId'])
            elif totalResults > 1:
                for profile in userProfiles['children']:
                    if profile['userName'] == principalId:
                        return int(profile['ownerId'])

            supplementalMessage = 'Please be more specific' if totalResults > 1 else 'No matches'
            raise SynapseError('Unknown Synapse user (%s).  %s.' % (principalId, supplementalMessage))

    def getPermissions(self, entity, principalId=None):
        """Get the permissions that a user or group has on an Entity.

        :param entity:      An Entity or Synapse ID to lookup
        :param principalId: Identifier of a user or group (defaults to PUBLIC users)

        :returns: An array containing some combination of
                  ['READ', 'CREATE', 'UPDATE', 'DELETE', 'CHANGE_PERMISSIONS', 'DOWNLOAD']
                  or an empty array

        """
        # TODO: what if user has permissions by membership in a group?
        principalId = self._getUserbyPrincipalIdOrName(principalId)
        acl = self._getACL(entity)
        for permissions in acl['resourceAccess']:
            if 'principalId' in permissions and permissions['principalId'] == int(principalId):
                return permissions['accessType']
        return []

    def setPermissions(self, entity, principalId=None, accessType=['READ', 'DOWNLOAD'], modify_benefactor=False,
                       warn_if_inherits=True, overwrite=True):
        """
        Sets permission that a user or group has on an Entity.
        An Entity may have its own ACL or inherit its ACL from a benefactor.

        :param entity:              An Entity or Synapse ID to modify
        :param principalId:         Identifier of a user or group
        :param accessType:          Type of permission to be granted. One or more of CREATE, READ, DOWNLOAD, UPDATE,
                                    DELETE, CHANGE_PERMISSIONS
        :param modify_benefactor:   Set as True when modifying a benefactor's ACL
        :param warn_if_inherits:    Set as False, when creating a new ACL.
                                    Trying to modify the ACL of an Entity that inherits its ACL will result in a warning
        :param overwrite:           By default this function overwrites existing permissions for the specified user.
                                    Set this flag to False to add new permissions non-destructively.

        :returns: an Access Control List object

        """

        benefactor = self._getBenefactor(entity)
        if benefactor['id'] != id_of(entity):
            if modify_benefactor:
                entity = benefactor
            elif warn_if_inherits:
                self.logger.warning('Creating an ACL for entity %s, which formerly inherited access control from a'
                                    ' benefactor entity, "%s" (%s).\n'
                                    % (id_of(entity), benefactor['name'], benefactor['id']))

        acl = self._getACL(entity)

        principalId = self._getUserbyPrincipalIdOrName(principalId)

        # Find existing permissions
        permissions_to_update = None
        for permissions in acl['resourceAccess']:
            if 'principalId' in permissions and permissions['principalId'] == principalId:
                permissions_to_update = permissions
                break

        if accessType is None or accessType == []:
            # remove permissions
            if permissions_to_update and overwrite:
                acl['resourceAccess'].remove(permissions_to_update)
        else:
            # add a 'resourceAccess' entry, if necessary
            if not permissions_to_update:
                permissions_to_update = {u'accessType': [], u'principalId': principalId}
                acl['resourceAccess'].append(permissions_to_update)
            if overwrite:
                permissions_to_update['accessType'] = accessType
            else:
                permissions_to_update['accessType'] = list(set(permissions_to_update['accessType']) | set(accessType))
        return self._storeACL(entity, acl)

    ############################################################
    #                        Provenance                        #
    ############################################################

    # TODO: rename these to Activity
    def getProvenance(self, entity, version=None):
        """
        Retrieve provenance information for a Synapse Entity.

        :param entity:  An Entity or Synapse ID to lookup
        :param version: The version of the Entity to retrieve.
                        Gets the most recent version if omitted

        :returns: An Activity object or
                  raises exception if no provenance record exists
        """

        # Get versionNumber from Entity
        if version is None and 'versionNumber' in entity:
            version = entity['versionNumber']

        if version:
            uri = '/entity/%s/version/%d/generatedBy' % (id_of(entity), version)
        else:
            uri = '/entity/%s/generatedBy' % id_of(entity)
        return Activity(data=self.restGET(uri))

    def setProvenance(self, entity, activity):
        """
        Stores a record of the code and data used to derive a Synapse entity.

        :param entity:   An Entity or Synapse ID to modify
        :param activity: a :py:class:`synapseclient.activity.Activity`

        :returns: An updated :py:class:`synapseclient.activity.Activity` object
        """

        # Assert that the entity was generated by a given Activity.
        if 'id' in activity:
            # We're updating provenance
            uri = '/activity/%s' % activity['id']
            activity = Activity(data=self.restPUT(uri, json.dumps(activity)))
        else:
            activity = self.restPOST('/activity', body=json.dumps(activity))

        # assert that an entity is generated by an activity
        uri = '/entity/%s/generatedBy?generatedBy=%s' % (id_of(entity), activity['id'])
        activity = Activity(data=self.restPUT(uri))

        return activity

    def deleteProvenance(self, entity):
        """
        Removes provenance information from an Entity and deletes the associated Activity.

        :param entity: An Entity or Synapse ID to modify
        """

        activity = self.getProvenance(entity)
        if not activity:
            return

        uri = '/entity/%s/generatedBy' % id_of(entity)
        self.restDELETE(uri)

        # TODO: what happens if the activity is shared by more than one entity?
        uri = '/activity/%s' % activity['id']
        self.restDELETE(uri)

    def updateActivity(self, activity):
        """
        Modifies an existing Activity.

        :param activity:  The Activity to be updated.

        :returns: An updated Activity object
        """

        uri = '/activity/%s' % activity['id']
        return Activity(data=self.restPUT(uri, json.dumps(activity)))

    def _convertProvenanceList(self, usedList, limitSearch=None):
        """Convert a list of synapse Ids, URLs and local files by replacing local files with Synapse Ids"""
        if usedList is None:
            return None
        usedList = [self.get(target, limitSearch=limitSearch) if
                    (os.path.isfile(target) if isinstance(target, str) else False) else target for
                    target in usedList]
        return usedList

    ############################################################
    #                File handle service calls                 #
    ############################################################

    def _getFileHandleDownload(self, fileHandleId, objectId, objectType=None):
        """
        Gets the URL and the metadata as filehandle object for a filehandle or fileHandleId

        :param fileHandleId:   ID of fileHandle to download
        :param objectId:       The ID of the object associated with the file e.g. syn234
        :param objectType:     Type of object associated with a file e.g. FileEntity, TableEntity

        :returns: dictionary with keys: fileHandle, fileHandleId and preSignedURL
        """
        body = {'includeFileHandles': True, 'includePreSignedURLs': True,
                'requestedFiles': [{'fileHandleId': fileHandleId,
                                    'associateObjectId': objectId,
                                    'associateObjectType': objectType or 'FileEntity'}]}
        response = self.restPOST('/fileHandle/batch', body=json.dumps(body),
                                 endpoint=self.fileHandleEndpoint)
        result = response['requestedFiles'][0]
        failure = result.get('failureCode')
        if failure == 'NOT_FOUND':
            raise SynapseFileNotFoundError("The fileHandleId %s could not be found" % fileHandleId)
        elif failure == "UNAUTHORIZED":
            raise SynapseError(
                "You are not authorized to access fileHandleId %s associated with the Synapse"
                " %s: %s" % (fileHandleId, objectType, objectId)
            )
        return result

    @staticmethod
    def _is_retryable_download_error(ex):
        # some exceptions caught during download indicate non-recoverable situations that
        # will not be remedied by a repeated download attempt.
        return not (
            (isinstance(ex, OSError) and ex.errno == errno.ENOSPC) or   # out of disk space
            isinstance(ex, SynapseMd5MismatchError)
        )

    def _downloadFileHandle(self, fileHandleId, objectId, objectType, destination, retries=5):
        """
        Download a file from the given URL to the local file system.

        :param fileHandleId: id of the FileHandle to download
        :param objectId:     id of the Synapse object that uses the FileHandle e.g. "syn123"
        :param objectType:   type of the Synapse object that uses the FileHandle e.g. "FileEntity"
        :param destination:  destination on local file system
        :param retries:      (default=5) Number of download retries attempted before throwing an exception.

        :returns: path to downloaded file
        """
        os.makedirs(os.path.dirname(destination), exist_ok=True)

        while retries > 0:
            try:
                fileResult = self._getFileHandleDownload(fileHandleId, objectId, objectType)
                fileHandle = fileResult['fileHandle']
                concreteType = fileHandle['concreteType']
                storageLocationId = fileHandle.get('storageLocationId')

                if concreteType == concrete_types.EXTERNAL_OBJECT_STORE_FILE_HANDLE:
                    profile = self._get_client_authenticated_s3_profile(fileHandle['endpointUrl'], fileHandle['bucket'])
                    downloaded_path = S3ClientWrapper.download_file(fileHandle['bucket'], fileHandle['endpointUrl'],
                                                                    fileHandle['fileKey'], destination,
                                                                    profile_name=profile,
                                                                    show_progress=not self.silent)

                elif sts_transfer.is_boto_sts_transfer_enabled(self) and \
                        sts_transfer.is_storage_location_sts_enabled(self, objectId, storageLocationId) and \
                        concreteType == concrete_types.S3_FILE_HANDLE:

                    def download_fn(credentials):
                        return S3ClientWrapper.download_file(
                            fileHandle['bucketName'],
                            None,
                            fileHandle['key'],
                            destination,
                            credentials=credentials,
                            show_progress=not self.silent,
                            # pass through our synapse threading config to boto s3
                            transfer_config_kwargs={'max_concurrency': self.max_threads},
                        )

                    downloaded_path = sts_transfer.with_boto_sts_credentials(
                        download_fn,
                        self,
                        objectId,
                        'read_only',
                    )

                elif self.multi_threaded and \
                        concreteType == concrete_types.S3_FILE_HANDLE and \
                        fileHandle.get('contentSize', 0) > multithread_download.SYNAPSE_DEFAULT_DOWNLOAD_PART_SIZE:
                    # run the download multi threaded if the file supports it, we're configured to do so,
                    # and the file is large enough that it would be broken into parts to take advantage of
                    # multiple downloading threads. otherwise it's more efficient to run the download as a simple
                    # single threaded URL download.
                    downloaded_path = self._download_from_url_multi_threaded(fileHandleId,
                                                                             objectId,
                                                                             objectType,
                                                                             destination,
                                                                             expected_md5=fileHandle.get('contentMd5'))

                else:
                    downloaded_path = self._download_from_URL(fileResult['preSignedURL'],
                                                              destination,
                                                              fileHandle['id'],
                                                              expected_md5=fileHandle.get('contentMd5'))
                self.cache.add(fileHandle['id'], downloaded_path)
                return downloaded_path

            except Exception as ex:
                if not self._is_retryable_download_error(ex):
                    raise

                exc_info = sys.exc_info()
                ex.progress = 0 if not hasattr(ex, 'progress') else ex.progress
                self.logger.debug("\nRetrying download on error: [%s] after progressing %i bytes" %
                                  (exc_info[0], ex.progress), exc_info=True)  # this will include stack trace
                if ex.progress == 0:  # No progress was made reduce remaining retries.
                    retries -= 1
                if retries <= 0:
                    # Re-raise exception
                    raise

        raise Exception("should not reach this line")

    def _download_from_url_multi_threaded(self,
                                          file_handle_id,
                                          object_id,
                                          object_type,
                                          destination,
                                          *,
                                          expected_md5=None):
        destination = os.path.abspath(destination)
        temp_destination = utils.temp_download_filename(destination, file_handle_id)

        request = multithread_download.DownloadRequest(file_handle_id=int(file_handle_id),
                                                       object_id=object_id,
                                                       object_type=object_type,
                                                       path=temp_destination)

        multithread_download.download_file(self, request)

        if expected_md5:  # if md5 not set (should be the case for all except http download)
            actual_md5 = utils.md5_for_file(temp_destination).hexdigest()
            # check md5 if given
            if actual_md5 != expected_md5:
                try:
                    os.remove(temp_destination)
                except FileNotFoundError:
                    # file already does not exist. nothing to do
                    pass
                raise SynapseMd5MismatchError(
                    "Downloaded file {filename}'s md5 {md5} does not match expected MD5 of"
                    " {expected_md5}".format(
                        filename=temp_destination, md5=actual_md5, expected_md5=expected_md5
                    )
                )
        # once download completed, rename to desired destination
        shutil.move(temp_destination, destination)

        return destination

    def _download_from_URL(self, url, destination, fileHandleId=None, expected_md5=None):
        """
        Download a file from the given URL to the local file system.

        :param url:             source of download
        :param destination:     destination on local file system
        :param fileHandleId:    (optional) if given, the file will be given a temporary name that includes the file
                                handle id which allows resuming partial downloads of the same file from previous
                                sessions
        :param expected_md5:    (optional) if given, check that the MD5 of the downloaded file matched the expected MD5

        :returns: path to downloaded file
        """
        destination = os.path.abspath(destination)
        actual_md5 = None
        redirect_count = 0
        delete_on_md5_mismatch = True
        while redirect_count < REDIRECT_LIMIT:
            redirect_count += 1
            scheme = urllib_urlparse.urlparse(url).scheme
            if scheme == 'file':
                delete_on_md5_mismatch = False
                destination = utils.file_url_to_path(url, verify_exists=True)
                if destination is None:
                    raise IOError("Local file (%s) does not exist." % url)
                break
            elif scheme == 'sftp':
                username, password = self._getUserCredentials(url)
                destination = SFTPWrapper.download_file(url, destination, username, password,
                                                        show_progress=not self.silent)
                break
            elif scheme == 'ftp':
                urllib_request.urlretrieve(url, destination)
                break
            elif scheme == 'http' or scheme == 'https':
                # if a partial download exists with the temporary name,
                # find it and restart the download from where it left off
                temp_destination = utils.temp_download_filename(destination, fileHandleId)
                range_header = {"Range": "bytes={start}-".format(start=os.path.getsize(temp_destination))} \
                    if os.path.exists(temp_destination) else {}
                response = with_retry(
                    lambda: self._requests_session.get(
                        url,
                        headers=self._generate_headers(range_header),
                        stream=True,
                        allow_redirects=False,
                        auth=self.credentials,
                    ),
                    verbose=self.debug, **STANDARD_RETRY_PARAMS)
                try:
                    exceptions._raise_for_status(response, verbose=self.debug)
                except SynapseHTTPError as err:
                    if err.response.status_code == 404:
                        raise SynapseError("Could not download the file at %s" % url)
                    elif err.response.status_code == 416:  # Requested Range Not Statisfiable
                        # this is a weird error when the client already finished downloading but the loop continues
                        # When this exception occurs, the range we request is guaranteed to be >= file size so we
                        # assume that the file has been fully downloaded, rename it to destination file
                        # and break out of the loop to perform the MD5 check.
                        # If it fails the user can retry with another download.
                        shutil.move(temp_destination, destination)
                        break
                    raise

                # handle redirects
                if response.status_code in [301, 302, 303, 307, 308]:
                    url = response.headers['location']
                    # don't break, loop again
                else:
                    # get filename from content-disposition, if we don't have it already
                    if os.path.isdir(destination):
                        filename = utils.extract_filename(
                            content_disposition_header=response.headers.get('content-disposition', None),
                            default_filename=utils.guess_file_name(url))
                        destination = os.path.join(destination, filename)
                    # Stream the file to disk
                    if 'content-length' in response.headers:
                        toBeTransferred = float(response.headers['content-length'])
                    else:
                        toBeTransferred = -1
                    transferred = 0

                    # Servers that respect the Range header return 206 Partial Content
                    if response.status_code == 206:
                        mode = 'ab'
                        previouslyTransferred = os.path.getsize(temp_destination)
                        toBeTransferred += previouslyTransferred
                        transferred += previouslyTransferred
                        sig = utils.md5_for_file(temp_destination)
                    else:
                        mode = 'wb'
                        previouslyTransferred = 0
                        sig = hashlib.md5()

                    try:
                        with open(temp_destination, mode) as fd:
                            t0 = time.time()
                            for nChunks, chunk in enumerate(response.iter_content(FILE_BUFFER_SIZE)):
                                fd.write(chunk)
                                sig.update(chunk)

                                # the 'content-length' header gives the total number of bytes that will be transferred
                                # to us len(chunk) cannot be used to track progress because iter_content automatically
                                # decodes the chunks if the response body is encoded so the len(chunk) could be
                                # different from the total number of bytes we've read read from the response body
                                # response.raw.tell() is the total number of response body bytes transferred over the
                                # wire so far
                                transferred = response.raw.tell() + previouslyTransferred
                                # cumulative_transfer_progress.printTransferProgress(
                                #     transferred,
                                #     toBeTransferred,
                                #     'Downloading ',
                                #     os.path.basename(destination),
                                #     dt=time.time() - t0
                                # )
                                self._print_transfer_progress(
                                    transferred,
                                    toBeTransferred,
                                    'Downloading ',
                                    os.path.basename(destination),
                                    dt=time.time() - t0
                                )
                    except Exception as ex:  # We will add a progress parameter then push it back to retry.
                        ex.progress = transferred-previouslyTransferred
                        raise

                    # verify that the file was completely downloaded and retry if it is not complete
                    if toBeTransferred > 0 and transferred < toBeTransferred:
                        self.logger.warning("\nRetrying download because the connection ended early.\n")
                        continue

                    actual_md5 = sig.hexdigest()
                    # rename to final destination
                    shutil.move(temp_destination, destination)
                    break
            else:
                self.logger.error('Unable to download URLs of type %s' % scheme)
                return None

        else:  # didn't break out of loop
            raise SynapseHTTPError('Too many redirects')

        if actual_md5 is None:  # if md5 not set (should be the case for all except http download)
            actual_md5 = utils.md5_for_file(destination).hexdigest()

        # check md5 if given
        if expected_md5 and actual_md5 != expected_md5:
            if delete_on_md5_mismatch and os.path.exists(destination):
                os.remove(destination)
            raise SynapseMd5MismatchError(
                "Downloaded file {filename}'s md5 {md5} does not match expected MD5 of"
                " {expected_md5}".format(filename=destination, md5=actual_md5, expected_md5=expected_md5)
            )

        return destination

    def _createExternalFileHandle(self, externalURL, mimetype=None, md5=None, fileSize=None):
        """Create a new FileHandle representing an external URL."""
        fileName = externalURL.split('/')[-1]
        externalURL = utils.as_url(externalURL)
        fileHandle = {
            'concreteType': concrete_types.EXTERNAL_FILE_HANDLE,
            'fileName': fileName,
            'externalURL': externalURL,
            'contentMd5':  md5,
            'contentSize': fileSize
        }
        if mimetype is None:
            (mimetype, enc) = mimetypes.guess_type(externalURL, strict=False)
        if mimetype is not None:
            fileHandle['contentType'] = mimetype
        return self.restPOST('/externalFileHandle', json.dumps(fileHandle), self.fileHandleEndpoint)

    def _createExternalObjectStoreFileHandle(self, s3_file_key, file_path, storage_location_id, mimetype=None):
        if mimetype is None:
            mimetype, enc = mimetypes.guess_type(file_path, strict=False)
        file_handle = {
            'concreteType': concrete_types.EXTERNAL_OBJECT_STORE_FILE_HANDLE,
            'fileKey': s3_file_key,
            'fileName': os.path.basename(file_path),
            'contentMd5': utils.md5_for_file(file_path).hexdigest(),
            'contentSize': os.stat(file_path).st_size,
            'storageLocationId': storage_location_id,
            'contentType': mimetype
        }

        return self.restPOST('/externalFileHandle', json.dumps(file_handle), self.fileHandleEndpoint)

    def create_external_s3_file_handle(self, bucket_name, s3_file_key, file_path, *,
                                       parent=None, storage_location_id=None, mimetype=None):
        """
        Create an external S3 file handle for e.g. a file that has been uploaded directly to
        an external S3 storage location.

        :param bucket_name:             Name of the S3 bucket
        :param s3_file_key:             S3 key of the uploaded object
        :param file_path:               Local path of the uploaded file
        :param parent:                  Parent entity to create the file handle in, the file handle will be created
                                            in the default storage location of the parent. Mutually exclusive with
                                            storage_location_id
        :param storage_location_id:     Explicit storage location id to create the file handle in, mutually exclusive
                                            with parent
        :param mimetype:                Mimetype of the file, if known
        """

        if storage_location_id:
            if parent:
                raise ValueError("Pass parent or storage_location_id, not both")
        elif not parent:
            raise ValueError("One of parent or storage_location_id is required")
        else:
            upload_destination = self._getDefaultUploadDestination(parent)
            storage_location_id = upload_destination['storageLocationId']

        if mimetype is None:
            mimetype, enc = mimetypes.guess_type(file_path, strict=False)

        file_handle = {
            'concreteType': concrete_types.S3_FILE_HANDLE,
            'key': s3_file_key,
            'bucketName': bucket_name,
            'fileName': os.path.basename(file_path),
            'contentMd5': utils.md5_for_file(file_path).hexdigest(),
            'contentSize': os.stat(file_path).st_size,
            'storageLocationId': storage_location_id,
            'contentType': mimetype
        }

        return self.restPOST('/externalFileHandle/s3', json.dumps(file_handle), endpoint=self.fileHandleEndpoint)

    def _get_file_handle_as_creator(self, fileHandle):
        """Retrieve a fileHandle from the fileHandle service.
        You must be the creator of the filehandle to use this method. Otherwise, an 403-Forbidden error will be raised
        """

        uri = "/fileHandle/%s" % (id_of(fileHandle),)
        return self.restGET(uri, endpoint=self.fileHandleEndpoint)

    def _deleteFileHandle(self, fileHandle):
        """
        Delete the given file handle.

        Note: Only the user that created the FileHandle can delete it. Also, a FileHandle cannot be deleted if it is
        associated with a FileEntity or WikiPage
        """

        uri = "/fileHandle/%s" % (id_of(fileHandle),)
        self.restDELETE(uri, endpoint=self.fileHandleEndpoint)
        return fileHandle

    ############################################################
    #                    SFTP                                  #
    ############################################################

    def _getDefaultUploadDestination(self, parent_entity):
        return self.restGET('/entity/%s/uploadDestination' % id_of(parent_entity),
                            endpoint=self.fileHandleEndpoint)

    def _getUserCredentials(self, url, username=None, password=None):
        """Get user credentials for a specified URL by either looking in the configFile or querying the user.

        :param username: username on server (optionally specified)
        :param password: password for authentication on the server (optionally specified)

        :returns: tuple of username, password
        """
        # Get authentication information from configFile

        parsedURL = urllib_urlparse.urlparse(url)
        baseURL = parsedURL.scheme+'://'+parsedURL.hostname

        config = self.getConfigFile(self.configPath)
        if username is None and config.has_option(baseURL, 'username'):
            username = config.get(baseURL, 'username')
        if password is None and config.has_option(baseURL, 'password'):
            password = config.get(baseURL, 'password')
        # If I still don't have a username and password prompt for it
        if username is None:
            username = getpass.getuser()  # Default to login name
            # Note that if we hit the following line from within nosetests in
            # Python 3, we get "TypeError: bad argument type for built-in operation".
            # Luckily, this case isn't covered in our test suite!
            user = input('Username for %s (%s):' % (baseURL, username))
            username = username if user == '' else user
        if password is None:
            password = getpass.getpass('Password for %s:' % baseURL)
        return username, password

    ############################################
    # Project/Folder storage location settings #
    ############################################

    def createStorageLocationSetting(self, storage_type, **kwargs):
        """
        Creates an IMMUTABLE storage location based on the specified type.

        For each storage_type, the following kwargs should be specified:
        ExternalObjectStorage: (S3-like (e.g. AWS S3 or Openstack) bucket not accessed by Synapse)
        - endpointUrl: endpoint URL of the S3 service (for example: 'https://s3.amazonaws.com')
        - bucket: the name of the bucket to use
        ExternalS3Storage: (Amazon S3 bucket accessed by Synapse)
        - bucket: the name of the bucket to use
        ExternalStorage: (SFTP or FTP storage location not accessed by Synapse)
        - url: the base URL for uploading to the external destination
        - supportsSubfolders(optional): does the destination support creating subfolders under the base url
         (default: false)
        ProxyStorage: (a proxy server that controls access to a storage)
        - secretKey: The encryption key used to sign all pre-signed URLs used to communicate with the proxy.
        - proxyUrl: The HTTPS URL of the proxy used for upload and download.

        Optional kwargs for ALL types:
        - banner: The optional banner to show every time a file is uploaded
        - description: The description to show the user when the user has to choose which upload destination to use


        :param storage_type:    the type of the StorageLocationSetting to create
        :param kwargs:          fields necessary for creation of the specified storage_type

        :return: a dict of the created StorageLocationSetting
        """
        upload_type_dict = {"ExternalObjectStorage": "S3",
                            "ExternalS3Storage": "S3",
                            "ExternalStorage": "SFTP",
                            "ProxyStorage": "PROXYLOCAL"}

        if storage_type not in upload_type_dict:
            raise ValueError("Unknown storage_type: %s", storage_type)

        # ProxyStorageLocationSettings has an extra 's' at the end >:(
        kwargs['concreteType'] = 'org.sagebionetworks.repo.model.project.' + storage_type + 'LocationSetting' \
                                 + ('s' if storage_type == 'ProxyStorage' else '')
        kwargs['uploadType'] = upload_type_dict[storage_type]

        return self.restPOST('/storageLocation', body=json.dumps(kwargs))

    def getMyStorageLocationSetting(self, storage_location_id):
        """
        Get a StorageLocationSetting by its id.
        :param storage_location_id: id of the StorageLocationSetting to retrieve.
                                    The corresponding StorageLocationSetting must have been created by this user.
        :return: a dict describing the StorageLocationSetting retrieved by its id
        """
        return self.restGET('/storageLocation/%s' % storage_location_id)

    def setStorageLocation(self, entity, storage_location_id):
        """
        Sets the storage location for a Project or Folder
        :param entity:              a Project or Folder to which the StorageLocationSetting is set
        :param storage_location_id: a StorageLocation id or a list of StorageLocation ids. Pass in None for the default
                                    Synapse storage.
        :return: The created or updated settings as a dict
        """
        if storage_location_id is None:
            storage_location_id = DEFAULT_STORAGE_LOCATION_ID
        locations = storage_location_id if isinstance(storage_location_id, list) else [storage_location_id]

        existing_setting = self.getProjectSetting(entity, 'upload')
        if existing_setting is not None:
            existing_setting['locations'] = locations
            self.restPUT('/projectSettings', body=json.dumps(existing_setting))
            return self.getProjectSetting(entity, 'upload')
        else:
            project_destination = {'concreteType':
                                   'org.sagebionetworks.repo.model.project.UploadDestinationListSetting',
                                   'settingsType': 'upload',
                                   'locations': locations,
                                   'projectId': id_of(entity)
                                   }

            return self.restPOST('/projectSettings', body=json.dumps(project_destination))

    def getProjectSetting(self, project, setting_type):
        """
        Gets the ProjectSetting for a project.

        :param project:         Project entity or its id as a string
        :param setting_type:    type of setting. Choose from: {'upload', 'external_sync', 'requester_pays'}

        :return: The ProjectSetting as a dict or None if no settings of the specified type exist.
        """
        if setting_type not in {'upload', 'external_sync', 'requester_pays'}:
            raise ValueError("Invalid project_type: %s" % setting_type)

        response = self.restGET('/projectSettings/{projectId}/type/{type}'.format(projectId=id_of(project),
                                                                                  type=setting_type))
        return response if response else None  # if no project setting, a empty string is returned as the response

    def get_sts_storage_token(self, entity, permission, *, output_format='json', min_remaining_life=None):
        """Get STS credentials for the given entity_id and permission, outputting it in the given format

        :param entity:          the entity or entity id whose credentials are being returned
        :param permission:      one of 'read_only' or 'read_write'
        :param output_format:   one of 'json', 'boto', 'shell', 'bash', 'cmd', 'powershell'
                                json: the dictionary returned from the Synapse STS API including expiration
                                boto: a dictionary compatible with a boto session (aws_access_key_id, etc)
                                shell: output commands for exporting credentials appropriate for the detected shell
                                bash: output commands for exporting credentials into a bash shell
                                cmd: output commands for exporting credentials into a windows cmd shell
                                powershell: output commands for exporting credentials into a windows powershell
        :param min_remaining_life: the minimum allowable remaining life on a cached token to return. if a cached token
            has left than this amount of time left a fresh token will be fetched
        """
        return sts_transfer.get_sts_credentials(
            self, id_of(entity), permission,
            output_format=output_format, min_remaining_life=min_remaining_life
        )

    def create_s3_storage_location(self, *,
                                   parent=None, folder_name=None,
                                   folder=None,
                                   bucket_name=None, base_key=None,
                                   sts_enabled=False):
        """
        Create a storage location in the given parent, either in the given folder or by creating a new
        folder in that parent with the given name. This will both create a StorageLocationSetting,
        and a ProjectSetting together, optionally creating a new folder in which to locate it,
        and optionally enabling this storage location for access via STS. If enabling an existing folder for STS,
        it must be empty.

        :param parent:              The parent in which to locate the storage location (mutually exclusive with folder)
        :param folder_name:         The name of a new folder to create (mutually exclusive with folder)
        :param folder:              The existing folder in which to create the storage location
                                        (mutually exclusive with folder_name)
        :param bucket_name:         The name of an S3 bucket, if this is an external storage location,
                                        if None will use Synapse S3 storage
        :param base_key:            The base key of within the bucket, None to use the bucket root,
                                        only applicable if bucket_name is passed
        :param sts_enabled:         Whether this storage location should be STS enabled
        """
        if folder_name and parent:
            if folder:
                raise ValueError("folder and  folder_name are mutually exclusive, only one should be passed")

            folder = self.store(Folder(name=folder_name, parent=parent))

        elif not folder:
            raise ValueError("either folder or folder_name should be required")

        storage_location_kwargs = {
            'uploadType': 'S3',
            'stsEnabled': sts_enabled,
        }

        if bucket_name:
            storage_location_kwargs['concreteType'] = concrete_types.EXTERNAL_S3_STORAGE_LOCATION_SETTING
            storage_location_kwargs['bucket'] = bucket_name
            if base_key:
                storage_location_kwargs['baseKey'] = base_key
        else:
            storage_location_kwargs['concreteType'] = concrete_types.SYNAPSE_S3_STORAGE_LOCATION_SETTING

        storage_location_setting = self.restPOST('/storageLocation', json.dumps(storage_location_kwargs))

        storage_location_id = storage_location_setting['storageLocationId']
        project_setting = self.setStorageLocation(
            folder,
            storage_location_id,
        )

        return folder, storage_location_setting, project_setting

    ############################################################
    #                   CRUD for Evaluations                   #
    ############################################################

    def getEvaluation(self, id):
        """
        Gets an Evaluation object from Synapse.

        :param id:  The ID of the :py:class:`synapseclient.evaluation.Evaluation` to return.

        :return: an :py:class:`synapseclient.evaluation.Evaluation` object

        See: :py:mod:`synapseclient.evaluation`

        Example::

            evaluation = syn.getEvaluation(2005090)
        """

        evaluation_id = id_of(id)
        uri = Evaluation.getURI(evaluation_id)
        return Evaluation(**self.restGET(uri))

    # TODO: Should this be combined with getEvaluation?
    def getEvaluationByName(self, name):
        """
        Gets an Evaluation object from Synapse.

        :param name:  The name of the :py:class:`synapseclient.evaluation.Evaluation` to return.

        :return: an :py:class:`synapseclient.evaluation.Evaluation` object

        See: :py:mod:`synapseclient.evaluation`
        """
        uri = Evaluation.getByNameURI(urllib_urlparse.quote(name))
        return Evaluation(**self.restGET(uri))

    def getEvaluationByContentSource(self, entity):
        """
        Returns a generator over evaluations that derive their content from the given entity

        :param entity:  The :py:class:`synapseclient.entity.Project` whose Evaluations are to be fetched.

        :return: a Generator over the :py:class:`synapseclient.evaluation.Evaluation` objects for the given
         :py:class:`synapseclient.entity.Project`

        """

        entityId = id_of(entity)
        url = "/entity/%s/evaluation" % entityId

        for result in self._GET_paginated(url):
            yield Evaluation(**result)

    def _findTeam(self, name):
        """
        Retrieve a Teams matching the supplied name fragment
        """
        for result in self._GET_paginated("/teams?fragment=%s" % name):
            yield Team(**result)

    def getTeam(self, id):
        """
        Finds a team with a given ID or name.

        :param id:  The ID or name of the team or a Team object to retrieve

        :return:  An object of type :py:class:`synapseclient.team.Team`
        """
        # Retrieves team id
        teamid = id_of(id)
        try:
            int(teamid)
        except (TypeError, ValueError):
            if isinstance(id, str):
                for team in self._findTeam(id):
                    if team.name == id:
                        teamid = team.id
                        break
                else:
                    raise ValueError("Can't find team \"{}\"".format(teamid))
            else:
                raise ValueError("Can't find team \"{}\"".format(teamid))
        return Team(**self.restGET('/team/%s' % teamid))

    def getTeamMembers(self, team):
        """
        Lists the members of the given team.

        :parameter team: A :py:class:`synapseclient.team.Team` object or a team's ID.
        :returns: a generator over :py:class:`synapseclient.team.TeamMember` objects.
        """
        for result in self._GET_paginated('/teamMembers/{id}'.format(id=id_of(team))):
            yield TeamMember(**result)

    def _get_docker_digest(self, entity, docker_tag="latest"):
        '''
        Get matching Docker sha-digest of a DockerRepository given a Docker tag

        :param entity:      Synapse id or entity of Docker repository
        :param docker_tag:  Docker tag
        :returns: Docker digest matching Docker tag
        '''
        entityid = id_of(entity)
        uri = '/entity/{entityId}/dockerTag'.format(entityId=entityid)

        docker_commits = self._GET_paginated(uri)
        docker_digest = None
        for commit in docker_commits:
            if docker_tag == commit['tag']:
                docker_digest = commit['digest']
        if docker_digest is None:
            raise ValueError("Docker tag {docker_tag} not found.  Please specify a "
                             "docker tag that exists. 'latest' is used as "
                             "default.".format(docker_tag=docker_tag))
        return(docker_digest)

    def get_team_open_invitations(self, team):
        """Retrieve the open requests submitted to a Team
        https://docs.synapse.org/rest/GET/team/id/openInvitation.html

        :param team: A :py:class:`synapseclient.team.Team` object or a
                     team's ID.

        :returns: generator of MembershipRequest
        """
        teamid = id_of(team)
        request = "/team/{team}/openInvitation".format(team=teamid)
        open_requests = self._GET_paginated(request)
        return open_requests

    def get_membership_status(self, userid, team):
        """Retrieve a user's Team Membership Status bundle.
        https://docs.synapse.org/rest/GET/team/id/member/principalId/membershipStatus.html

        :param user: Synapse user ID
        :param team: A :py:class:`synapseclient.team.Team` object or a
                     team's ID.

        :returns: dict of TeamMembershipStatus"""
        teamid = id_of(team)
        request = "/team/{team}/member/{user}/membershipStatus".format(
            team=teamid,
            user=userid)
        membership_status = self.restGET(request)
        return membership_status

    def _delete_membership_invitation(self, invitationid):
        """Delete open membership invitation

        :param invitationid: Open invitation id
        """
        self.restDELETE("/membershipInvitation/{id}".format(id=invitationid))

    def send_membership_invitation(self, teamId, inviteeId=None,
                                   inviteeEmail=None,
                                   message=None):
        """Create a membership invitation and send an email notification
        to the invitee.

        :param teamId: Synapse teamId
        :param inviteeId: Synapse username or profile id of user
        :param inviteeEmail: Email of user
        :param message: Additional message for the user getting invited to the
                        team. Default to None.

        :returns: MembershipInvitation
        """

        invite_request = {'teamId': str(teamId),
                          'message': message}
        if inviteeEmail is not None:
            invite_request['inviteeEmail'] = str(inviteeEmail)
        if inviteeId is not None:
            invite_request['inviteeId'] = str(inviteeId)

        response = self.restPOST("/membershipInvitation",
                                 body=json.dumps(invite_request))
        return response

    def invite_to_team(self, team, user=None, inviteeEmail=None,
                       message=None, force=False):
        """Invite user to a Synapse team via Synapse username or email
        (choose one or the other)

        :param syn: Synapse object
        :param team: A :py:class:`synapseclient.team.Team` object or a
                     team's ID.
        :param user: Synapse username or profile id of user
        :param inviteeEmail: Email of user
        :param message: Additional message for the user getting invited to the
                        team. Default to None.
        :param force: If an open invitation exists for the invitee,
                      the old invite will be cancelled. Default to False.

        :returns: MembershipInvitation or None if user is already a member
        """
        # Throw error if both user and email is specified and if both not
        # specified
        id_email_specified = inviteeEmail is not None and user is not None
        id_email_notspecified = inviteeEmail is None and user is None
        if id_email_specified or id_email_notspecified:
            raise ValueError("Must specify either 'user' or 'inviteeEmail'")

        teamid = id_of(team)
        is_member = False
        open_invitations = self.get_team_open_invitations(teamid)

        if user is not None:
            inviteeId = self.getUserProfile(user)['ownerId']
            membership_status = self.get_membership_status(inviteeId, teamid)
            is_member = membership_status['isMember']
            open_invites_to_user = [invitation
                                    for invitation in open_invitations
                                    if invitation.get('inviteeId') == inviteeId]
        else:
            inviteeId = None
            open_invites_to_user = [invitation
                                    for invitation in open_invitations
                                    if invitation.get('inviteeEmail') == inviteeEmail]
        # Only invite if the invitee is not a member and
        # if invitee doesn't have an open invitation unless force=True
        if not is_member and (not open_invites_to_user or force):
            # Delete all old invitations
            for invite in open_invites_to_user:
                self._delete_membership_invitation(invite['id'])
            return self.send_membership_invitation(teamid, inviteeId=inviteeId,
                                                   inviteeEmail=inviteeEmail,
                                                   message=message)
        if is_member:
            not_sent_reason = "invitee is already a member"
        else:
            not_sent_reason = ("invitee already has an open invitation "
                               "Set force=True to send new invite.")

        self.logger.warning("No invitation sent: {}".format(not_sent_reason))
        # Return None if no invite is sent.
        return None

    def submit(self, evaluation, entity, name=None, team=None,
               silent=False, submitterAlias=None, teamName=None,
               dockerTag="latest"):
        """
        Submit an Entity for `evaluation <Evaluation.html>`_.

        :param evaluation:      Evaluation queue to submit to
        :param entity:          The Entity containing the Submission
        :param name:            A name for this submission.
                                In the absent of this parameter, the entity name will be used.
        :param team:            (optional) A :py:class:`Team` object, ID or name of a Team that is registered for the
                                challenge
        :param silent:          Set to True to suppress output.
        :param submitterAlias:  (optional) A nickname, possibly for display in leaderboards in place of the submitter's
                                name
        :param teamName:        (deprecated) A synonym for submitterAlias
        :param dockerTag:       (optional) The Docker tag must be specified if the entity is a DockerRepository.
                                Defaults to "latest".


        :returns: A :py:class:`synapseclient.evaluation.Submission` object

        In the case of challenges, a team can optionally be provided to give credit to members of the team that
        contributed to the submission. The team must be registered for the challenge with which the given evaluation is
        associated. The caller must be a member of the submitting team.

        Example::

            evaluation = syn.getEvaluation(123)
            entity = syn.get('syn456')
            submission = syn.submit(evaluation, entity, name='Our Final Answer', team='Blue Team')
        """

        require_param(evaluation, "evaluation")
        require_param(entity, "entity")

        evaluation_id = id_of(evaluation)

        entity_id = id_of(entity)
        if isinstance(entity, synapseclient.DockerRepository):
            # Edge case if dockerTag is specified as None
            if dockerTag is None:
                raise ValueError('A dockerTag is required to submit a DockerEntity. Cannot be None')
            docker_repository = entity['repositoryName']
        else:
            docker_repository = None

        if 'versionNumber' not in entity:
            entity = self.get(entity, downloadFile=False)
        # version defaults to 1 to hack around required version field and allow submission of files/folders
        entity_version = entity.get('versionNumber', 1)

        # default name of submission to name of entity
        if name is None and 'name' in entity:
            name = entity['name']

        team_id = None
        if team:
            team = self.getTeam(team)
            team_id = id_of(team)

        contributors, eligibility_hash = self._get_contributors(evaluation_id, team)

        # for backward compatible until we remove supports for teamName
        if not submitterAlias:
            if teamName:
                submitterAlias = teamName
            elif team and 'name' in team:
                submitterAlias = team['name']

        if isinstance(entity, synapseclient.DockerRepository):
            docker_digest = self._get_docker_digest(entity, dockerTag)
        else:
            docker_digest = None

        submission = {'evaluationId': evaluation_id,
                      'name': name,
                      'entityId': entity_id,
                      'versionNumber': entity_version,
                      'dockerDigest': docker_digest,
                      'dockerRepositoryName': docker_repository,
                      'teamId': team_id,
                      'contributors': contributors,
                      'submitterAlias': submitterAlias}

        submitted = self._submit(submission, entity['etag'], eligibility_hash)

        # if we want to display the receipt message, we need the full object
        if not silent:
            if not(isinstance(evaluation, Evaluation)):
                evaluation = self.getEvaluation(evaluation_id)
            if 'submissionReceiptMessage' in evaluation:
                self.logger.info(evaluation['submissionReceiptMessage'])

        return Submission(**submitted)

    def _submit(self, submission, entity_etag, eligibility_hash):
        require_param(submission, "submission")
        require_param(entity_etag, "entity_etag")
        # URI requires the etag of the entity and, in the case of a team submission, requires an eligibilityStateHash
        uri = '/evaluation/submission?etag=%s' % entity_etag
        if eligibility_hash:
            uri += "&submissionEligibilityHash={0}".format(eligibility_hash)
        submitted = self.restPOST(uri, json.dumps(submission))
        return submitted

    def _get_contributors(self, evaluation_id, team):
        if not evaluation_id or not team:
            return None, None

        team_id = id_of(team)
        # see http://docs.synapse.org/rest/GET/evaluation/evalId/team/id/submissionEligibility.html
        eligibility = self.restGET('/evaluation/{evalId}/team/{id}/submissionEligibility'
                                   .format(evalId=evaluation_id, id=team_id))

        if not eligibility['teamEligibility']['isEligible']:
            # Check team eligibility and raise an exception if not eligible
            if not eligibility['teamEligibility']['isRegistered']:
                raise SynapseError('Team "{team}" is not registered.'.format(team=team.name))
            if eligibility['teamEligibility']['isQuotaFilled']:
                raise SynapseError(
                    'Team "{team}" has already submitted the full quota of submissions.'.format(team=team.name))
            raise SynapseError('Team "{team}" is not eligible.'.format(team=team.name))

        # Include all team members who are eligible.
        contributors = [{'principalId': member['principalId']}
                        for member in eligibility['membersEligibility']
                        if member['isEligible'] and not member['hasConflictingSubmission']]
        return contributors, eligibility['eligibilityStateHash']

    def _allowParticipation(self, evaluation, user, rights=["READ", "PARTICIPATE", "SUBMIT", "UPDATE_SUBMISSION"]):
        """
        Grants the given user the minimal access rights to join and submit to an Evaluation.
        Note: The specification of this method has not been decided yet, so the method is likely to change in future.

        :param evaluation: An Evaluation object or Evaluation ID
        :param user:       Either a user group or the principal ID of a user to grant rights to.
                           To allow all users, use "PUBLIC".
                           To allow authenticated users, use "AUTHENTICATED_USERS".
        :param rights:     The access rights to give to the users.
                           Defaults to "READ", "PARTICIPATE", "SUBMIT", and "UPDATE_SUBMISSION".
        """

        # Check to see if the user is an ID or group
        userId = -1
        try:
            # TODO: is there a better way to differentiate between a userID and a group name?
            # What if a group is named with just numbers?
            userId = int(user)

            # Verify that the user exists
            try:
                self.getUserProfile(userId)
            except SynapseHTTPError as err:
                if err.response.status_code == 404:
                    raise SynapseError("The user (%s) does not exist" % str(userId))
                raise

        except ValueError:
            # Fetch the ID of the user group
            userId = self._getUserbyPrincipalIdOrName(user)

        if not isinstance(evaluation, Evaluation):
            evaluation = self.getEvaluation(id_of(evaluation))

        self.setPermissions(evaluation, userId, accessType=rights, overwrite=False)

    def getSubmissions(self, evaluation, status=None, myOwn=False, limit=20, offset=0):
        """
        :param evaluation: Evaluation to get submissions from.
        :param status:     Optionally filter submissions for a specific status.
                           One of {OPEN, CLOSED, SCORED,INVALID,VALIDATED,
                           EVALUATION_IN_PROGRESS,RECEIVED, REJECTED, ACCEPTED}
        :param myOwn:      Determines if only your Submissions should be fetched.
                           Defaults to False (all Submissions)
        :param limit:      Limits the number of submissions in a single response.
                           Because this method returns a generator and repeatedly
                           fetches submissions, this argument is limiting the
                           size of a single request and NOT the number of sub-
                           missions returned in total.
        :param offset:     Start iterating at a submission offset from the first
                           submission.

        :returns: A generator over :py:class:`synapseclient.evaluation.Submission` objects for an Evaluation

        Example::

            for submission in syn.getSubmissions(1234567):
                print(submission['entityId'])

        See: :py:mod:`synapseclient.evaluation`
        """

        evaluation_id = id_of(evaluation)
        uri = "/evaluation/%s/submission%s" % (evaluation_id, "" if myOwn else "/all")

        if status is not None:
            uri += "?status=%s" % status

        for result in self._GET_paginated(uri, limit=limit, offset=offset):
            yield Submission(**result)

    def _getSubmissionBundles(self, evaluation, status=None, myOwn=False, limit=20, offset=0):
        """
        :param evaluation: Evaluation to get submissions from.
        :param status:     Optionally filter submissions for a specific status.
                           One of {OPEN, CLOSED, SCORED, INVALID}
        :param myOwn:      Determines if only your Submissions should be fetched.
                           Defaults to False (all Submissions)
        :param limit:      Limits the number of submissions coming back from the
                           service in a single response.
        :param offset:     Start iterating at a submission offset from the first
                           submission.

        :returns: A generator over dictionaries with keys 'submission' and 'submissionStatus'.

        Example::

            for sb in syn._getSubmissionBundles(1234567):
                print(sb['submission']['name'], \\
                      sb['submission']['submitterAlias'], \\
                      sb['submissionStatus']['status'], \\
                      sb['submissionStatus']['score'])

        This may later be changed to return objects, pending some thought on how submissions along with related status
        and annotations should be represented in the clients.

        See: :py:mod:`synapseclient.evaluation`
        """

        evaluation_id = id_of(evaluation)
        url = "/evaluation/%s/submission/bundle%s" % (evaluation_id, "" if myOwn else "/all")
        if status is not None:
            url += "?status=%s" % status

        return self._GET_paginated(url, limit=limit, offset=offset)

    def getSubmissionBundles(self, evaluation, status=None, myOwn=False, limit=20, offset=0):
        """
        Retrieve submission bundles (submission and submissions status) for an evaluation queue, optionally filtered by
        submission status and/or owner.

        :param evaluation: Evaluation to get submissions from.
        :param status:     Optionally filter submissions for a specific status.
                           One of {OPEN, CLOSED, SCORED, INVALID}
        :param myOwn:      Determines if only your Submissions should be fetched.
                           Defaults to False (all Submissions)
        :param limit:      Limits the number of submissions coming back from the
                           service in a single response.
        :param offset:     Start iterating at a submission offset from the first
                           submission.

        :returns: A generator over tuples containing a :py:class:`synapseclient.evaluation.Submission`
                  and a :py:class:`synapseclient.evaluation.SubmissionStatus`.

        Example::

            for submission, status in syn.getSubmissionBundles(evaluation):
                print(submission.name, \\
                      submission.submitterAlias, \\
                      status.status, \\
                      status.score)

        This may later be changed to return objects, pending some thought on how submissions along with related status
        and annotations should be represented in the clients.

        See: :py:mod:`synapseclient.evaluation`
        """
        for bundle in self._getSubmissionBundles(evaluation, status=status, myOwn=myOwn, limit=limit, offset=offset):
            yield (Submission(**bundle['submission']), SubmissionStatus(**bundle['submissionStatus']))

    def _GET_paginated(self, uri, limit=20, offset=0):
        """
        :param uri:     A URI that returns paginated results
        :param limit:   How many records should be returned per request
        :param offset:  At what record offset from the first should iteration start

        :returns: A generator over some paginated results

        The limit parameter is set at 20 by default. Using a larger limit results in fewer calls to the service, but if
        responses are large enough to be a burden on the service they may be truncated.
        """

        prev_num_results = sys.maxsize
        while prev_num_results > 0:
            uri = utils._limit_and_offset(uri, limit=limit, offset=offset)
            page = self.restGET(uri)
            results = page['results'] if 'results' in page else page['children']
            prev_num_results = len(results)

            for result in results:
                offset += 1
                yield result

    def getSubmission(self, id, **kwargs):
        """
        Gets a :py:class:`synapseclient.evaluation.Submission` object by its id.

        :param id:  The id of the submission to retrieve

        :return:  a :py:class:`synapseclient.evaluation.Submission` object

        See: :py:func:`synapseclient.Synapse.get` for information
             on the *downloadFile*, *downloadLocation*, and *ifcollision* parameters
        """

        submission_id = id_of(id)
        uri = Submission.getURI(submission_id)
        submission = Submission(**self.restGET(uri))

        # Pre-fetch the Entity tied to the Submission, if there is one
        if 'entityId' in submission and submission['entityId'] is not None:
            entityBundleJSON = json.loads(submission['entityBundleJSON'])

            # getWithEntityBundle expects a bundle services v2 style
            # annotations dict, but the evaluations API may return
            # an older format annotations object in the encoded JSON
            # depending on when the original submission was made.
            annotations = entityBundleJSON.get('annotations')
            if annotations:
                entityBundleJSON['annotations'] = convert_old_annotation_json(annotations)

            related = self._getWithEntityBundle(
                                entityBundle=entityBundleJSON,
                                entity=submission['entityId'],
                                submission=submission_id, **kwargs)
            submission.entity = related
            submission.filePath = related.get('path', None)

        return submission

    def getSubmissionStatus(self, submission):
        """
        Downloads the status of a Submission.

        :param submission: The Submission to lookup

        :returns: A :py:class:`synapseclient.evaluation.SubmissionStatus` object
        """

        submission_id = id_of(submission)
        uri = SubmissionStatus.getURI(submission_id)
        val = self.restGET(uri)
        return SubmissionStatus(**val)

    ############################################################
    #                      CRUD for Wikis                      #
    ############################################################

    def getWiki(self, owner, subpageId=None, version=None):
        """
        Get a :py:class:`synapseclient.wiki.Wiki` object from Synapse. Uses wiki2 API which supports versioning.

        :param owner:       The entity to which the Wiki is attached
        :param subpageId:   The id of the specific sub-page or None to get the root Wiki page
        :param version:     The version of the page to retrieve or None to retrieve the latest

        :return: a :py:class:`synapseclient.wiki.Wiki` object
        """
        uri = "/entity/{ownerId}/wiki2".format(ownerId=id_of(owner))
        if subpageId is not None:
            uri += "/{wikiId}".format(wikiId=subpageId)
        if version is not None:
            uri += "?wikiVersion={version}".format(version=version)

        wiki = self.restGET(uri)
        wiki['owner'] = owner
        wiki = Wiki(**wiki)

        path = self.cache.get(wiki.markdownFileHandleId)
        if not path:
            cache_dir = self.cache.get_cache_dir(wiki.markdownFileHandleId)
            if not os.path.exists(cache_dir):
                os.makedirs(cache_dir)
            path = self._downloadFileHandle(wiki['markdownFileHandleId'], wiki['id'], 'WikiMarkdown',
                                            os.path.join(cache_dir, str(wiki.markdownFileHandleId) + ".md"))
        try:
            import gzip
            with gzip.open(path) as f:
                markdown = f.read().decode('utf-8')
        except IOError:
            with open(path) as f:
                markdown = f.read().decode('utf-8')

        wiki.markdown = markdown
        wiki.markdown_path = path

        return wiki

    def getWikiHeaders(self, owner):
        """
        Retrieves the headers of all Wikis belonging to the owner (the entity to which the Wiki is attached).

        :param owner: An Entity

        :returns: A list of Objects with three fields: id, title and parentId.
        """

        uri = '/entity/%s/wikiheadertree' % id_of(owner)
        return [DictObject(**header) for header in self._GET_paginated(uri)]

    def _storeWiki(self, wiki, createOrUpdate):  # type: (Wiki, bool) -> Wiki
        """
        Stores or updates the given Wiki.

        :param wiki: A Wiki object

        :returns: An updated Wiki object
        """
        # Make sure the file handle field is a list
        if 'attachmentFileHandleIds' not in wiki:
            wiki['attachmentFileHandleIds'] = []

        # Convert all attachments into file handles
        if wiki.get('attachments') is not None:
            for attachment in wiki['attachments']:
                fileHandle = upload_synapse_s3(self, attachment)
                wiki['attachmentFileHandleIds'].append(fileHandle['id'])
            del wiki['attachments']

        # Perform an update if the Wiki has an ID
        if 'id' in wiki:
            updated_wiki = Wiki(owner=wiki.ownerId, **self.restPUT(wiki.putURI(), wiki.json()))

        # Perform a create if the Wiki has no ID
        else:
            try:
                updated_wiki = Wiki(owner=wiki.ownerId, **self.restPOST(wiki.postURI(), wiki.json()))
            except SynapseHTTPError as err:
                # If already present we get an unhelpful SQL error
                if createOrUpdate and ((err.response.status_code == 400 and "DuplicateKeyException" in err.message)
                                       or err.response.status_code == 409):
                    existing_wiki = self.getWiki(wiki.ownerId)

                    # overwrite everything except for the etag (this will keep unmodified fields in the existing wiki)
                    etag = existing_wiki['etag']
                    existing_wiki.update(wiki)
                    existing_wiki.etag = etag

                    updated_wiki = Wiki(owner=wiki.ownerId, **self.restPUT(existing_wiki.putURI(),
                                                                           existing_wiki.json()))
                else:
                    raise
        return updated_wiki

    def getWikiAttachments(self, wiki):
        """
        Retrieve the attachments to a wiki page.

        :param wiki: the Wiki object for which the attachments are to be returned.

        :return: A list of file handles for the files attached to the Wiki.
        """
        uri = "/entity/%s/wiki/%s/attachmenthandles" % (wiki.ownerId, wiki.id)
        results = self.restGET(uri)
        file_handles = list(WikiAttachment(**fh) for fh in results['list'])
        return file_handles

    ############################################################
    #                      Tables                              #
    ############################################################

    def _waitForAsync(self, uri, request, endpoint=None):
        if endpoint is None:
            endpoint = self.repoEndpoint
        async_job_id = self.restPOST(uri+'/start', body=json.dumps(request), endpoint=endpoint)

        # http://docs.synapse.org/rest/org/sagebionetworks/repo/model/asynch/AsynchronousJobStatus.html
        sleep = self.table_query_sleep
        start_time = time.time()
        lastMessage, lastProgress, lastTotal, progressed = '', 0, 1, False
        while time.time()-start_time < self.table_query_timeout:
            result = self.restGET(uri+'/get/%s' % async_job_id['token'], endpoint=endpoint)
            if result.get('jobState', None) == 'PROCESSING':
                progressed = True
                message = result.get('progressMessage', lastMessage)
                progress = result.get('progressCurrent', lastProgress)
                total = result.get('progressTotal', lastTotal)
                if message != '':
                    # utils.printTransferProgress(progress, total, message, isBytes=False)
                    self._print_transfer_progress(progress, total, message, isBytes=False)
                # Reset the time if we made progress (fix SYNPY-214)
                if message != lastMessage or lastProgress != progress:
                    start_time = time.time()
                    lastMessage, lastProgress, lastTotal = message, progress, total
                sleep = min(self.table_query_max_sleep, sleep * self.table_query_backoff)
                doze(sleep)
            else:
                break
        else:
            raise SynapseTimeoutError('Timeout waiting for query results: %0.1f seconds ' % (time.time()-start_time))
        if result.get('jobState', None) == 'FAILED':
            raise SynapseError(
                result.get('errorMessage', None) + '\n' + result.get('errorDetails', None),
                asynchronousJobStatus=result
            )
        if progressed:
            # utils.printTransferProgress(total, total, message, isBytes=False)
            self._print_transfer_progress(total, total, message, isBytes=False)
        return result

    def getColumn(self, id):
        """
        Gets a Column object from Synapse by ID.

        See: :py:mod:`synapseclient.table.Column`

        :param id: the ID of the column to retrieve

        :return: an object of type :py:class:`synapseclient.table.Column`

        Example::

            column = syn.getColumn(123)
        """
        return Column(**self.restGET(Column.getURI(id)))

    def getColumns(self, x, limit=100, offset=0):
        """
        Get the columns defined in Synapse either (1) corresponding to a set of column headers, (2) those for a given
        schema, or (3) those whose names start with a given prefix.

        :param x:       a list of column headers, a Table Entity object (Schema/EntityViewSchema), a Table's Synapse ID,
                        or a string prefix
        :param limit:   maximum number of columns to return (pagination parameter)
        :param offset:  the index of the first column to return (pagination parameter)
        :return:        a generator of Column objects
        """
        if x is None:
            uri = '/column'
            for result in self._GET_paginated(uri, limit=limit, offset=offset):
                yield Column(**result)
        elif isinstance(x, (list, tuple)):
            for header in x:
                try:
                    # if header is an integer, it's a columnID, otherwise it's an aggregate column, like "AVG(Foo)"
                    int(header)
                    yield self.getColumn(header)
                except ValueError:
                    # ignore aggregate column
                    pass
        elif isinstance(x, SchemaBase) or utils.is_synapse_id(x):
            for col in self.getTableColumns(x):
                yield col
        elif isinstance(x, str):
            uri = '/column?prefix=' + x
            for result in self._GET_paginated(uri, limit=limit, offset=offset):
                yield Column(**result)
        else:
            ValueError("Can't get columns for a %s" % type(x))

    def create_snapshot_version(self, table: typing.Union[EntityViewSchema, Schema, str, SubmissionViewSchema],
                                comment: str = None, label: str = None, activity: str = None,
                                wait: bool = True) -> int:
        """Create a new Table Version or a new View version.

        :param table:  The schema of the Table/View, or its ID.
        :param comment:  Optional snapshot comment.
        :param label:  Optional snapshot label.
        :param activity:  Optional activity ID applied to snapshot version.
        :param wait: True if this method should return the snapshot version after waiting for any necessary
                        asynchronous table updates to complete. If False this method will return return
                        as soon as any updates are initiated.
        :return: the snapshot version number if wait=True, None if wait=False
        """
        ent = self.get(id_of(table), downloadFile=False)
        if isinstance(ent, (EntityViewSchema, SubmissionViewSchema)):
            result = self._async_table_update(
                table,
                create_snapshot=True,
                comment=comment,
                label=label,
                activity=activity,
                wait=wait,
            )
        elif isinstance(ent, Schema):
            result = self._create_table_snapshot(
                table,
                comment=comment,
                label=label,
                activity=activity,
            )
        else:
            raise ValueError("This function only accepts Synapse ids of Tables or Views")

        # for consistency we return nothing if wait=False since we can't
        # supply the snapshot version on an async table update without waiting
        return result['snapshotVersionNumber'] if wait else None

    def _create_table_snapshot(self, table: typing.Union[Schema, str], comment: str = None,
                               label: str = None, activity: str = None) -> dict:
        """Creates Table snapshot

        :param table:  The schema of the Table
        :param comment:  Optional snapshot comment.
        :param label:  Optional snapshot label.
        :param activity:  Optional activity ID applied to snapshot version.

        :return:  Snapshot Response
        """
        snapshot_body = {"snapshotComment": comment,
                         "snapshotLabel": label,
                         "snapshotActivityId": activity}
        new_body = {key: value for key, value in snapshot_body.items() if value is not None}
        snapshot = self.restPOST("/entity/{}/table/snapshot".format(id_of(table)),
                                 body=json.dumps(new_body))
        return snapshot

    def _async_table_update(self, table: typing.Union[EntityViewSchema, Schema, str, SubmissionViewSchema],
                            changes: typing.List[dict] = [], create_snapshot: bool = False,
                            comment: str = None, label: str = None, activity: str = None,
                            wait: bool = True) -> dict:
        """Creates view updates and snapshots

        :param table:  The schema of the EntityView or its ID.
        :param changes: Array of Table changes
        :param create_snapshot: Create snapshot
        :param comment:  Optional snapshot comment.
        :param label:  Optional snapshot label.
        :param activity:  Optional activity ID applied to snapshot version.
        :param wait: True to wait for async table update to complete

        :return:  Snapshot Response
        """
        snapshot_options = {'snapshotComment': comment,
                            'snapshotLabel': label,
                            'snapshotActivityId': activity}
        new_snapshot = {key: value for key, value in snapshot_options.items() if value is not None}
        table_update_body = {'changes': changes,
                             'createSnapshot': create_snapshot,
                             'snapshotOptions': new_snapshot}

        uri = "/entity/{}/table/transaction/async".format(id_of(table))

        if wait:
            result = self._waitForAsync(uri, table_update_body)

        else:
            result = self.restPOST("{}/start".format(uri), body=json.dumps(table_update_body))

        return result

    def getTableColumns(self, table):
        """
        Retrieve the column models used in the given table schema.

        :param table:  the schema of the Table whose columns are to be retrieved

        :return:  a Generator over the Table's columns
        """
        uri = '/entity/{id}/column'.format(id=id_of(table))
        # The returned object type for this service, PaginatedColumnModels, is a misnomer.
        # This service always returns the full list of results so the pagination does not not actually matter.
        for result in self.restGET(uri)['results']:
            yield Column(**result)

    def tableQuery(self, query, resultsAs="csv", **kwargs):
        """
        Query a Synapse Table.

        :param query: query string in a `SQL-like syntax \
         <http://docs.synapse.org/rest/org/sagebionetworks/repo/web/controller/TableExamples.html>`_, for example
            "SELECT * from syn12345"

        :param resultsAs:   select whether results are returned as a CSV file ("csv") or incrementally downloaded as
                            sets of rows ("rowset").

        You can receive query results either as a generator over rows or as a CSV file. For smallish tables, either
        method will work equally well. Use of a "rowset" generator allows rows to be processed one at a time and
        processing may be stopped before downloading the entire table.

        Optional keyword arguments differ for the two return types. For the "rowset" option,

        :param  limit:          specify the maximum number of rows to be returned, defaults to None
        :param offset:          don't return the first n rows, defaults to None
        :param isConsistent:    defaults to True. If set to False, return results based on current state of the index
                                without waiting for pending writes to complete.
                                Only use this if you know what you're doing.

        For CSV files, there are several parameters to control the format of the resulting file:

        :param quoteCharacter:   default double quote
        :param escapeCharacter:  default backslash
        :param lineEnd:          defaults to os.linesep
        :param separator:        defaults to comma
        :param header:           True by default
        :param includeRowIdAndRowVersion: True by default
        :param downloadLocation: directory path to download the CSV file to

        :return: A Table object that serves as a wrapper around a CSV file (or generator over Row objects if
                 resultsAs="rowset").

        NOTE: When performing queries on frequently updated tables, the table can be inaccessible for a period leading
              to a timeout of the query.  Since the results are guaranteed to eventually be returned you can change the
              max timeout by setting the table_query_timeout variable of the Synapse object::

                  # Sets the max timeout to 5 minutes.
                  syn.table_query_timeout = 300

        """
        if resultsAs.lower() == "rowset":
            return TableQueryResult(self, query, **kwargs)
        elif resultsAs.lower() == "csv":
            return CsvFileTable.from_table_query(self, query, **kwargs)
        else:
            raise ValueError("Unknown return type requested from tableQuery: " + str(resultsAs))

    def _queryTable(self, query, limit=None, offset=None, isConsistent=True, partMask=None):
        """
        Query a table and return the first page of results as a `QueryResultBundle \
         <http://docs.synapse.org/rest/org/sagebionetworks/repo/model/table/QueryResultBundle.html>`_.
        If the result contains a *nextPageToken*, following pages a retrieved by calling :py:meth:`~._queryTableNext`.

        :param partMask: Optional, default all. The 'partsMask' is a bit field for requesting
                         different elements in the resulting JSON bundle.
                            Query Results (queryResults) = 0x1
                            Query Count (queryCount) = 0x2
                            Select Columns (selectColumns) = 0x4
                            Max Rows Per Page (maxRowsPerPage) = 0x8
        """

        # See: http://docs.synapse.org/rest/org/sagebionetworks/repo/model/table/QueryBundleRequest.html
        query_bundle_request = {
            "concreteType": "org.sagebionetworks.repo.model.table.QueryBundleRequest",
            "query": {
                "sql": query,
                "isConsistent": isConsistent,
                "includeEntityEtag": True
            }
        }

        if partMask:
            query_bundle_request["partMask"] = partMask
        if limit is not None:
            query_bundle_request["query"]["limit"] = limit
        if offset is not None:
            query_bundle_request["query"]["offset"] = offset
        query_bundle_request["query"]["isConsistent"] = isConsistent

        uri = '/entity/{id}/table/query/async'.format(id=extract_synapse_id_from_query(query))

        return self._waitForAsync(uri=uri, request=query_bundle_request)

    def _queryTableNext(self, nextPageToken, tableId):
        uri = '/entity/{id}/table/query/nextPage/async'.format(id=tableId)
        return self._waitForAsync(uri=uri, request=nextPageToken)

    def _uploadCsv(self, filepath, schema, updateEtag=None, quoteCharacter='"', escapeCharacter="\\",
                   lineEnd=os.linesep, separator=",", header=True, linesToSkip=0):
        """
        Send an `UploadToTableRequest \
         <http://docs.synapse.org/rest/org/sagebionetworks/repo/model/table/UploadToTableRequest.html>`_ to Synapse.

        :param filepath:    Path of a `CSV <https://en.wikipedia.org/wiki/Comma-separated_values>`_ file.
        :param schema:      A table entity or its Synapse ID.
        :param updateEtag:  Any RowSet returned from Synapse will contain the current etag of the change set.
                            To update any rows from a RowSet the etag must be provided with the POST.

        :returns: `UploadToTableResult \
         <http://docs.synapse.org/rest/org/sagebionetworks/repo/model/table/UploadToTableResult.html>`_
        """

        fileHandleId = multipart_upload_file(self, filepath, content_type="text/csv")

        uploadRequest = {
            "concreteType": "org.sagebionetworks.repo.model.table.UploadToTableRequest",
            "csvTableDescriptor": {
                "isFirstLineHeader": header,
                "quoteCharacter": quoteCharacter,
                "escapeCharacter": escapeCharacter,
                "lineEnd": lineEnd,
                "separator": separator},
            "linesToSkip": linesToSkip,
            "tableId": id_of(schema),
            "uploadFileHandleId": fileHandleId
        }

        if updateEtag:
            uploadRequest["updateEtag"] = updateEtag

        response = self._async_table_update(schema, changes=[uploadRequest], wait=True)
        self._check_table_transaction_response(response)

        return response

    def _check_table_transaction_response(self, response):
        for result in response['results']:
            result_type = result['concreteType']

            if result_type in {concrete_types.ROW_REFERENCE_SET_RESULTS,
                               concrete_types.TABLE_SCHEMA_CHANGE_RESPONSE,
                               concrete_types.UPLOAD_TO_TABLE_RESULT}:
                # if these fail, it we would have gotten an HttpError before the results came back
                pass
            elif result_type == concrete_types.ENTITY_UPDATE_RESULTS:
                # TODO: output full response to error file when the logging JIRA issue gets pulled in
                successful_updates = []
                failed_updates = []
                for update_result in result['updateResults']:
                    failure_code = update_result.get('failureCode')
                    failure_message = update_result.get('failureMessage')
                    entity_id = update_result.get('entityId')
                    if failure_code or failure_message:
                        failed_updates.append(update_result)
                    else:
                        successful_updates.append(entity_id)

                if failed_updates:
                    raise SynapseError(
                        "Not all of the entities were updated."
                        " Successful updates: %s.  Failed updates: %s" % (successful_updates, failed_updates))

            else:
                warnings.warn("Unexpected result from a table transaction of type [%s]."
                              " Please check the result to make sure it is correct. %s" % (result_type, result))

    def _queryTableCsv(self, query, quoteCharacter='"', escapeCharacter="\\", lineEnd=os.linesep, separator=",",
                       header=True, includeRowIdAndRowVersion=True, downloadLocation=None):
        """
        Query a Synapse Table and download a CSV file containing the results.

        Sends a `DownloadFromTableRequest \
         <http://docs.synapse.org/rest/org/sagebionetworks/repo/model/table/DownloadFromTableRequest.html>`_ to Synapse.

        :return: a tuple containing a `DownloadFromTableResult \
         <http://docs.synapse.org/rest/org/sagebionetworks/repo/model/table/DownloadFromTableResult.html>`_

        The DownloadFromTableResult object contains these fields:
         * headers:             ARRAY<STRING>, The list of ColumnModel IDs that describes the rows of this set.
         * resultsFileHandleId: STRING, The resulting file handle ID can be used to download the CSV file created by
                                this query.
         * concreteType:        STRING
         * etag:                STRING, Any RowSet returned from Synapse will contain the current etag of the change
                                set.
                                To update any rows from a RowSet the etag must be provided with the POST.
         * tableId:             STRING, The ID of the table identified in the from clause of the table query.
        """

        download_from_table_request = {
            "concreteType": "org.sagebionetworks.repo.model.table.DownloadFromTableRequest",
            "csvTableDescriptor": {
                "isFirstLineHeader": header,
                "quoteCharacter": quoteCharacter,
                "escapeCharacter": escapeCharacter,
                "lineEnd": lineEnd,
                "separator": separator},
            "sql": query,
            "writeHeader": header,
            "includeRowIdAndRowVersion": includeRowIdAndRowVersion,
            "includeEntityEtag": True
        }

        uri = "/entity/{id}/table/download/csv/async".format(id=extract_synapse_id_from_query(query))
        download_from_table_result = self._waitForAsync(uri=uri, request=download_from_table_request)
        file_handle_id = download_from_table_result['resultsFileHandleId']
        cached_file_path = self.cache.get(file_handle_id=file_handle_id, path=downloadLocation)
        if cached_file_path is not None:
            return download_from_table_result, cached_file_path

        if downloadLocation:
            download_dir = self._ensure_download_location_is_directory(downloadLocation)
        else:
            download_dir = self.cache.get_cache_dir(file_handle_id)

        os.makedirs(download_dir, exist_ok=True)
        filename = f'SYNAPSE_TABLE_QUERY_{file_handle_id}.csv'
        path = self._downloadFileHandle(file_handle_id, extract_synapse_id_from_query(query),
                                        'TableEntity', os.path.join(download_dir, filename))

        return download_from_table_result, path

    # This is redundant with syn.store(Column(...)) and will be removed unless people prefer this method.
    def createColumn(self, name, columnType, maximumSize=None, defaultValue=None, enumValues=None):
        columnModel = Column(name=name, columnType=columnType, maximumSize=maximumSize, defaultValue=defaultValue,
                             enumValue=enumValues)
        return Column(**self.restPOST('/column', json.dumps(columnModel)))

    def createColumns(self, columns):
        """
        Creates a batch of :py:class:`synapseclient.table.Column` s within a single request.

        :param columns: a list of :py:class:`synapseclient.table.Column` objects

        :return: a list of :py:class:`synapseclient.table.Column` objects that have been created in Synapse
        """
        request_body = {'concreteType': 'org.sagebionetworks.repo.model.ListWrapper',
                        'list': list(columns)}
        response = self.restPOST('/column/batch', json.dumps(request_body))
        return [Column(**col) for col in response['list']]

    def _getColumnByName(self, schema, column_name):
        """
        Given a schema and a column name, get the corresponding py:class:`Column` object.
        """
        for column in self.getColumns(schema):
            if column.name == column_name:
                return column
        return None

    def downloadTableColumns(self, table, columns, downloadLocation=None, **kwargs):
        """
        Bulk download of table-associated files.

        :param table:               table query result
        :param columns:             a list of column names as strings
        :param downloadLocation:    directory into which to download the files

        :returns: a dictionary from file handle ID to path in the local file system.

        For example, consider a Synapse table whose ID is "syn12345" with two columns of type FILEHANDLEID named 'foo'
        and 'bar'. The associated files are JSON encoded, so we might retrieve the files from Synapse and load for the
        second 100 of those rows as shown here::

            import json

            results = syn.tableQuery('SELECT * FROM syn12345 LIMIT 100 OFFSET 100')
            file_map = syn.downloadTableColumns(results, ['foo', 'bar'])

            for file_handle_id, path in file_map.items():
                with open(path) as f:
                    data[file_handle_id] = f.read()

        """

        RETRIABLE_FAILURE_CODES = ["EXCEEDS_SIZE_LIMIT"]
        MAX_DOWNLOAD_TRIES = 100
        max_files_per_request = kwargs.get('max_files_per_request', 2500)
        # Rowset tableQuery result not allowed
        if isinstance(table, TableQueryResult):
            raise ValueError("downloadTableColumn doesn't work with rowsets. Please use default tableQuery settings.")
        if isinstance(columns, str):
            columns = [columns]
        if not isinstance(columns, collections.abc.Iterable):
            raise TypeError('Columns parameter requires a list of column names')

        file_handle_associations, file_handle_to_path_map = self._build_table_download_file_handle_list(
            table,
            columns,
            downloadLocation,
        )

        self.logger.info("Downloading %d files, %d cached locally" % (len(file_handle_associations),
                                                                      len(file_handle_to_path_map)))

        permanent_failures = collections.OrderedDict()

        attempts = 0
        while len(file_handle_associations) > 0 and attempts < MAX_DOWNLOAD_TRIES:
            attempts += 1

            file_handle_associations_batch = file_handle_associations[:max_files_per_request]

            # ------------------------------------------------------------
            # call async service to build zip file
            # ------------------------------------------------------------

            # returns a BulkFileDownloadResponse:
            #   http://docs.synapse.org/rest/org/sagebionetworks/repo/model/file/BulkFileDownloadResponse.html
            request = dict(
                concreteType="org.sagebionetworks.repo.model.file.BulkFileDownloadRequest",
                requestedFiles=file_handle_associations_batch)
            response = self._waitForAsync(uri='/file/bulk/async', request=request, endpoint=self.fileHandleEndpoint)

            # ------------------------------------------------------------
            # download zip file
            # ------------------------------------------------------------

            temp_dir = tempfile.mkdtemp()
            zipfilepath = os.path.join(temp_dir, "table_file_download.zip")
            try:
                zipfilepath = self._downloadFileHandle(response['resultZipFileHandleId'], table.tableId, 'TableEntity',
                                                       zipfilepath)
                # TODO handle case when no zip file is returned
                # TODO test case when we give it partial or all bad file handles
                # TODO test case with deleted fileHandleID
                # TODO return null for permanent failures

                # ------------------------------------------------------------
                # unzip into cache
                # ------------------------------------------------------------

                if downloadLocation:
                    download_dir = self._ensure_download_location_is_directory(downloadLocation)

                with zipfile.ZipFile(zipfilepath) as zf:
                    # the directory structure within the zip follows that of the cache:
                    # {fileHandleId modulo 1000}/{fileHandleId}/{fileName}
                    for summary in response['fileSummary']:
                        if summary['status'] == 'SUCCESS':

                            if not downloadLocation:
                                download_dir = self.cache.get_cache_dir(summary['fileHandleId'])

                            filepath = extract_zip_file_to_directory(zf, summary['zipEntryName'], download_dir)
                            self.cache.add(summary['fileHandleId'], filepath)
                            file_handle_to_path_map[summary['fileHandleId']] = filepath
                        elif summary['failureCode'] not in RETRIABLE_FAILURE_CODES:
                            permanent_failures[summary['fileHandleId']] = summary
            finally:
                if os.path.exists(zipfilepath):
                    os.remove(zipfilepath)

            # Do we have remaining files to download?
            file_handle_associations = [fha for fha in file_handle_associations
                                        if fha['fileHandleId'] not in file_handle_to_path_map
                                        and fha['fileHandleId'] not in permanent_failures.keys()]

        # TODO if there are files we still haven't downloaded

        return file_handle_to_path_map

    def _build_table_download_file_handle_list(self, table, columns, downloadLocation):
        # ------------------------------------------------------------
        # build list of file handles to download
        # ------------------------------------------------------------
        cols_not_found = [c for c in columns if c not in [h.name for h in table.headers]]
        if len(cols_not_found) > 0:
            raise ValueError("Columns not found: " + ", ".join('"' + col + '"' for col in cols_not_found))
        col_indices = [i for i, h in enumerate(table.headers) if h.name in columns]
        # see: http://docs.synapse.org/rest/org/sagebionetworks/repo/model/file/BulkFileDownloadRequest.html
        file_handle_associations = []
        file_handle_to_path_map = collections.OrderedDict()
        seen_file_handle_ids = set()  # ensure not sending duplicate requests for the same FileHandle IDs
        for row in table:
            for col_index in col_indices:
                file_handle_id = row[col_index]
                if is_integer(file_handle_id):
                    path_to_cached_file = self.cache.get(file_handle_id, path=downloadLocation)
                    if path_to_cached_file:
                        file_handle_to_path_map[file_handle_id] = path_to_cached_file
                    elif file_handle_id not in seen_file_handle_ids:
                        file_handle_associations.append(dict(
                            associateObjectType="TableEntity",
                            fileHandleId=file_handle_id,
                            associateObjectId=table.tableId))
                    seen_file_handle_ids.add(file_handle_id)
                else:
                    warnings.warn("Weird file handle: %s" % file_handle_id)
        return file_handle_associations, file_handle_to_path_map

    def _get_default_view_columns(self, view_type, view_type_mask=None):
        """Get default view columns"""
        uri = f"/column/tableview/defaults?viewEntityType={view_type}"
        if view_type_mask:
            uri += f"&viewTypeMask={view_type_mask}"
        return [Column(**col)
                for col in self.restGET(uri)['list']]

    def _get_annotation_view_columns(self, scope_ids: list, view_type: str,
                                     view_type_mask: str = None) -> list:
        """Get all the columns of a submission of entity view based on existing annotations

        :param scope_ids:  List of Evaluation Queue or Project/Folder Ids
        :param view_type: submissionview or entityview
        :param view_type_mask: Bit mask representing the types to include in the view.

        :returns: list of columns
        """
        columns = []
        next_page_token = None
        while True:
            view_scope = {
                'concreteType': 'org.sagebionetworks.repo.model.table.ViewColumnModelRequest',
                'viewScope': {
                    'scope': scope_ids,
                    'viewEntityType': view_type,
                    'viewTypeMask': view_type_mask
                }
            }
            if next_page_token:
                view_scope['nextPageToken'] = next_page_token
            response = self._waitForAsync(
                uri='/column/view/scope/async',
                request=view_scope
            )
            columns.extend(Column(**column) for column in response['results'])
            next_page_token = response.get('nextPageToken')
            if next_page_token is None:
                break
        return columns

    ############################################################
    #              CRUD for Entities (properties)              #
    ############################################################

    def _getEntity(self, entity, version=None):
        """
        Get an entity from Synapse.

        :param entity:  A Synapse ID, a dictionary representing an Entity, or a Synapse Entity object
        :param version: The version number to fetch

        :returns: A dictionary containing an Entity's properties
        """

        uri = '/entity/'+id_of(entity)
        if version:
            uri += '/version/%d' % version
        return self.restGET(uri)

    def _createEntity(self, entity):
        """
        Create a new entity in Synapse.

        :param entity: A dictionary representing an Entity or a Synapse Entity object

        :returns: A dictionary containing an Entity's properties
        """

        return self.restPOST(uri='/entity', body=json.dumps(get_properties(entity)))

    def _updateEntity(self, entity, incrementVersion=True, versionLabel=None):
        """
        Update an existing entity in Synapse.

        :param entity: A dictionary representing an Entity or a Synapse Entity object
        :param incrementVersion: whether to increment the entity version (if Versionable)
        :param versionLabel: a label for the entity version (if Versionable)


        :returns: A dictionary containing an Entity's properties
        """

        uri = '/entity/%s' % id_of(entity)

        params = {}
        if is_versionable(entity):
            if versionLabel:
                # a versionLabel implicitly implies incrementing
                incrementVersion = True
            elif incrementVersion and 'versionNumber' in entity:
                versionLabel = str(entity['versionNumber'] + 1)

            if incrementVersion:
                entity['versionLabel'] = versionLabel
                params['newVersion'] = 'true'

        return self.restPUT(uri, body=json.dumps(get_properties(entity)), params=params)

    def findEntityId(self, name, parent=None):
        """
        Find an Entity given its name and parent.

        :param name:    name of the entity to find
        :param parent:  An Entity object or the Id of an entity as a string. Omit if searching for a Project by name

        :return: the Entity ID or None if not found
        """
        # when we want to search for a project by name. set parentId as None instead of ROOT_ENTITY
        entity_lookup_request = {"parentId": id_of(parent) if parent else None,
                                 "entityName": name}
        try:
            return self.restPOST("/entity/child", body=json.dumps(entity_lookup_request)).get("id")
        except SynapseHTTPError as e:
            if e.response.status_code == 404:  # a 404 error is raised if the entity does not exist
                return None
            raise

    ############################################################
    #                       Send Message                       #
    ############################################################
    def sendMessage(self, userIds, messageSubject, messageBody, contentType="text/plain"):
        """
        send a message via Synapse.

        :param userIds:         A list of user IDs to which the message is to be sent
        :param messageSubject:  The subject for the message
        :param messageBody:     The body of the message
        :param contentType:     optional contentType of message body (default="text/plain")
                                Should be one of "text/plain" or "text/html"

        :returns: The metadata of the created message
        """

        fileHandleId = multipart_upload_string(self, messageBody, content_type=contentType)
        message = dict(
            recipients=userIds,
            subject=messageSubject,
            fileHandleId=fileHandleId)
        return self.restPOST(uri='/message', body=json.dumps(message))

    ############################################################
    #                   Low level Rest calls                   #
    ############################################################

    def _generate_headers(self, headers=None):
        """Generate headers (auth headers produced separately by credentials object)"""

        if headers is None:
            headers = dict(self.default_headers)

        headers.update(synapseclient.USER_AGENT)

        return headers

    def _handle_synapse_http_error(self, response):
        """Raise errors as appropriate for returned Synapse http status codes"""

        try:
            exceptions._raise_for_status(response, verbose=self.debug)
        except exceptions.SynapseHTTPError as ex:
            # if we get a unauthenticated or forbidden error and the user is not logged in
            # then we raise it as an authentication error.
            # we can't know for certain that logging in to their particular account will grant them
            # access to this resource but more than likely it's the cause of this error.
            if response.status_code in (401, 403) and not self.credentials:
                raise SynapseAuthenticationError(
                    "You are not logged in and do not have access to a requested resource."
                ) from ex

            raise

    def _rest_call(self, method, uri, data, endpoint, headers, retryPolicy, requests_session, **kwargs):
        uri, headers = self._build_uri_and_headers(uri, endpoint=endpoint, headers=headers)
        retryPolicy = self._build_retry_policy(retryPolicy)
        requests_session = requests_session or self._requests_session

        requests_method_fn = getattr(requests_session, method)
        response = with_retry(
            lambda: requests_method_fn(
                uri,
                data=data,
                headers=headers,
                auth=self.credentials,
                **kwargs
            ),
            verbose=self.debug, **retryPolicy
        )
        self._handle_synapse_http_error(response)
        return response

    def restGET(self, uri, endpoint=None, headers=None, retryPolicy={}, requests_session=None, **kwargs):
        """
        Sends an HTTP GET request to the Synapse server.

        :param uri:                 URI on which get is performed
        :param endpoint:            Server endpoint, defaults to self.repoEndpoint
        :param headers:             Dictionary of headers to use rather than the API-key-signed default set of headers
        :param requests_session:    an external requests.Session object to use when making this specific call
        :param kwargs:              Any other arguments taken by a
                                    `requests <http://docs.python-requests.org/en/latest/>`_ method

        :returns: JSON encoding of response
        """
        response = self._rest_call('get', uri, None, endpoint, headers, retryPolicy, requests_session, **kwargs)
        return self._return_rest_body(response)

    def restPOST(self, uri, body, endpoint=None, headers=None, retryPolicy={}, requests_session=None, **kwargs):
        """
        Sends an HTTP POST request to the Synapse server.

        :param uri:                 URI on which get is performed
        :param endpoint:            Server endpoint, defaults to self.repoEndpoint
        :param body:                The payload to be delivered
        :param headers:             Dictionary of headers to use rather than the API-key-signed default set of headers
        :param requests_session:    an external requests.Session object to use when making this specific call
        :param kwargs:              Any other arguments taken by a
                                    `requests <http://docs.python-requests.org/en/latest/>`_ method

        :returns: JSON encoding of response
        """
        response = self._rest_call('post', uri, body, endpoint, headers, retryPolicy, requests_session, **kwargs)
        return self._return_rest_body(response)

    def restPUT(self, uri, body=None, endpoint=None, headers=None, retryPolicy={}, requests_session=None, **kwargs):
        """
        Sends an HTTP PUT request to the Synapse server.

        :param uri:                 URI on which get is performed
        :param endpoint:            Server endpoint, defaults to self.repoEndpoint
        :param body:                The payload to be delivered
        :param headers:             Dictionary of headers to use rather than the API-key-signed default set of headers
        :param requests_session:    an external requests.session object to use when making this specific call
        :param kwargs:              Any other arguments taken by a
                                    `requests <http://docs.python-requests.org/en/latest/>`_ method

        :returns: JSON encoding of response
        """
        response = self._rest_call('put', uri, body, endpoint, headers, retryPolicy, requests_session, **kwargs)
        return self._return_rest_body(response)

    def restDELETE(self, uri, endpoint=None, headers=None, retryPolicy={}, requests_session=None, **kwargs):
        """
        Sends an HTTP DELETE request to the Synapse server.

        :param uri:                 URI of resource to be deleted
        :param endpoint:            Server endpoint, defaults to self.repoEndpoint
        :param headers:             Dictionary of headers to use rather than the API-key-signed default set of headers
        :param requests_session:    an external requests.session object to use when making this specific call
        :param kwargs:              Any other arguments taken by a
                                    `requests <http://docs.python-requests.org/en/latest/>`_ method
        """
        self._rest_call('delete', uri, None, endpoint, headers, retryPolicy, requests_session, **kwargs)

    def _build_uri_and_headers(self, uri, endpoint=None, headers=None):
        """Returns a tuple of the URI and headers to request with."""

        if endpoint is None:
            endpoint = self.repoEndpoint

        # Check to see if the URI is incomplete (i.e. a Synapse URL)
        # In that case, append a Synapse endpoint to the URI
        parsedURL = urllib_urlparse.urlparse(uri)
        if parsedURL.netloc == '':
            uri = endpoint + uri

        if headers is None:
            headers = self._generate_headers()
        return uri, headers

    def _build_retry_policy(self, retryPolicy={}):
        """Returns a retry policy to be passed onto _with_retry."""

        defaults = dict(STANDARD_RETRY_PARAMS)
        defaults.update(retryPolicy)
        return defaults

    def _return_rest_body(self, response):
        """Returns either a dictionary or a string depending on the 'content-type' of the response."""
        if is_json(response.headers.get('content-type', None)):
            return response.json()
        return response.text<|MERGE_RESOLUTION|>--- conflicted
+++ resolved
@@ -237,25 +237,10 @@
         self.max_threads = transfer_config['max_threads']
         self.use_boto_sts_transfers = transfer_config['use_boto_sts']
 
-<<<<<<< HEAD
-        # TODO: remove once most clients are no longer on versions <= 1.7.5
-        cached_sessions.migrate_old_session_file_credentials_if_necessary(self)
-
     # initialize logging
     def _init_logger(self):
         # if q elif debug else default
         logger_name = SILENT_LOGGER_NAME if self.silent else DEBUG_LOGGER_NAME if self.debug else DEFAULT_LOGGER_NAME
-=======
-    @property
-    def debug(self):
-        return self._debug
-
-    @debug.setter
-    def debug(self, value):
-        if not isinstance(value, bool):
-            raise ValueError("debug must be set to a bool (either True or False)")
-        logger_name = DEBUG_LOGGER_NAME if value else DEFAULT_LOGGER_NAME
->>>>>>> 09def991
         self.logger = logging.getLogger(logger_name)
         logging.getLogger('py.warnings').handlers = self.logger.handlers
 
