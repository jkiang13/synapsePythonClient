"""
**************
Synapse Client
**************

The `Synapse` object encapsulates a connection to the Synapse service and is
used for building projects, uploading and retrieving data, and recording
provenance of data analysis.

~~~~~
Login
~~~~~

.. automethod:: synapseclient.client.login

~~~~~~~
Synapse
~~~~~~~

.. autoclass:: synapseclient.Synapse
    :members:


~~~~~~~~~~~~~~~~
More information
~~~~~~~~~~~~~~~~

See also the `Synapse API documentation <http://rest.synapse.org>`_.

"""

import ConfigParser
import collections
import os, sys, stat, re, json, time
import os.path
import base64, hashlib, hmac
import urllib, urlparse, requests, webbrowser
import zipfile
import mimetypes
import tempfile
import warnings
import getpass

import synapseclient
import synapseclient.utils as utils
import synapseclient.cache as cache
import synapseclient.exceptions as exceptions
from synapseclient.exceptions import *
from synapseclient.version_check import version_check
from synapseclient.utils import id_of, get_properties, KB, MB, _is_json
from synapseclient.annotations import from_synapse_annotations, to_synapse_annotations
from synapseclient.annotations import to_submission_status_annotations, from_submission_status_annotations
from synapseclient.activity import Activity
from synapseclient.entity import Entity, File, Project, Folder, split_entity_namespaces, is_versionable, is_container
from synapseclient.table import Schema, Column, RowSet, Row, TableQueryResult, CsvFileTable
from synapseclient.dict_object import DictObject
from synapseclient.evaluation import Evaluation, Submission, SubmissionStatus
from synapseclient.wiki import Wiki, WikiAttachment
from synapseclient.retry import _with_retry


PRODUCTION_ENDPOINTS = {'repoEndpoint':'https://repo-prod.prod.sagebase.org/repo/v1',
                        'authEndpoint':'https://auth-prod.prod.sagebase.org/auth/v1',
                        'fileHandleEndpoint':'https://file-prod.prod.sagebase.org/file/v1',
                        'portalEndpoint':'https://www.synapse.org/'}

STAGING_ENDPOINTS    = {'repoEndpoint':'https://repo-staging.prod.sagebase.org/repo/v1',
                        'authEndpoint':'https://auth-staging.prod.sagebase.org/auth/v1',
                        'fileHandleEndpoint':'https://file-staging.prod.sagebase.org/file/v1',
                        'portalEndpoint':'https://staging.synapse.org/'}

CONFIG_FILE = os.path.join(os.path.expanduser('~'), '.synapseConfig')
SESSION_FILENAME = '.session'
FILE_BUFFER_SIZE = 4*KB
CHUNK_SIZE = 5*MB
QUERY_LIMIT = 1000
CHUNK_UPLOAD_POLL_INTERVAL = 1 # second
ROOT_ENTITY = 'syn4489'
PUBLIC = 273949  #PrincipalId of public "user"
AUTHENTICATED_USERS = 273948
DEBUG_DEFAULT = False


# Defines the standard retry policy applied to the rest methods
## The retry period needs to span a minute because sending
## messages is limited to 10 per 60 seconds.
STANDARD_RETRY_PARAMS = {"retry_status_codes": [502,503,504],
                         "retry_errors"      : ["proxy error", "slow down", "timeout", "timed out",
                                                "connection reset by peer", "unknown ssl protocol error",
                                                "couldn't connect to host", "slowdown", "try again"],
                         "retry_exceptions"  : ["ConnectionError", "Timeout"],
                         "retries"           : 8,
                         "wait"              : 1,
                         "back_off"          : 2}

# Add additional mimetypes
mimetypes.add_type('text/x-r', '.R', strict=False)
mimetypes.add_type('text/x-r', '.r', strict=False)
mimetypes.add_type('text/tab-separated-values', '.maf', strict=False)
mimetypes.add_type('text/tab-separated-values', '.bed5', strict=False)
mimetypes.add_type('text/tab-separated-values', '.vcf', strict=False)
mimetypes.add_type('text/tab-separated-values', '.sam', strict=False)
mimetypes.add_type('text/yaml', '.yaml', strict=False)
mimetypes.add_type('text/x-markdown', '.md', strict=False)
mimetypes.add_type('text/x-markdown', '.markdown', strict=False)


def login(*args, **kwargs):
    """
    Convience method to create a Synapse object and login.

    See :py:func:`synapseclient.Synapse.login` for arguments and usage.

    Example::

        import synapseclient
        syn = synapseclient.login()
    """

    syn = Synapse()
    syn.login(*args, **kwargs)
    return syn



def _test_import_sftp():
    """
    Check if pysftp is installed and give instructions if not.
    """
    try:
        import pysftp
    except ImportError as e1:
        sys.stderr.write(
            ("\n\nLibraries required for SFTP are not installed!\n"
             "The Synapse client uses pysftp in order to access SFTP storage "
             "locations.  This library in turn depends on pycrypto.\n"
             "To install these libraries on Unix variants including OS X, make "
             "sure the python devel libraries are installed, then:\n"
             "    (sudo) pip install pysftp\n\n"
             "For Windows systems without a C/C++ compiler, install the appropriate "
             "binary distribution of pycrypto from:\n"
             "    http://www.voidspace.org.uk/python/modules.shtml#pycrypto\n\n"
             "For more information, see: http://python-docs.synapse.org/sftp.html"
             "\n\n\n"))
        raise


class Synapse:
    """
    Constructs a Python client object for the Synapse repository service

    :param repoEndpoint:          Location of Synapse repository
    :param authEndpoint:          Location of authentication service
    :param fileHandleEndpoint:    Location of file service
    :param portalEndpoint:        Location of the website
    :param serviceTimeoutSeconds: Wait time before timeout (currently unused)
    :param debug:                 Print debugging messages if True
    :param skip_checks:           Skip version and endpoint checks
    :param configPath:            Path to config File with setting for Synapse
                                  defaults to ~/.synapseConfig

    Typically, no parameters are needed::

        import synapseclient
        syn = synapseclient.Synapse()

    See:

    - :py:func:`synapseclient.Synapse.login`
    - :py:func:`synapseclient.Synapse.setEndpoints`
    """

    def __init__(self, repoEndpoint=None, authEndpoint=None, fileHandleEndpoint=None, portalEndpoint=None,
                 debug=DEBUG_DEFAULT, skip_checks=False, configPath=CONFIG_FILE):
        # Check for a config file
        self.configPath=configPath
        if os.path.isfile(configPath):
            config = self.getConfigFile(configPath)
            if config.has_option('cache', 'location'):
                cache.CACHE_DIR = os.path.expanduser(config.get('cache', 'location'))

            if config.has_section('debug'):
                debug = True
        elif debug:
            # Alert the user if no config is found
            sys.stderr.write("Could not find a config file (%s).  Using defaults." % os.path.abspath(configPath))

        # Create the cache directory if it does not exist
        try:
            os.makedirs(cache.CACHE_DIR)
        except OSError as exception:
            if exception.errno != os.errno.EEXIST:
                raise

        self.setEndpoints(repoEndpoint, authEndpoint, fileHandleEndpoint, portalEndpoint, skip_checks)

        self.default_headers = {'content-type': 'application/json; charset=UTF-8', 'Accept': 'application/json; charset=UTF-8'}
        self.username = None
        self.apiKey = None
        self.debug = debug
        self.skip_checks = skip_checks

        self.table_query_sleep = 2
        self.table_query_backoff = 1.1
        self.table_query_max_sleep = 20
        self.table_query_timeout = 60



    def getConfigFile(self, configPath):
        """Returns a ConfigParser populated with properties from the user's configuration file."""

        try:
            config = ConfigParser.ConfigParser()
            config.read(configPath) # Does not fail if the file does not exist
            return config
        except ConfigParser.Error:
            sys.stderr.write('Error parsing Synapse config file: %s' % configPath)
            raise


    def setEndpoints(self, repoEndpoint=None, authEndpoint=None, fileHandleEndpoint=None, portalEndpoint=None, skip_checks=False):
        """
        Sets the locations for each of the Synapse services (mostly useful for testing).

        :param repoEndpoint:          Location of synapse repository
        :param authEndpoint:          Location of authentication service
        :param fileHandleEndpoint:    Location of file service
        :param portalEndpoint:        Location of the website
        :param skip_checks:           Skip version and endpoint checks

        To switch between staging and production endpoints::

            syn.setEndpoints(**synapseclient.client.STAGING_ENDPOINTS)
            syn.setEndpoints(**synapseclient.client.PRODUCTION_ENDPOINTS)

        """

        endpoints = {'repoEndpoint'       : repoEndpoint,
                     'authEndpoint'       : authEndpoint,
                     'fileHandleEndpoint' : fileHandleEndpoint,
                     'portalEndpoint'     : portalEndpoint}

        # For unspecified endpoints, first look in the config file
        config = self.getConfigFile(self.configPath)
        for point in endpoints.keys():
            if endpoints[point] is None and config.has_option('endpoints', point):
                endpoints[point] = config.get('endpoints', point)

        # Endpoints default to production
        for point in endpoints.keys():
            if endpoints[point] is None:
                endpoints[point] = PRODUCTION_ENDPOINTS[point]

            # Update endpoints if we get redirected
            if not skip_checks:
                response = requests.get(endpoints[point], allow_redirects=False, headers=synapseclient.USER_AGENT)
                if response.status_code == 301:
                    endpoints[point] = response.headers['location']

        self.repoEndpoint       = endpoints['repoEndpoint']
        self.authEndpoint       = endpoints['authEndpoint']
        self.fileHandleEndpoint = endpoints['fileHandleEndpoint']
        self.portalEndpoint     = endpoints['portalEndpoint']


    def login(self, email=None, password=None, apiKey=None, sessionToken=None, rememberMe=False, silent=False):
        """
        Authenticates the user using the given credentials (in order of preference):

        - supplied email and password
        - supplied email and API key (base 64 encoded)
        - supplied session token
        - supplied email and cached API key
        - most recent cached email and API key
        - email in the configuration file and cached API key
        - email and API key in the configuration file
        - email and password in the configuraton file
        - session token in the configuration file

        :param apiKey:     Base64 encoded
        :param rememberMe: Whether the authentication information should be cached locally
                           for usage across sessions and clients.
        :param silent:     Defaults to False.  Suppresses the "Welcome ...!" message.

        Example::

            syn.login('me@somewhere.com', 'secret-password', rememberMe=True)
            #> Welcome, Me!

        After logging in with the *rememberMe* flag set, an API key will be cached and
        used to authenticate for future logins::

            syn.login()
            #> Welcome, Me!

        """
        # Note: the order of the logic below reflects the ordering in the docstring above.

        # Check version before logging in
        if not self.skip_checks: version_check(synapseclient.__version__)

        # Make sure to invalidate the existing session
        self.logout()

        if email is not None and password is not None:
            self.username = email
            sessionToken = self._getSessionToken(email=self.username, password=password)
            self.apiKey = self._getAPIKey(sessionToken)

        elif email is not None and apiKey is not None:
            self.username = email
            self.apiKey = base64.b64decode(apiKey)

        elif sessionToken is not None:
            try:
                self._getSessionToken(sessionToken=sessionToken)
                self.username = self.getUserProfile(sessionToken=sessionToken)['userName']
                self.apiKey = self._getAPIKey(sessionToken)
            except SynapseAuthenticationError:
                # Session token is invalid
                pass

        # If supplied arguments are not enough
        # Try fetching the information from the API key cache
        if self.apiKey is None:
            cachedSessions = self._readSessionCache()

            if email is None and "<mostRecent>" in cachedSessions:
                email = cachedSessions["<mostRecent>"]

            if email is not None and email in cachedSessions:
                self.username = email
                self.apiKey = base64.b64decode(cachedSessions[email])

            # Resort to reading the configuration file
            if self.apiKey is None:
                # Resort to checking the config file
                config = ConfigParser.ConfigParser()
                try:
                    config.read(self.configPath)
                except ConfigParser.Error:
                    sys.stderr.write('Error parsing Synapse config file: %s' % self.configPath)
                    raise

                if config.has_option('authentication', 'username'):
                    self.username = config.has_option('authentication', 'username')
                    if self.username in cachedSessions:
                        self.apiKey = base64.b64decode(cachedSessions[self.username])

                # Just use the configuration file
                if self.apiKey is None:
                    if config.has_option('authentication', 'username') and config.has_option('authentication', 'apikey'):
                        self.username = config.get('authentication', 'username')
                        self.apiKey = base64.b64decode(config.get('authentication', 'apikey'))

                    elif config.has_option('authentication', 'username') and config.has_option('authentication', 'password'):
                        self.username = config.get('authentication', 'username')
                        password = config.get('authentication', 'password')
                        token = self._getSessionToken(email=self.username, password=password)
                        self.apiKey = self._getAPIKey(token)

                    elif config.has_option('authentication', 'sessiontoken'):
                        sessionToken = config.get('authentication', 'sessiontoken')
                        try:
                            self._getSessionToken(sessionToken=sessionToken)
                            self.username = self.getUserProfile(sessionToken=sessionToken)['userName']
                            self.apiKey = self._getAPIKey(sessionToken)
                        except SynapseAuthenticationError:
                            raise SynapseAuthenticationError("No credentials provided.  Note: the session token within your configuration file has expired.")

        # Final check on login success
        if self.username is not None and self.apiKey is None:
            raise SynapseAuthenticationError("No credentials provided.")

        # Save the API key in the cache
        if rememberMe:
            cachedSessions = self._readSessionCache()
            cachedSessions[self.username] = base64.b64encode(self.apiKey)

            # Note: make sure this key cannot conflict with usernames by using invalid username characters
            cachedSessions["<mostRecent>"] = self.username
            self._writeSessionCache(cachedSessions)

        if not silent:
            profile = self.getUserProfile(refresh=True)
            sys.stdout.write(("Welcome, %s!\n" % (profile['displayName'] if 'displayName' in profile else self.username)).encode('utf-8'))


    def _getSessionToken(self, email=None, password=None, sessionToken=None):
        """Returns a validated session token."""
        if email is not None and password is not None:
            # Login normally
            try:
                req = {'email' : email, 'password' : password}
                session = self.restPOST('/session', body=json.dumps(req), endpoint=self.authEndpoint, headers=self.default_headers)
                return session['sessionToken']
            except SynapseHTTPError as err:
                if err.response.status_code == 403 or err.response.status_code == 404:
                    raise SynapseAuthenticationError("Invalid username or password.")
                raise

        elif sessionToken is not None:
            # Validate the session token
            try:
                token = {'sessionToken' : sessionToken}
                response = self.restPUT('/session', body=json.dumps(token), endpoint=self.authEndpoint, headers=self.default_headers)

                # Success!
                return sessionToken

            except SynapseHTTPError as err:
                if err.response.status_code == 401:
                    raise SynapseAuthenticationError("Supplied session token (%s) is invalid." % sessionToken)
                raise
        else:
            raise SynapseAuthenticationError("No credentials provided.")

    def _getAPIKey(self, sessionToken):
        """Uses a session token to fetch an API key."""

        headers = {'sessionToken' : sessionToken, 'Accept': 'application/json'}
        secret = self.restGET('/secretKey', endpoint=self.authEndpoint, headers=headers)
        return base64.b64decode(secret['secretKey'])


    def _readSessionCache(self):
        """Returns the JSON contents of CACHE_DIR/SESSION_FILENAME."""

        sessionFile = os.path.join(cache.CACHE_DIR, SESSION_FILENAME)
        if os.path.isfile(sessionFile):
            try:
                file = open(sessionFile, 'r')
                return json.load(file)
            except: pass
        return {}


    def _writeSessionCache(self, data):
        """Dumps the JSON data into CACHE_DIR/SESSION_FILENAME."""

        sessionFile = os.path.join(cache.CACHE_DIR, SESSION_FILENAME)
        with open(sessionFile, 'w') as file:
            json.dump(data, file)
            file.write('\n') # For compatibility with R's JSON parser


    def _loggedIn(self):
        """Test whether the user is logged in to Synapse."""

        if self.apiKey is None or self.username is None:
            return False

        try:
            user = self.restGET('/userProfile')
            if 'displayName' in user:
                if user['displayName'] == 'Anonymous':
                    # No session token, not logged in
                    return False
                return user['displayName']
        except SynapseHTTPError as err:
            if err.response.status_code == 401:
                return False
            raise


    def logout(self, forgetMe=False):
        """
        Removes authentication information from the Synapse client.

        :param forgetMe: Set as True to clear any local storage of authentication information.
                         See the flag "rememberMe" in :py:func:`synapseclient.Synapse.login`.
        """

        # Since this client does not store the session token,
        # it cannot REST DELETE /session

        # Delete the user's API key from the cache
        if forgetMe:
            cachedSessions = self._readSessionCache()
            if self.username in cachedSessions:
                del cachedSessions[self.username]
                self._writeSessionCache(cachedSessions)

        # Remove the authentication information from memory
        self.username = None
        self.apiKey = None


    def invalidateAPIKey(self):
        """Invalidates authentication across all clients."""

        # Logout globally
        if self._loggedIn():
            self.restDELETE('/secretKey', endpoint=self.authEndpoint)

    @utils.memoize
    def getUserProfile(self, id=None, sessionToken=None, refresh=False):
        """
        Get the details about a Synapse user.
        Retrieves information on the current user if 'id' is omitted.

        :param id:           The 'userId' (aka 'ownerId') of a user or the userName
        :param sessionToken: The session token to use to find the user profile
        :param refresh:  If set to True will always fetch the data from Synape otherwise
                         will used cached information

        :returns: JSON-object

        Example::

            my_profile = syn.getUserProfile()

            freds_profile = syn.getUserProfile('fredcommo')

        """

        try:
            ## if id is unset or a userID, this will succeed
            id = '' if id is None else int(id)
        except ValueError:
            principals = self._findPrincipals(id)
            for principal in principals:
                if principal.get('userName', None).lower()==id.lower():
                    id = principal['ownerId']
                    break
            else: # no break
                raise ValueError('Can''t find user "%s": ' % id)
        uri = '/userProfile/%s' % id
        return DictObject(**self.restGET(uri, headers={'sessionToken' : sessionToken} if sessionToken else None))


    def _findPrincipals(self, query_string):
        """
        Find users or groups by name or email.

        :returns: A list of userGroupHeader objects with fields displayName, email, firstName, lastName, isIndividual, ownerId

        Example::

            syn._findPrincipals('test')

            [{u'displayName': u'Synapse Test',
              u'email': u'syn...t@sagebase.org',
              u'firstName': u'Synapse',
              u'isIndividual': True,
              u'lastName': u'Test',
              u'ownerId': u'1560002'},
             {u'displayName': ... }]

        """
        uri = '/userGroupHeaders?prefix=%s' % query_string
        return [DictObject(**result) for result in self._GET_paginated(uri)]


    def onweb(self, entity, subpageId=None):
        """
        Opens up a browser window to the entity page or wiki-subpage.

        :param entity:    Either an Entity or a Synapse ID
        :param subpageId: (Optional) ID of one of the wiki's sub-pages
        """

        if subpageId is None:
            webbrowser.open("%s#!Synapse:%s" % (self.portalEndpoint, id_of(entity)))
        else:
            webbrowser.open("%s#!Wiki:%s/ENTITY/%s" % (self.portalEndpoint, id_of(entity), subpageId))


    def printEntity(self, entity):
        """Pretty prints an Entity."""

        if utils.is_synapse_id(entity):
            entity = self._getEntity(entity)
        try:
            print json.dumps(entity, sort_keys=True, indent=2)
        except TypeError:
            print str(entity)



    ############################################################
    ##                  Get / Store methods                   ##
    ############################################################

    def get(self, entity, **kwargs):
        """
        Gets a Synapse entity from the repository service.

        :param entity:           A Synapse ID, a Synapse Entity object,
                                 a plain dictionary in which 'id' maps to a Synapse ID or
                                 a local file that is stored in Synapse (found by hash of file)
        :param version:          The specific version to get.
                                 Defaults to the most recent version.
        :param downloadFile:     Whether associated files(s) should be downloaded.
                                 Defaults to True
        :param downloadLocation: Directory where to download the Synapse File Entity.
                                 Defaults to the local cache.
        :param ifcollision:      Determines how to handle file collisions.
                                 May be "overwrite.local", "keep.local", or "keep.both".
                                 Defaults to "keep.both".
        :param limitSearch:      a Synanpse ID used to limit the search in Synapse if entity is
                                 specified as a local file.  That is, if the file is stored in multiple
                                 locations in Synapse only the ones in the specified folder/project will be
                                 returned.

        :returns: A new Synapse Entity object of the appropriate type

        Example::

            ## download file into cache
            entity = syn.get('syn1906479')
            print entity.name
            print entity.path

            ## download file into current working directory
            entity = syn.get('syn1906479', downloadLocation='.')
            print entity.name
            print entity.path

           ## Determine the provenance of a localy stored file as indicated in Synapse
           entity = syn.get('/path/to/file.txt', limitSearch='syn12312')
           print syn.getProvenance(entity)

        """

        #If entity is a local file determine the corresponding synapse entity
        
        if isinstance(entity, basestring) and os.path.isfile(entity):
            bundle = self.__getFromFile(entity, kwargs.get('limitSearch', None))
            kwargs['downloadFile']=False
        elif isinstance(entity, basestring) and not utils.is_synapse_id(entity):
            raise SynapseFileNotFoundError(('The parameter %s is neither a local file path '
                                            ' or a valid entity id' %entity))
        else:
            version = kwargs.get('version', None)
            bundle = self._getEntityBundle(entity, version)

        # Check and warn for unmet access requirements
        if len(bundle['unmetAccessRequirements']) > 0:
            warning_message = ("\nWARNING: This entity has access restrictions. Please visit the "
                              "web page for this entity (syn.onweb(\"%s\")). Click the downward "
                              "pointing arrow next to the file's name to review and fulfill its "
                              "download requirement(s).\n" % id_of(entity))
            if kwargs.get('downloadFile', True):
                raise SynapseUnmetAccessRestrictions(warning_message)
            warnings.warn(warning_message)

        return self._getWithEntityBundle(entityBundle=bundle, entity=entity, **kwargs)


    def __getFromFile(self, filepath, limitSearch=None):
        """
        Gets a Synapse entityBundle based on the md5 of a local file
        See :py:func:`synapseclient.Synapse.get`.

        :param filepath: path to local file
        :param limitSearch:   Limits the places in Synapse where the file is searched for.
        """
        results = self.restGET('/entity/md5/%s' %utils.md5_for_file(filepath).hexdigest())['results']
        if limitSearch is not None:
            #Go through and find the path of every entity found
            paths = [self.restGET('/entity/%s/path' %ent['id']) for ent in results]
            #Filter out all entities whose path does not contain limitSearch
            results = [ent for ent, path in zip(results, paths) if
                       utils.is_in_path(limitSearch, path)]
        if len(results)==0: #None found
<<<<<<< HEAD
            raise SynapseFileNotFoundError('File %s not found in Synapse' % (filepath,))
=======
            raise SynapseError('File %s not found in Synapse' % (filepath,))
>>>>>>> f61db4a5
        elif len(results)>1:
            sys.stderr.write('\nWARNING: The file %s is associated with many entities in Synapse. '
                          'You can limit to a specific project or folder by setting the '
                          'limitSearch to a synapse Id.  Will use the first one returned: '
                          '%s version %i\n' %(filepath,  results[0]['id'], results[0]['versionNumber']))
        entity = results[0]
        bundle = self._getEntityBundle(entity)
        cache.add_local_file_to_cache(path = filepath, **bundle['entity'])
        return bundle


    def _getWithEntityBundle(self, entityBundle, entity=None, **kwargs):
        """
        Creates a :py:mod:`synapseclient.Entity` from an entity bundle returned by Synapse.
        An existing Entity can be supplied in case we want to refresh a stale Entity.

        :param entityBundle: Uses the given dictionary as the meta information of the Entity to get
        :param entity:       Optional, entity whose local state will be copied into the returned entity
        :param submission:   Optional, access associated files through a submission rather than
                             through an entity.

        See :py:func:`synapseclient.Synapse.get`.
        See :py:func:`synapseclient.Synapse._getEntityBundle`.
        See :py:mod:`synapseclient.Entity`.
        """

        # Note: This version overrides the version of 'entity' (if the object is Mappable)
        version = kwargs.get('version', None)
        downloadFile = kwargs.get('downloadFile', True)
        downloadLocation = kwargs.get('downloadLocation', None)
        ifcollision = kwargs.get('ifcollision', 'keep.both')
        submission = kwargs.get('submission', None)

        # Make a fresh copy of the Entity
        local_state = entity.local_state() if entity and isinstance(entity, Entity) else None
        properties = entityBundle['entity']
        annotations = from_synapse_annotations(entityBundle['annotations'])
        entity = Entity.create(properties, annotations, local_state)

        # Handle FileEntities
        if isinstance(entity, File):
            fileName = entity['name']
<<<<<<< HEAD
            # Fill in information about the file, even if we don't download it
            # Note: fileHandles will be an empty list if there are unmet access requirements
            for handle in entityBundle['fileHandles']:
                if handle['id'] == entityBundle['entity']['dataFileHandleId']:
                    entity.md5 = handle.get('contentMd5', '')
                    entity.fileSize = handle.get('contentSize', None)
                    entity.contentType = handle.get('contentType', None)
                    fileName = handle['fileName']
                    if handle['concreteType'] == 'org.sagebionetworks.repo.model.file.ExternalFileHandle':
                        entity['externalURL'] = handle['externalURL']
                        #Determine if storage location for this entity matches the url of the
                        #project to determine if I should synapseStore it in the future.
                        #This can fail with a 404 for submissions who's original entity is deleted
                        try:
                            storageLocation = self.__getStorageLocation(entity)
                            entity['synapseStore'] = utils.is_same_base_url(storageLocation.get('url', 'S3'), entity['externalURL'])
                        except SynapseHTTPError:
                            warnings.warn("Can't get storage location for entity %s" % entity['id'])
                        if not downloadFile:
                            return entity
=======

            if not isLocationable:
                # Fill in information about the file, even if we don't download it
                # Note: fileHandles will be an empty list if there are unmet access requirements
                for handle in entityBundle['fileHandles']:
                    if handle['id'] == entityBundle['entity']['dataFileHandleId']:
                        entity.md5 = handle.get('contentMd5', '')
                        entity.fileSize = handle.get('contentSize', None)
                        entity.contentType = handle.get('contentType', None)
                        fileName = handle['fileName']
                        if handle['concreteType'] == 'org.sagebionetworks.repo.model.file.ExternalFileHandle':
                            entity['externalURL'] = handle['externalURL']

                            #Determine if storage location for this entity matches the url of the
                            #project to determine if I should synapseStore it in the future.
                            #This can fail with a 404 for submissions who's original entity is deleted
                            try:
                                storageLocation = self.__getStorageLocation(entity)
                                entity['synapseStore'] = utils.is_same_base_url(storageLocation.get('url', 'S3'), entity['externalURL'])
                            except SynapseHTTPError:
                                warnings.warn("Can't get storage location for entity %s" % entity['id'])
                            if not downloadFile:
                                return entity

>>>>>>> f61db4a5
            # Make sure the download location is fully resolved
            downloadLocation = None if downloadLocation is None else os.path.expanduser(downloadLocation)
            if downloadLocation is not None and os.path.isfile(downloadLocation):
                raise ValueError("Parameter 'downloadLocation' should be a directory, not a file.")

            # Determine if the file should be downloaded
            downloadPath = None if downloadLocation is None else os.path.join(downloadLocation, fileName)
            if downloadFile:
                downloadFile = cache.local_file_has_changed(entityBundle, True, downloadPath)
            # Determine where the file should be downloaded to
            if downloadFile:
                _, localPath, _ = cache.determine_local_file_location(entityBundle)

                # By default, download to the local cache
                if downloadPath is None:
                    downloadPath = localPath

                # If there's no file to download, don't download
                if downloadPath is None:
                    downloadFile = False

<<<<<<< HEAD
                # If the file already exists...and is not in cache
                elif os.path.exists(downloadPath) and not downloadPath.startswith(cache.CACHE_DIR):
=======
                # If the file already exists...
                elif os.path.exists(downloadPath):
>>>>>>> f61db4a5
                    if ifcollision == "overwrite.local":
                        pass
                    elif ifcollision == "keep.local":
                        downloadFile = False
                    elif ifcollision == "keep.both":
                        downloadPath = cache.get_alternate_file_name(downloadPath)
                    else:
                        raise ValueError('Invalid parameter: "%s" is not a valid value '
                                         'for "ifcollision"' % ifcollision)

            if downloadFile:
                entity.update(self._downloadFileEntity(entity, downloadPath, submission))
            else:
                # The local state of the Entity is normally updated by the _downloadFileEntity method
                # If the file exists locally, make sure the entity points to it
                localFileInfo = cache.retrieve_local_file_info(entityBundle, downloadPath)
                if 'path' in localFileInfo and localFileInfo['path'] is not None and os.path.isfile(localFileInfo['path']):
                    entity.update(localFileInfo)
<<<<<<< HEAD
=======

>>>>>>> f61db4a5
                # If the file was not downloaded and does not exist, set the synapseStore flag appropriately
                if ('path' in entity and
                    (entity['path'] is None or not os.path.exists(entity['path']))):
                    entity['synapseStore'] = False

            # Send the Entity's dictionary to the update the file cache
            if 'path' in entity.keys():
                cache.add_local_file_to_cache(**entity)
            elif 'path' in entity:
                cache.add_local_file_to_cache(path=entity['path'], **entity)
            elif downloadPath is not None:
                cache.add_local_file_to_cache(path=downloadPath, **entity)
        return entity


    def store(self, obj, **kwargs):
        """
        Creates a new Entity or updates an existing Entity,
        uploading any files in the process.

        :param obj:                 A Synapse Entity, Evaluation, or Wiki
        :param used:                The Entity, Synapse ID, or URL
                                    used to create the object
        :param executed:            The Entity, Synapse ID, or URL
                                    representing code executed to create the object
        :param activity:            Activity object specifying the user's provenance
        :param activityName:        Activity name to be used in conjunction with *used* and *executed*.
        :param activityDescription: Activity description to be used in conjunction with *used* and *executed*.
<<<<<<< HEAD
        :param createOrUpdate:      Indicates whether the method should automatically perform an update if the 'obj'
                                    conflicts with an existing Synapse object.  Defaults to True.
        :param forceVersion:        Indicates whether the method should increment the version of the object even if
                                    nothing has changed.  Defaults to True.
=======
        :param createOrUpdate:      Indicates whether the method should automatically perform an update if the 'obj' conflicts with an existing Synapse object.  Defaults to True.
        :param forceVersion:        Indicates whether the method should increment the version of the object even if nothing has changed.  Defaults to True.
>>>>>>> f61db4a5
        :param versionLabel:        Arbitrary string used to label the version.
        :param isRestricted:        If set to true, an email will be sent to the Synapse access control team
                                    to start the process of adding terms-of-use
                                    or review board approval for this entity.
                                    You will be contacted with regards to the specific data being restricted
                                    and the requirements of access.

        :returns: A Synapse Entity, Evaluation, or Wiki

        Example::

            from synapseclient import Project

            project = Project('My uniquely named project')
            project = syn.store(project)

        Adding files with `provenance <Activity.html>`_::

            from synapseclient import File, Activity

            ## A synapse entity *syn1906480* contains data
            ## entity *syn1917825* contains code
            activity = Activity(
                'Fancy Processing',
                description='No seriously, really fancy processing',
                used=['syn1906480', 'http://data_r_us.com/fancy/data.txt'],
                executed='syn1917825')

            test_entity = File('/path/to/data/file.xyz', description='Fancy new data', parent=project)
            test_entity = syn.store(test_entity, activity=activity)

        """
        createOrUpdate = kwargs.get('createOrUpdate', True)
        forceVersion = kwargs.get('forceVersion', True)
        versionLabel = kwargs.get('versionLabel', None)
        isRestricted = kwargs.get('isRestricted', False)

        ## _before_store hook
        ## give objects a chance to do something before being stored
        if hasattr(obj, '_before_synapse_store'):
            obj._before_synapse_store(self)

        ## _synapse_store hook
        ## for objects that know how to store themselves
        if hasattr(obj, '_synapse_store'):
            return obj._synapse_store(self)

        # Handle all non-Entity objects
        if not (isinstance(obj, Entity) or type(obj) == dict):
            if isinstance(obj, Wiki):
                return self._storeWiki(obj)

            if 'id' in obj: # If ID is present, update
                obj.update(self.restPUT(obj.putURI(), obj.json()))
                return obj

            try: # If no ID is present, attempt to POST the object
                obj.update(self.restPOST(obj.postURI(), obj.json()))
                return obj

            except SynapseHTTPError as err:
                # If already present and we want to update attempt to get the object content
                if createOrUpdate and err.response.status_code == 409:
                    newObj = self.restGET(obj.getByNameURI(obj.name))
                    newObj.update(obj)
                    obj = obj.__class__(**newObj)
                    obj.update(self.restPUT(obj.putURI(), obj.json()))
                    return obj
                raise

        # If the input object is an Entity or a dictionary
        entity = obj
        properties, annotations, local_state = split_entity_namespaces(entity)
        bundle = None
        # Anything with a path is treated as a cache-able item
        if entity.get('path', False):
            if 'concreteType' not in properties:
                properties['concreteType'] = File._synapse_entity_type
            # Make sure the path is fully resolved
            entity['path'] = os.path.expanduser(entity['path'])

            # Check if the File already exists in Synapse by fetching metadata on it
            bundle = self._getEntityBundle(entity)

            # Check if the file should be uploaded
            if bundle is None or cache.local_file_has_changed(bundle, False, entity['path']):
<<<<<<< HEAD
                fileLocation, local_state = self.__uploadExternallyStoringProjects(entity, local_state)
                fileHandle = self._uploadToFileHandleService(fileLocation, \
                                        synapseStore=entity.get('synapseStore', True),
                                        mimetype=local_state.get('contentType', None))
                properties['dataFileHandleId'] = fileHandle['id']
                # A file has been uploaded, so version must be updated
                forceVersion = True
                # The cache expects a path, but FileEntities do not
                # have the path in their properties
                cache.add_local_file_to_cache(path=entity['path'], **properties)

            elif 'dataFileHandleId' not in properties:
=======
                if isLocationable:
                    # Entity must exist before upload for Locationables
                    if 'id' not in properties:
                        properties = self._createEntity(properties)
                    properties.update(self._uploadFileAsLocation(properties, entity['path']))

                    # A file has been uploaded, so version should not be incremented if possible
                    forceVersion = False
                else:
                    fileLocation, local_state = self.__uploadExternallyStoringProjects(entity, local_state)
                    fileHandle = self._uploadToFileHandleService(fileLocation, \
                                            synapseStore=entity.get('synapseStore', True),
                                            mimetype=local_state.get('contentType', None))
                    properties['dataFileHandleId'] = fileHandle['id']

                    # A file has been uploaded, so version must be updated
                    forceVersion = True

                # The cache expects a path, but FileEntities and Locationables do not
                # have the path in their properties
                cache.add_local_file_to_cache(path=entity['path'], **properties)

            elif 'dataFileHandleId' not in properties and not isLocationable:
>>>>>>> f61db4a5
                # Handle the case where the Entity lacks an ID
                # But becomes an update() due to conflict
                properties['dataFileHandleId'] = bundle['entity']['dataFileHandleId']

        # Create or update Entity in Synapse
        if 'id' in properties:
            properties = self._updateEntity(properties, forceVersion, versionLabel)
        else:
            try:
                properties = self._createEntity(properties)
            except SynapseHTTPError as ex:
                if createOrUpdate and ex.response.status_code == 409:
                    # Get the existing Entity's ID via the name and parent
                    existing_entity_id = self._findEntityIdByNameAndParent(properties['name'], properties.get('parentId', ROOT_ENTITY))
                    if existing_entity_id is None: raise

                    # get existing properties and annotations
                    if not bundle:
                        bundle = self._getEntityBundle(existing_entity_id, bitFlags=0x1|0x2)

                    # Need some fields from the existing entity: id, etag, and version info.
                    existing_entity = bundle['entity']

                    # Update the conflicting Entity
                    existing_entity.update(properties)
                    properties = self._updateEntity(existing_entity, forceVersion, versionLabel)

                    # Merge new annotations with existing annotations
                    existing_annos = from_synapse_annotations(bundle['annotations'])
                    existing_annos.update(annotations)
                    annotations = existing_annos
                else:
                    raise

        # Deal with access restrictions
        if isRestricted:
            self._createAccessRequirementIfNone(properties)

        # Update annotations
        annotations['etag'] = properties['etag']
        annotations = self.setAnnotations(properties, annotations)
        properties['etag'] = annotations['etag']

        # If the parameters 'used' or 'executed' are given, create an Activity object
        activity = kwargs.get('activity', None)
        used = kwargs.get('used', None)
        executed = kwargs.get('executed', None)

        if used or executed:
            if activity is not None:
                raise SynapseProvenanceError('Provenance can be specified as an Activity object or as used/executed item(s), but not both.')
            activityName = kwargs.get('activityName', None)
            activityDescription = kwargs.get('activityDescription', None)
            activity = Activity(name=activityName, description=activityDescription, used=used, executed=executed)

        # If we have an Activity, set it as the Entity's provenance record
        if activity:
            activity = self.setProvenance(properties, activity)

            # 'etag' has changed, so get the new Entity
            properties = self._getEntity(properties)

        # Return the updated Entity object
        return Entity.create(properties, annotations, local_state)


    def _createAccessRequirementIfNone(self, entity):
        """
        Checks to see if the given entity has access requirements.
        If not, then one is added
        """

        existingRestrictions = self.restGET('/entity/%s/accessRequirement' % id_of(entity))
        if existingRestrictions['totalNumberOfResults'] <= 0:
            self.restPOST('/entity/%s/lockAccessRequirement' % id_of(entity), body="")


    def _getEntityBundle(self, entity, version=None, bitFlags=0x800 | 0x400 | 0x2 | 0x1):
        """
        Gets some information about the Entity.

        :parameter entity: a Synapse Entity or Synapse ID
        :parameter version: the entity's version (defaults to None meaning most recent version)
        :parameter bitFlags: Bit flags representing which entity components to return

        EntityBundle bit-flags (see the Java class org.sagebionetworks.repo.model.EntityBundle)::

            ENTITY                    = 0x1
            ANNOTATIONS               = 0x2
            PERMISSIONS               = 0x4
            ENTITY_PATH               = 0x8
            ENTITY_REFERENCEDBY       = 0x10
            HAS_CHILDREN              = 0x20
            ACL                       = 0x40
            ACCESS_REQUIREMENTS       = 0x200
            UNMET_ACCESS_REQUIREMENTS = 0x400
            FILE_HANDLES              = 0x800

        For example, we might ask for an entity bundle containing file handles, annotations, and properties::

            bundle = syn._getEntityBundle('syn111111', bitFlags=0x800|0x2|0x1)

        :returns: An EntityBundle with the requested fields or by default Entity header, annotations, unmet access requirements, and file handles
        """

        # If 'entity' is given without an ID, try to find it by 'parentId' and 'name'.
        # Use case:
        #     If the user forgets to catch the return value of a syn.store(e)
        #     this allows them to recover by doing: e = syn.get(e)
        if isinstance(entity, collections.Mapping) and 'id' not in entity and 'name' in entity:
            entity = self._findEntityIdByNameAndParent(entity['name'], entity.get('parentId',ROOT_ENTITY))

        # Avoid an exception from finding an ID from a NoneType
        try: id_of(entity)
        except ValueError:
            return None

        if version is not None:
            uri = '/entity/%s/version/%d/bundle?mask=%d' %(id_of(entity), version, bitFlags)
        else:
            uri = '/entity/%s/bundle?mask=%d' %(id_of(entity), bitFlags)
        bundle = self.restGET(uri)

        return bundle

    def delete(self, obj):
        """
        Removes an object from Synapse.

        :param obj: An existing object stored on Synapse
                    such as Evaluation, File, Project, WikiPage etc
        """

        # Handle all strings as the Entity ID for backward compatibility
        if isinstance(obj, basestring):
            self.restDELETE(uri='/entity/%s' % id_of(obj))
        elif hasattr(obj, "_synapse_delete"):
            return obj._synapse_delete(self)
        else:
            try:
                self.restDELETE(obj.deleteURI())
            except AttributeError as ex1:
                SynapseError("Can't delete a %s" % type(obj))

    _user_name_cache = {}
    def _get_user_name(self, user_id):
        if user_id not in self._user_name_cache:
            self._user_name_cache[user_id] = utils.extract_user_name(self.getUserProfile(user_id))
        return self._user_name_cache[user_id]


    def _list(self, parent, recursive=False, long_format=False, show_modified=False, indent=0, out=sys.stdout):
        """
        List child objects of the given parent, recursively if requested.
        """
        fields = ['id', 'name', 'nodeType']
        if long_format:
            fields.extend(['createdByPrincipalId','createdOn','versionNumber'])
        if show_modified:
            fields.extend(['modifiedByPrincipalId', 'modifiedOn'])
        query = 'select ' + ','.join(fields) + \
                ' from entity where %s=="%s"' % ('id' if indent==0 else 'parentId', id_of(parent))
        results = self.chunkedQuery(query)

        results_found = False
        for result in results:
            results_found = True

            fmt_fields = {'name' : result['entity.name'],
                          'id' : result['entity.id'],
                          'padding' : ' ' * indent,
                          'slash_or_not' : '/' if is_container(result) else ''}
            fmt_string = "{id}"

            if long_format:
                fmt_fields['createdOn'] = utils.from_unix_epoch_time(result['entity.createdOn']).strftime("%Y-%m-%d %H:%M")
                fmt_fields['createdBy'] = self._get_user_name(result['entity.createdByPrincipalId'])[:18]
                fmt_fields['version']   = result['entity.versionNumber']
                fmt_string += " {version:3}  {createdBy:>18} {createdOn}"
            if show_modified:
                fmt_fields['modifiedOn'] = utils.from_unix_epoch_time(result['entity.modifiedOn']).strftime("%Y-%m-%d %H:%M")
                fmt_fields['modifiedBy'] = self._get_user_name(result['entity.modifiedByPrincipalId'])[:18]
                fmt_string += "  {modifiedBy:>18} {modifiedOn}"

            fmt_string += "  {padding}{name}{slash_or_not}\n"
            out.write(fmt_string.format(**fmt_fields))

            if (indent==0 or recursive) and is_container(result):
                self._list(result['entity.id'], recursive=recursive, long_format=long_format, show_modified=show_modified, indent=indent+2, out=out)

        if indent==0 and not results_found:
            out.write('No results visible to {username} found for id {id}\n'.format(username=self.username, id=id_of(parent)))


    ############################################################
    ##                   Deprecated methods                   ##
    ############################################################

    def getEntity(self, entity, version=None):
        """
        **Deprecated**

        Use :py:func:`synapseclient.Synapse.get`
        """

        return self.get(entity, version=version, downloadFile=False)


    def loadEntity(self, entity):
        """
        **Deprecated**

        Use :py:func:`synapseclient.Synapse.get`
        """

        sys.stderr.write('WARNING!: THIS ONLY DOWNLOADS ENTITIES!')
        return self.downloadEntity(entity)


    def createEntity(self, entity, used=None, executed=None, **kwargs):
        """
        **Deprecated**

        Use :py:func:`synapseclient.Synapse.store`
        """

        return self.store(entity, used=used, executed=executed, **kwargs)


    def updateEntity(self, entity, used=None, executed=None, incrementVersion=False, versionLabel=None, **kwargs):
        """
        **Deprecated**

        Use :py:func:`synapseclient.Synapse.store`
        """

        return self.store(entity, used=used, executed=executed, forceVersion=incrementVersion, versionLabel=versionLabel, **kwargs)


    def deleteEntity(self, entity):
        """
        **Deprecated**

        Use :py:func:`synapseclient.Synapse.delete`
        """
        self.delete(entity)


    def uploadFile(self, entity, filename=None, used=None, executed=None):
        """
        **Deprecated**

        Use :py:func:`synapseclient.Synapse.store`
        """

        if filename is not None:
            entity['path'] = filename
        if 'name' not in entity or entity['name'] is None:
            entity['name'] = utils.guess_file_name(filename)

        return self.store(entity, used=used, executed=executed)


    def downloadEntity(self, entity, version=None):
        """
        **Deprecated**

        Use :py:func:`synapseclient.Synapse.get`
        """

        return self.get(entity, version=version, downloadFile=True)



    ############################################################
    ##                 Get / Set Annotations                  ##
    ############################################################

    def _getRawAnnotations(self, entity, version=None):
        """
        Retrieve annotations for an Entity returning them in the native Synapse format.
        """
        # Note: Specifying the version results in a zero-ed out etag,
        # even if the version is the most recent.
        # See `PLFM-1874 <https://sagebionetworks.jira.com/browse/PLFM-1874>`_ for more details.
        if version:
            uri = '/entity/%s/version/%s/annotations' % (id_of(entity), str(version))
        else:
            uri = '/entity/%s/annotations' % id_of(entity)
        return self.restGET(uri)


    def getAnnotations(self, entity, version=None):
        """
        Retrieve annotations for an Entity from the Synapse Repository as a Python dict.

        Note that collapsing annotations from the native Synapse format to a Python dict
        may involve some loss of information. See :py:func:`_getRawAnnotations` to get
        annotations in the native format.

        :param entity:  An Entity or Synapse ID to lookup
        :param version: The version of the Entity to retrieve.

        :returns: A dictionary
        """
        return from_synapse_annotations(self._getRawAnnotations(entity,version))


    def setAnnotations(self, entity, annotations={}, **kwargs):
        """
        Store annotations for an Entity in the Synapse Repository.

        :param entity:      An Entity or Synapse ID to update annotations of
        :param annotations: A dictionary in Synapse format or a Python format
        :param kwargs:      Any additional entries to be added to the annotations dictionary

        :returns: A dictionary
        """

        uri = '/entity/%s/annotations' % id_of(entity)

        annotations.update(kwargs)
        synapseAnnos = to_synapse_annotations(annotations)
        synapseAnnos['id'] = id_of(entity)
        if 'etag' in entity and 'etag' not in synapseAnnos:
            synapseAnnos['etag'] = entity['etag']

        return from_synapse_annotations(self.restPUT(uri, body=json.dumps(synapseAnnos)))



    ############################################################
    ##                        Querying                        ##
    ############################################################

    def query(self, queryStr):
        """
        Query for Synapse entities.
        **To be replaced** with :py:func:`synapseclient.Synapse.chunkedQuery` in the future.
        See the `query language documentation <https://sagebionetworks.jira.com/wiki/display/PLFM/Repository+Service+API#RepositoryServiceAPI-QueryAPI>`_.

        :returns: A JSON object containing an array of query results

        Example::

            syn.query("select id, name from entity where entity.parentId=='syn449742'")

        See also: :py:func:`synapseclient.Synapse.chunkedQuery`
        """

        return self.restGET('/query?query=' + urllib.quote(queryStr))


    def chunkedQuery(self, queryStr):
        """
        Query for Synapse Entities.
        More robust than :py:func:`synapseclient.Synapse.query`.
        See the `query language documentation <https://sagebionetworks.jira.com/wiki/display/PLFM/Repository+Service+API#RepositoryServiceAPI-QueryAPI>`_.

        :returns: An iterator that will break up large queries into managable pieces.

        Example::

            results = syn.chunkedQuery("select id, name from entity where entity.parentId=='syn449742'")
            for res in results:
                print res['entity.id']

        """

        # The query terms LIMIT and OFFSET are managed by this method
        # So any user specified limits and offsets must be removed first
        #   Note: The limit and offset terms are always placed at the end of a query
        #   Note: The server does not parse the limit and offset terms if the offset occurs first.
        #         This parsing enforces the correct order so the user does not have to consider it.

        # Regex a lower-case string to simplify matching
        tempQueryStr = queryStr.lower()
        regex = '\A(.*\s)(offset|limit)\s*(\d*\s*)\Z'

        # Continue to strip off and save the last limit/offset
        match = re.search(regex, tempQueryStr)
        options = {'limit':None, 'offset':None}
        while match is not None:
            options[match.group(2)] = match.group(3)
            tempQueryStr = match.group(1);
            match = re.search(regex, tempQueryStr)

        # Parse the stripped off values or default them to no limit and no offset
        options['limit'] = int(options['limit']) if options['limit'] is not None else float('inf')
        options['offset'] = int(options['offset']) if options['offset'] is not None else 1

        # Get a truncated version of the original query string (not in lower-case)
        queryStr = queryStr[:len(tempQueryStr)]

        # Continue querying until the entire query has been fetched (or crash out)
        limit = options['limit'] if options['limit'] < QUERY_LIMIT else QUERY_LIMIT
        offset = options['offset']
        while True:
            remaining = options['limit'] + options['offset'] - offset

            # Handle the case where a query was skipped due to size and now no items remain
            if remaining <= 0:
                raise StopIteration

            # Build the sub-query
            subqueryStr = "%s limit %d offset %d" % (queryStr, limit if limit < remaining else remaining, offset)

            try:
                response = self.restGET('/query?query=' + urllib.quote(subqueryStr))
                for res in response['results']:
                    yield res

                # Increase the size of the limit slowly
                if limit < QUERY_LIMIT / 2:
                    limit = int(limit * 1.5 + 1)

                # Exit when no more results can be pulled
                if len(response['results']) > 0:
                    offset += len(response['results'])
                else:
                    break

                # Exit when all requests results have been pulled
                if offset > options['offset'] + options['limit'] - 1:
                    break
            except SynapseHTTPError as err:
                # Shrink the query size when appropriate
                ## TODO: Change the error check when PLFM-1990 is resolved
                if err.response.status_code == 400 and ('The results of this query exceeded the max' in err.response.json()['reason']):
                    if (limit == 1):
                        sys.stderr.write("A single row (offset %s) of this query "
                                         "exceeds the maximum size.  Consider "
                                         "limiting the columns returned "
                                         "in the select clause.  Skipping...\n" % offset)
                        offset += 1

                        # Since these large rows are anomalous, reset the limit
                        limit = QUERY_LIMIT
                    else:
                        limit /= 2
                else:
                    raise


    def md5Query(self, md5):
        """
        Find the Entities with attached file(s) with the given MD5 hash.

        :param md5: The MD5 to query for (hexadecimal string)

        :returns: A list of Entity headers
        """

        return self.restGET('/entity/md5/%s' % md5)['results']



    ############################################################
    ##                    ACL manipulation                    ##
    ############################################################

    def _getBenefactor(self, entity):
        """An Entity gets its ACL from its benefactor."""

        if utils.is_synapse_id(entity) or synapseclient.entity.is_synapse_entity(entity):
            return self.restGET('/entity/%s/benefactor' % id_of(entity))
        return entity


    def _getACL(self, entity):
        """Get the effective ACL for a Synapse Entity."""

        if hasattr(entity, 'getACLURI'):
            uri = entity.getACLURI()
        else:
            # Get the ACL from the benefactor (which may be the entity itself)
            benefactor = self._getBenefactor(entity)
            uri = '/entity/%s/acl' % (benefactor['id'])
        return self.restGET(uri)


    def _storeACL(self, entity, acl):
        """
        Create or update the ACL for a Synapse Entity.

        :param entity:  An entity or Synapse ID
        :param acl:  An ACl as a dict

        :returns: the new or updated ACL

        .. code-block:: python

            {'resourceAccess': [
                {'accessType': ['READ'],
                 'principalId': 222222}
            ]}
        """

        if hasattr(entity, 'putACLURI'):
            return self.restPUT(entity.putACLURI(), json.dumps(acl))
        else:
            # Get benefactor. (An entity gets its ACL from its benefactor.)
            entity_id = id_of(entity)
            uri = '/entity/%s/benefactor' % entity_id
            benefactor = self.restGET(uri)

            # Update or create new ACL
            uri = '/entity/%s/acl' % entity_id
            if benefactor['id']==entity_id:
                return self.restPUT(uri, json.dumps(acl))
            else:
                return self.restPOST(uri,json.dumps(acl))


    def _getUserbyPrincipalIdOrName(self, principalId=None):
        """
        Given either a string, int or None
        finds the corresponding user
        where None implies PUBLIC

        :param principalId: Identifier of a user or group

        :returns: The integer ID of the user
        """
        if principalId is None or principalId=='PUBLIC':
            return PUBLIC
        try:
            return int(principalId)

        # If principalId is not a number assume it is a name or email
        except ValueError:
            userProfiles = self.restGET('/userGroupHeaders?prefix=%s' % principalId)
            totalResults = userProfiles['totalNumberOfResults']
            if totalResults == 1:
                return int(userProfiles['children'][0]['ownerId'])
            elif totalResults > 0:
                for profile in userProfiles['children']:
                    if profile['userName'] == principalId:
                        return int(profile['ownerId'])

            supplementalMessage = 'Please be more specific' if totalResults > 1 else 'No matches'
            raise SynapseError('Unknown Synapse user (%s).  %s.' % (principalId, supplementalMessage))


    def getPermissions(self, entity, principalId=None):
        """Get the permissions that a user or group has on an Entity.

        :param entity:      An Entity or Synapse ID to lookup
        :param principalId: Identifier of a user or group (defaults to PUBLIC users)

        :returns: An array containing some combination of
                  ['READ', 'CREATE', 'UPDATE', 'DELETE', 'CHANGE_PERMISSIONS', 'DOWNLOAD', 'PARTICIPATE']
                  or an empty array

        """
        ## TODO: what if user has permissions by membership in a group?
        principalId = self._getUserbyPrincipalIdOrName(principalId)
        acl = self._getACL(entity)
        for permissions in acl['resourceAccess']:
            if 'principalId' in permissions and permissions['principalId'] == int(principalId):
                return permissions['accessType']
        return []


    def setPermissions(self, entity, principalId=None, accessType=['READ'], modify_benefactor=False, warn_if_inherits=True, overwrite=True):
        """
        Sets permission that a user or group has on an Entity.
        An Entity may have its own ACL or inherit its ACL from a benefactor.

        :param entity:            An Entity or Synapse ID to modify
        :param principalId:       Identifier of a user or group
        :param accessType:        Type of permission to be granted
        :param modify_benefactor: Set as True when modifying a benefactor's ACL
        :param warn_if_inherits:  Set as False, when creating a new ACL.
                                  Trying to modify the ACL of an Entity that
                                  inherits its ACL will result in a warning
        :param overwrite:         By default this function overwrites existing
                                  permissions for the specified user. Set this
                                  flag to False to add new permissions nondestructively.

        :returns: an Access Control List object

        Valid access types are: CREATE, READ, UPDATE, DELETE, CHANGE_PERMISSIONS, DOWNLOAD, PARTICIPATE, SUBMIT

        """

        benefactor = self._getBenefactor(entity)
        if benefactor['id'] != id_of(entity):
            if modify_benefactor:
                entity = benefactor
            elif warn_if_inherits:
                sys.stderr.write('Warning: Creating an ACL for entity %s, '
                                 'which formerly inherited access control '
                                 'from a benefactor entity, "%s" (%s).\n'
                                 % (id_of(entity), benefactor['name'], benefactor['id']))

        acl = self._getACL(entity)

        principalId = self._getUserbyPrincipalIdOrName(principalId)

        # Find existing permissions
        permissions_to_update = None
        for permissions in acl['resourceAccess']:
            if 'principalId' in permissions and permissions['principalId'] == principalId:
                permissions_to_update = permissions
                break

        if accessType is None or accessType==[]:
            ## remove permissions
            if permissions_to_update and overwrite:
                acl['resourceAccess'].remove(permissions_to_update)
        else:
            ## add a 'resourceAccess' entry, if necessary
            if not permissions_to_update:
                permissions_to_update = {u'accessType': [], u'principalId': principalId}
                acl['resourceAccess'].append(permissions_to_update)
            if overwrite:
                permissions_to_update['accessType'] = accessType
            else:
                permissions_to_update['accessType'] = list(set(permissions_to_update['accessType']) | set(accessType))
        return self._storeACL(entity, acl)



    ############################################################
    ##                       Provenance                       ##
    ############################################################

    ## TODO: rename these to Activity
    def getProvenance(self, entity, version=None):
        """
        Retrieve provenance information for a Synapse Entity.

        :param entity:  An Entity or Synapse ID to lookup
        :param version: The version of the Entity to retrieve.
                        Gets the most recent version if omitted

        :returns: An Activity object or
                  raises exception if no provenance record exists
        """

        # Get versionNumber from Entity
        if version is None and 'versionNumber' in entity:
            version = entity['versionNumber']

        if version:
            uri = '/entity/%s/version/%d/generatedBy' % (id_of(entity), version)
        else:
            uri = '/entity/%s/generatedBy' % id_of(entity)
        return Activity(data=self.restGET(uri))


    def setProvenance(self, entity, activity):
        """
        Stores a record of the code and data used to derive a Synapse entity.

        :param entity:   An Entity or Synapse ID to modify
        :param activity: a :py:class:`synapseclient.activity.Activity`

        :returns: An updated :py:class:`synapseclient.activity.Activity` object
        """

        # Assert that the entity was generated by a given Activity.
        if 'id' in activity:
            # We're updating provenance
            uri = '/activity/%s' % activity['id']
            activity = Activity(data=self.restPUT(uri, json.dumps(activity)))
        else:
            activity = self.restPOST('/activity', body=json.dumps(activity))

        # assert that an entity is generated by an activity
        uri = '/entity/%s/generatedBy?generatedBy=%s' % (id_of(entity), activity['id'])
        activity = Activity(data=self.restPUT(uri))

        return activity


    def deleteProvenance(self, entity):
        """
        Removes provenance information from an Entity
        and deletes the associated Activity.

        :param entity: An Entity or Synapse ID to modify
        """

        activity = self.getProvenance(entity)
        if not activity: return

        uri = '/entity/%s/generatedBy' % id_of(entity)
        self.restDELETE(uri)

        ## TODO: what happens if the activity is shared by more than one entity?
        uri = '/activity/%s' % activity['id']
        self.restDELETE(uri)


    def updateActivity(self, activity):
        """
        Modifies an existing Activity.

        :returns: An updated Activity object
        """

        uri = '/activity/%s' % activity['id']
        return Activity(data=self.restPUT(uri, json.dumps(activity)))



    ############################################################
<<<<<<< HEAD
=======
    ##             Locationable upload / download             ##
    ############################################################

    def _uploadFileAsLocation(self, entity, filename):
        """
        Uploads a filename as the location of an Entity.

        **Deprecated** in favor of FileEntities, but still supported.

        :param entity:   An Entity, dictionary, or SynapseID to set the location of
        :param filename: Name of the file to upload

        :returns: A list of length one containing a dictionary with 'locations' and 'md5' of the file
        """

        md5 = utils.md5_for_file(filename)

        # Guess mime-type - important for confirmation of MD5 sum by receiver
        (mimetype, enc) = mimetypes.guess_type(filename, strict=False)
        if (mimetype is None):
            mimetype = "application/octet-stream"

        # Ask synapse for a signed URL for S3 upload
        (_, base_filename) = os.path.split(filename)
        data = {'md5':md5.hexdigest(), 'path':base_filename, 'contentType':mimetype}
        uri = '/entity/%s/s3Token' % id_of(entity)
        response_json = self.restPOST(uri, body=json.dumps(data))
        location_path = response_json['path']

        headers = { 'Content-MD5' : base64.b64encode(md5.digest()),
                    'Content-Type' : mimetype,
                    'x-amz-acl' : 'bucket-owner-full-control'}
        headers.update(synapseclient.USER_AGENT)

        # PUT file to S3
        with open(filename, 'rb') as f:
            response = requests.put(response_json['presignedUrl'], headers=headers, data=f)
        exceptions._raise_for_status(response, verbose=self.debug)

        # Add location to entity. Path will get converted to a signed S3 URL.
        locations = [{'path': location_path, 'type': 'awss3'}]

        return {'locations':locations, 'md5':md5.hexdigest()}


    def _downloadLocations(self, entity, filename):
        """
        Download files from Locationables.
        Locationables contain a signed S3 URL, which expire after a time,
            so the Entity object passed to this method must have been recently acquired from Synapse.

        **Deprecated** in favor of FileEntities, but still supported.

        :returns: A file info dictionary with keys path, cacheDir, files
        """

        results = DictObject()

        if 'locations' not in entity or len(entity['locations']) == 0:
            return results

        location = entity['locations'][0]  ## TODO: verify that this doesn't fail for unattached files
        url = location['path']
        utils.download_file(url, filename)

        results.path = filename
        if entity['contentType'] == 'application/zip':
            # Unpack file
            filepath = os.path.join(os.path.dirname(filename), os.path.basename(filename) + '_unpacked')

            ## TODO: !!!FIX THIS TO BE PATH SAFE!  DON'T ALLOW ARBITRARY UNZIPING
            z = zipfile.ZipFile(filename, 'r')
            z.extractall(filepath) #WARNING!!!NOT SAFE

            results['cacheDir'] = filepath
            results['files'] = z.namelist()
        else:
            results['cacheDir'] = os.path.dirname(filename)
            results['files'] = [os.path.basename(filename)]
        return results



    ############################################################
>>>>>>> f61db4a5
    ##               File handle service calls                ##
    ############################################################

    def _downloadFileEntity(self, entity, destination, submission=None):
        """
        Downloads the file associated with a FileEntity to the given file path.

        :returns: A file info dictionary with keys path, cacheDir, files
        """

        if submission is not None:
            url = '%s/evaluation/submission/%s/file/%s' % (self.repoEndpoint, id_of(submission),
                                                           entity['dataFileHandleId'])
        elif 'versionNumber' in entity:
            url = '%s/entity/%s/version/%s/file' % (self.repoEndpoint, id_of(entity), entity['versionNumber'])
        else:
            url = '%s/entity/%s/file' % (self.repoEndpoint, id_of(entity))

        # Create the necessary directories
        try:
            os.makedirs(os.path.dirname(destination))
        except OSError as exception:
            if exception.errno != os.errno.EEXIST:
                raise
        return self._downloadFile(url, destination)


    def _downloadFile(self, url, destination):
        """
        Download a file from a URL to a the given file path.

        :returns: A file info dictionary with keys path, cacheDir, files
        """
        def returnDict(destination):
            """internal function to cut down on code cluter by building return type."""
            return  {'path': destination,
                     'files': [None] if destination is None else [os.path.basename(destination)],
                     'cacheDir': None if destination is None else os.path.dirname(destination) }
        # We expect to be redirected to a signed S3 URL or externalURL
        #The assumption is wrong - we always try to read either the outer or inner requests.get
        #but sometimes we don't have something to read.  I.e. when the type is ftp at which point
        #we still set the cache and filepath based on destination which is wrong because nothing was fetched
        response = requests.get(url, headers=self._generateSignedHeaders(url), allow_redirects=False)
        if response.status_code in [301,302,303,307,308]:
            url = response.headers['location']
            scheme = urlparse.urlparse(url).scheme
            # If it's a file URL, turn it into a path and return it
            if scheme == 'file':
                pathinfo = utils.file_url_to_path(url, verify_exists=True)
                if 'path' not in pathinfo:
                    raise IOError("Could not download non-existent file (%s)." % url)
                else:
                    #TODO does this make sense why not just ignore the download and return.
                    raise NotImplementedError('File can already be accessed.  '
                                              'Consider setting downloadFile to False')
            elif scheme == 'sftp':
                destination = self._sftpDownloadFile(url, destination)
                return returnDict(destination)
            elif scheme == 'http' or scheme == 'https':
                #TODO add support for username/password
                response = requests.get(url, headers=self._generateSignedHeaders(url, {}), stream=True)

                ## get filename from content-disposition, if we don't have it already
                if os.path.isdir(destination):
                    filename = utils.extract_filename(
                        content_disposition_header=response.headers.get('content-disposition', None),
                        default_filename=utils.guess_file_name(url))
                    destination = os.path.join(destination, filename)

            #TODO LARSSON add support of ftp download
            else:
                sys.stderr.write('Unable to download this type of URL.  ')
                return returnDict(None)
        try:
            exceptions._raise_for_status(response, verbose=self.debug)
        except SynapseHTTPError as err:
            if err.response.status_code == 404:
                raise SynapseError("Could not download the file at %s" % url)
            raise

        # Stream the file to disk
        toBeTransferred = float(response.headers['content-length'])
        with open(destination, 'wb') as fd:
            for nChunks, chunk in enumerate(response.iter_content(FILE_BUFFER_SIZE)):
                fd.write(chunk)
                utils.printTransferProgress(nChunks*FILE_BUFFER_SIZE ,toBeTransferred, 'Downloading ', os.path.basename(destination))
            utils.printTransferProgress(toBeTransferred ,toBeTransferred, 'Downloaded  ', os.path.basename(destination))
        destination = os.path.abspath(destination)
        return returnDict(destination)


    def _uploadToFileHandleService(self, filename, synapseStore=True, mimetype=None):
        """
        Create and return a fileHandle, by either uploading a local file or
        linking to an external URL.

        :param synapseStore: Indicates whether the file should be stored or just the URL.
                             Defaults to True.
        """

        if filename is None:
            raise ValueError('No filename given')
        elif utils.is_url(filename):
            if synapseStore:
                raise NotImplementedError('Automatic downloading and storing of external files is not supported.  Please try downloading the file locally first before storing it or set synapseStore=False')
            return self._addURLtoFileHandleService(filename, mimetype=mimetype)

        # For local files, we default to uploading the file unless explicitly instructed otherwise
        else:
            if synapseStore:
                return self._chunkedUploadFile(filename, mimetype=mimetype)
            else:
                return self._addURLtoFileHandleService(filename, mimetype=mimetype)


    def _addURLtoFileHandleService(self, externalURL, mimetype=None):
        """Create a new FileHandle representing an external URL."""

        fileName = externalURL.split('/')[-1]
        externalURL = utils.as_url(externalURL)
        fileHandle = {'concreteType': 'org.sagebionetworks.repo.model.file.ExternalFileHandle',
                      'fileName'    : fileName,
                      'externalURL' : externalURL}
        if mimetype is None:
            (mimetype, enc) = mimetypes.guess_type(externalURL, strict=False)
        if mimetype is not None:
            fileHandle['contentType'] = mimetype
        return self.restPOST('/externalFileHandle', json.dumps(fileHandle), self.fileHandleEndpoint)


    def _getFileHandle(self, fileHandle):
        """Retrieve a fileHandle from the fileHandle service (experimental)."""

        uri = "/fileHandle/%s" % (id_of(fileHandle),)
        return self.restGET(uri, endpoint=self.fileHandleEndpoint)


    def _deleteFileHandle(self, fileHandle):
        """
        Delete the given file handle.

        Note: Only the user that created the FileHandle can delete it. Also, a
        FileHandle cannot be deleted if it is associated with a FileEntity or WikiPage
        """

        uri = "/fileHandle/%s" % (id_of(fileHandle),)
        self.restDELETE(uri, endpoint=self.fileHandleEndpoint)
        return fileHandle


    def _createChunkedFileUploadToken(self, filepath, mimetype):
        """
        This is the first step in uploading a large file. The resulting
        ChunkedFileToken will be required for all remaining chunk file requests.

        :returns: a `ChunkedFileToken <http://rest.synapse.org/org/sagebionetworks/repo/model/file/ChunkedFileToken.html>`_
        """
        md5 = utils.md5_for_file(filepath).hexdigest()
        fileName = utils.guess_file_name(filepath)
        return self._createChunkedUploadToken(md5, fileName, mimetype)

    def _createChunkedUploadToken(self, md5, fileName, mimetype):
        """
        This is the first step in uploading a large file. The resulting
        ChunkedFileToken will be required for all remaining chunk file requests.

        :returns: a `ChunkedFileToken <http://rest.synapse.org/org/sagebionetworks/repo/model/file/ChunkedFileToken.html>`_
        """

        chunkedFileTokenRequest = \
            {'fileName'    : fileName, \
             'contentType' : mimetype, \
             'contentMD5'  : md5}
        return self.restPOST('/createChunkedFileUploadToken', json.dumps(chunkedFileTokenRequest), endpoint=self.fileHandleEndpoint)


    def _createChunkedFileUploadChunkURL(self, chunkNumber, chunkedFileToken):
        """Create a pre-signed URL that will be used to upload a single chunk of a large file."""

        chunkRequest = {'chunkNumber':chunkNumber, 'chunkedFileToken':chunkedFileToken}
        return self.restPOST('/createChunkedFileUploadChunkURL', json.dumps(chunkRequest), endpoint=self.fileHandleEndpoint)


    def _startCompleteUploadDaemon(self, chunkedFileToken, chunkNumbers):
        """
        After all of the chunks are added, start a Daemon that will copy all of the parts and complete the request.

        :returns: an `UploadDaemonStatus <http://rest.synapse.org/org/sagebionetworks/repo/model/file/UploadDaemonStatus.html>`_
        """

        completeAllChunksRequest = {'chunkNumbers': chunkNumbers,
                                    'chunkedFileToken': chunkedFileToken}
        return self.restPOST('/startCompleteUploadDaemon', json.dumps(completeAllChunksRequest), endpoint=self.fileHandleEndpoint)


    def _completeUploadDaemonStatus(self, status):
        """
        Get the status of a daemon.

        :returns: an `UploadDaemonStatus <http://rest.synapse.org/org/sagebionetworks/repo/model/file/UploadDaemonStatus.html>`_
        """

        return self.restGET('/completeUploadDaemonStatus/%s' % status['daemonId'], endpoint=self.fileHandleEndpoint)


    def _chunkedUploadFile(self, filepath, chunksize=CHUNK_SIZE, progress=True, mimetype=None):
        """
        Upload a file to be stored in Synapse, dividing large files into chunks.

        :param filepath: The file to be uploaded
        :param chunksize: Chop the file into chunks of this many bytes.
                          The default value is 5MB, which is also the minimum value.

        :returns: An `S3 FileHandle <http://rest.synapse.org/org/sagebionetworks/repo/model/file/S3FileHandle.html>`_
        """

        if chunksize < 5*MB:
            raise ValueError('Minimum chunksize is 5 MB.')
        if filepath is None or not os.path.exists(filepath):
            raise ValueError('File not found: ' + str(filepath))

        # Start timing
        diagnostics = {'start-time': time.time()}

        # Guess mime-type - important for confirmation of MD5 sum by receiver
        if not mimetype:
            (mimetype, enc) = mimetypes.guess_type(filepath, strict=False)
        if not mimetype:
            mimetype = "application/octet-stream"

        # S3 wants 'content-type' and 'content-length' headers. S3 doesn't like
        # 'transfer-encoding': 'chunked', which requests will add for you, if it
        # can't figure out content length. The errors given by S3 are not very
        # informative:
        # If a request mistakenly contains both 'content-length' and
        # 'transfer-encoding':'chunked', you get [Errno 32] Broken pipe.
        # If you give S3 'transfer-encoding' and no 'content-length', you get:
        #   501 Server Error: Not Implemented
        #   A header you provided implies functionality that is not implemented
        headers = { 'Content-Type' : mimetype }
        headers.update(synapseclient.USER_AGENT)

        diagnostics['mimetype'] = mimetype
        diagnostics['User-Agent'] = synapseclient.USER_AGENT

        try:

            # Get token
            token = self._createChunkedFileUploadToken(filepath, mimetype)
            diagnostics['token'] = token

            if progress:
                sys.stdout.write('.')
                sys.stdout.flush()

            retry_policy=self._build_retry_policy({
                "retry_status_codes": [429,502,503,504],
                "retry_errors"      : [
                    'Proxy Error',
                    'Please slow down',
                    'Slowdown',
                    'We encountered an internal error. Please try again.',
                    'Max retries exceeded with url'],
                "retry_exceptions"  : ['ConnectionError', 'Timeout', 'timeout'],
                "retries"           : 6,
                "wait"              : 1,
                "back_off"          : 2})

            diagnostics['chunks'] = []

            i = 0
            with open(filepath, 'rb') as f:
                for chunk in utils.chunks(f, chunksize):
                    i += 1
                    chunk_record = {'chunk-number':i}

                    def put_chunk():
                        # Get the signed S3 URL
                        url = self._createChunkedFileUploadChunkURL(i, token)
                        chunk_record['url'] = url
                        if progress:
                            sys.stdout.write('.')
                            sys.stdout.flush()
                        return requests.put(url, data=chunk, headers=headers)

                    # PUT the chunk to S3
                    response = _with_retry(put_chunk, **retry_policy)

                    if progress:
                        sys.stdout.write(',')
                        sys.stdout.flush()

                    chunk_record['response-status-code'] = response.status_code
                    chunk_record['response-headers'] = response.headers
                    if response.text:
                        chunk_record['response-body'] = response.text
                    diagnostics['chunks'].append(chunk_record)

                    # Is requests closing response stream? Let's make sure:
                    # "Note that connections are only released back to
                    #  the pool for reuse once all body data has been
                    #  read; be sure to either set stream to False or
                    #  read the content property of the Response object."
                    # see: http://docs.python-requests.org/en/latest/user/advanced/#keep-alive
                    try:
                        if response:
                            throw_away = response.content
                    except Exception as ex:
                        sys.stderr.write('error reading response: '+str(ex))

                    exceptions._raise_for_status(response, verbose=self.debug)

            status = self._startCompleteUploadDaemon(chunkedFileToken=token, chunkNumbers=[a+1 for a in range(i)])
            diagnostics['status'] = [status]

            # Poll until concatenating chunks is complete
            while (status['state']=='PROCESSING'):
                if progress:
                    sys.stdout.write('!')
                    sys.stdout.flush()
                time.sleep(CHUNK_UPLOAD_POLL_INTERVAL)
                status = self._completeUploadDaemonStatus(status)
                diagnostics['status'].append(status)

            if progress:
                sys.stdout.write('!\n')
                sys.stdout.flush()

            if status['state'] == 'FAILED':
                raise SynapseError(status['errorMessage'])

            # Return a fileHandle
            fileHandle = self._getFileHandle(status['fileHandleId'])
            diagnostics['fileHandle'] = fileHandle

        except Exception as ex:
            ex.diagnostics = diagnostics
            raise sys.exc_info()[0], ex, sys.exc_info()[2]

        # Print timing information
        if progress: sys.stdout.write("Upload completed in %s.\n" % utils.format_time_interval(time.time()-diagnostics['start-time']))

        return fileHandle


    def _uploadStringToFile(self, content, contentType="text/plain"):
        """
        Upload a string to be stored in Synapse, as a single upload chunk

        :param content: The content to be uploaded
        :param contentType: The content type to be stored with the file

        :returns: An `S3 FileHandle <http://rest.synapse.org/org/sagebionetworks/repo/model/file/S3FileHandle.html>`_
        """

        if len(content)>5*MB:
            raise ValueError('Maximum string length is 5 MB.')

        headers = { 'Content-Type' : contentType }
        headers.update(synapseclient.USER_AGENT)

        try:

            # Get token
            md5 = hashlib.md5(content.encode("utf-8")).hexdigest()
            token = self._createChunkedUploadToken(md5, "message", contentType)

            retry_policy=self._build_retry_policy(
                {"retry_errors":['We encountered an internal error. Please try again.']})

            i = 1
            chunk_record = {'chunk-number':i}

            # Get the signed S3 URL
            url = self._createChunkedFileUploadChunkURL(i, token)

            # PUT the chunk to S3
            response = _with_retry(
                lambda: requests.put(url, data=content.encode("utf-8"), headers=headers),
                **retry_policy)

            chunk_record['response-status-code'] = response.status_code
            chunk_record['response-headers'] = response.headers
            if response.text:
                chunk_record['response-body'] = response.text

            # Is requests closing response stream? Let's make sure:
            # "Note that connections are only released back to
            #  the pool for reuse once all body data has been
            #  read; be sure to either set stream to False or
            #  read the content property of the Response object."
            # see: http://docs.python-requests.org/en/latest/user/advanced/#keep-alive
            try:
                if response:
                    throw_away = response.content
            except Exception as ex:
                sys.stderr.write('error reading response: '+str(ex))

            exceptions._raise_for_status(response, verbose=self.debug)

            status = self._startCompleteUploadDaemon(chunkedFileToken=token, chunkNumbers=[a+1 for a in range(i)])

            # Poll until concatenating chunks is complete
            while (status['state']=='PROCESSING'):
                time.sleep(CHUNK_UPLOAD_POLL_INTERVAL)
                status = self._completeUploadDaemonStatus(status)

            if status['state'] == 'FAILED':
                raise SynapseError(status['errorMessage'])

            # Return a fileHandle
            fileHandle = self._getFileHandle(status['fileHandleId'])

        except Exception as ex:
            raise sys.exc_info()[0], ex, sys.exc_info()[2]

        return fileHandle



    ############################################################
    ##                   SFTP                                 ##
    ############################################################

    def __getStorageLocation(self, entity):
        storageLocations = self.restGET('/entity/%s/uploadDestinations'% entity['parentId'],
                     endpoint=self.fileHandleEndpoint)['list']
        return storageLocations[0]

        # if uploadHost is None:
        #     return storageLocations[0]
        # locations = [l.get('url', 'S3') for l in storageLocations]
        # uploadHost = entity.get('uploadHost', None)

        # for location in storageLocations:
        #     #location can either be of  uploadType S3 or SFTP where the latter has a URL
        #     if location['uploadType'] == 'S3' and uploadHost == 'S3':
        #         return location
        #     elif (location['uploadType'] == 'SFTP' and uploadHost != 'S3' and
        #           utils.is_same_base_url(uploadHost, location['url'])):
        #         return location
        # raise SynapseError('You are uploading to a project that supports multiple storage '
        #                    'locations but have specified the location of %s which is not '
        #                    'supported by this project.  Please choose one of:\n %s'
        #                    %(uploadHost, '\n\t'.join(locations)))


    def __uploadExternallyStoringProjects(self, entity, local_state):
        """Determines the upload location of the file based on project settings and if it is
        an external location performs upload and returns the new url and sets synapseStore=False.
        It not an external storage location returns the  original path.

        :param entity: An entity with path.

        :returns: A URL or local file path to add to Synapse along with an update local_state
                  containing externalURL and content-type
        """
        #If it is already an exteranal URL just return
        if utils.is_url(entity['path']):
            local_state['externalURL'] = entity['path']
            return entity['path'], local_state
        location =  self.__getStorageLocation(entity)
        if location['uploadType'] == 'S3':
            if entity.get('synapseStore', True):
                sys.stdout.write('\n' + '#'*50+'\n Uploading file to Synapse storage \n'+'#'*50+'\n')
            return entity['path'], local_state
        elif location['uploadType'] == 'SFTP' :
            entity['synapseStore'] = False
            if entity.get('synapseStore', True):
                sys.stdout.write('\n%s\n%s\nUploading to: %s\n%s\n' %('#'*50,
                                                                      location.get('banner', ''),
                                                                      urlparse.urlparse(location['url']).netloc,
                                                                      '#'*50))
                pass
            #Fill out local_state with fileSize, externalURL etc...
            uploadLocation = self._sftpUploadFile(entity['path'], urllib.unquote(location['url']))
            local_state['externalURL'] = uploadLocation
            local_state['fileSize'] = os.stat(entity['path']).st_size
            if local_state.get('contentType') is None:
                mimetype, enc = mimetypes.guess_type(entity['path'], strict=False)
                local_state['contentType'] = mimetype
            return uploadLocation, local_state
        else:
            raise NotImplementedError('Can only handle S3 and SFTP upload locations.')


    #@utils.memoize  #To memoize we need to be able to back out faulty credentials
    def __getUserCredentials(self, baseURL, username=None, password=None):
        """Get user credentials for a specified URL by either looking in the configFile
        or querying the user.

        :param username: username on server (optionally specified)

        :param password: password for authentication on the server (optionally specified)

        :returns: tuple of username, password
        """
        #Get authentication information from configFile
        config = self.getConfigFile(self.configPath)
        if username is None and config.has_option(baseURL, 'username'):
            username = config.get(baseURL, 'username')
        if password is None and config.has_option(baseURL, 'password'):
            password = config.get(baseURL, 'password')
        #If I still don't have a username and password prompt for it
        if username is None:
            username = getpass.getuser()  #Default to login name
            user =  raw_input('Username for %s (%s):' %(baseURL, username))
            username = username if user=='' else user
        if password is None:
            password = getpass.getpass('Password for %s:' %baseURL)
        return username, password


    def _sftpUploadFile(self, filepath, url, username=None, password=None):
        """
        Performs upload of a local file to an sftp server.

        :param filepath: The file to be uploaded

        :param url: URL where file will be deposited. Should include path and protocol. e.g.
                    sftp://sftp.example.com/path/to/file/store

        :param username: username on sftp server

        :param password: password for authentication on the sftp server

        :returns: A URL where file is stored
        """
        _test_import_sftp()
        import pysftp

        parsedURL = urlparse.urlparse(url)
        if parsedURL.scheme!='sftp':
            raise(NotImplementedError("sftpUpload only supports uploads to URLs of type sftp of the "
                                      " form sftp://..."))
        username, password = self.__getUserCredentials(parsedURL.scheme+'://'+parsedURL.hostname, username, password)
        with pysftp.Connection(parsedURL.hostname, username=username, password=password) as sftp:
            sftp.makedirs(parsedURL.path)
            with sftp.cd(parsedURL.path):
                sftp.put(filepath, preserve_mtime=True, callback=utils.printTransferProgress)

        path = urllib.quote(parsedURL.path+'/'+os.path.split(filepath)[-1])
        parsedURL = parsedURL._replace(path=path)
        return urlparse.urlunparse(parsedURL)


    def _sftpDownloadFile(self, url, localFilepath=None,  username=None, password=None):
        """
        Performs download of a file from an sftp server.

        :param url: URL where file will be deposited.  Path will be chopped out.

        :param localFilepath: location where to store file

        :param username: username on server

        :param password: password for authentication on  server

        :returns: localFilePath

        """
        _test_import_sftp()
        import pysftp

        parsedURL = urlparse.urlparse(url)
        if parsedURL.scheme!='sftp':
            raise(NotImplementedError("sftpUpload only supports uploads to URLs of type sftp of the "
                                      " form sftp://..."))
        #Create the local file path if it doesn't exist
        username, password = self.__getUserCredentials(parsedURL.scheme+'://'+parsedURL.hostname, username, password)
        path = urllib.unquote(parsedURL.path)
        if localFilepath is None:
            localFilepath = os.getcwd()
        if os.path.isdir(localFilepath):
            localFilepath = os.path.join(localFilepath, path.split('/')[-1])
        #Check and create the directory
        dir = os.path.dirname(localFilepath)
        if not os.path.exists(dir):
            os.makedirs(dir)

        #Download file
        with pysftp.Connection(parsedURL.hostname, username=username, password=password) as sftp:
            sftp.get(path, localFilepath, preserve_mtime=True, callback=utils.printTransferProgress)
        return localFilepath


<<<<<<< HEAD
=======

    ############################################################
    ##                    Summary methods                     ##
    ############################################################

    def _traverseTree(self, id, name=None, version=None):
        """
        Creates a tree of IDs, versions, and names contained by the given Entity of ID

        :param id:      Entity to query for
        :param name:    TODO_Sphinx
        :param version: TODO_Sphinx

        :returns: TODO_Sphinx
        """

        children = self.chunkedQuery("select id, versionNumber, name from entity where entity.parentId=='%s'" % id)
        output = []
        output.append({               'name' : name, \
                       'targetVersionNumber' : version, \
                                  'targetId' : id, \
                                   'records' : [] })
        count = 0
        for entity in children:
            count += 1
            output[-1]['records'].extend( \
                    self._traverseTree(entity['entity.id'], \
                                       entity['entity.name'], \
                                       entity['entity.versionNumber']))
        sys.stdout.write('%s %i %s\n' %(id, count, name))
        if count == 0:
            del output[-1]['records']
            del output[-1]['name']
        return output


    def _flattenTree2Groups(self,tree, level=0, out=[]):
        """
        Converts a complete tree to a 2 level tree corresponding to a JSON schema of summary.

        :param tree:  JSON object representing entity organizion.
                      Generally retrieved from :py:func:`synapseclient.Synapse._traverseTree`.
        :param level: TOSO_Sphinx
        :param out:   TODO_Sphinx

        :returns: TODO_Sphinx
        """

        # Move direct entities to subgroup "Content"
        if level == 0:
            ## TODO: I am so sorry!  This is incredibly inefficient but I had no time to think through it.
            contents = [group for group in tree if not group.has_key('records')]
            tree.append({'name':'Content', 'records':contents, 'targetId':'', 'targetVersionNumber':''})
            for i in sorted([i for i, group in enumerate(tree) if not group.has_key('records')], reverse=True):
                tree.pop(i)

            # tree=[group for i, group in enumerate(tree) if i not in contents]
            self.printEntity(tree)
            print "============================================"

        for i, group in enumerate(tree):
            if group.has_key('records'): #Means that it has subrecords
                self._flattenTree2Groups(group['records'], level+1, out)
            else:
                out.append({'entityReference':group})
            if level==0:
                del group['targetId']
                del group['targetVersionNumber']
                group['records']=out
                out=list()


    def createSnapshotSummary(self, id, name='summary', description=None, groupBy=None ):
        """
        Traverses all sub-Entities of the given Entity
        and creates a summary object within the given Entity.

        :param id:          Id of Entity to traverse to create Entity
        :param name:        Name of created summary Entity
        :param description: Description of created Entity
        """
        tree=self._traverseTree(id)[0]['records']
        print self.printEntity(tree)

        ## TODO: Instead of doing a flatten just by the default hierarchy structure,
        ##       I should be using an external group-by parameter that determines whether
        ##       and by what property of structure to group by.
        self._flattenTree2Groups(tree)
        self.printEntity(tree)
        self.createEntity({'name': name,
                           "description": description,
                           "concreteType": "org.sagebionetworks.repo.model.Summary",
                           "groups": tree,
                           "parentId": id})



>>>>>>> f61db4a5
    ############################################################
    ##                  CRUD for Evaluations                  ##
    ############################################################

    def getEvaluation(self, id):
        """
        Gets an Evaluation object from Synapse.

        See: :py:mod:`synapseclient.evaluation`

        Example::

            evaluation = syn.getEvalutation(2005090)
        """

        evaluation_id = id_of(id)
        uri = Evaluation.getURI(evaluation_id)
        return Evaluation(**self.restGET(uri))


    ## TODO: Should this be combined with getEvaluation?
    def getEvaluationByName(self, name):
        """
        Gets an Evaluation object from Synapse.

        See: :py:mod:`synapseclient.evaluation`
        """

        uri = Evaluation.getByNameURI(urllib.quote(name))
        return Evaluation(**self.restGET(uri))


    def getEvaluationByContentSource(self, entity):
        """
        Returns a generator over evaluations that
        derive their content from the given entity
        """

        entityId = id_of(entity)
        url = "/entity/%s/evaluation" % entityId

        for result in self._GET_paginated(url):
            yield Evaluation(**result)


    def submit(self, evaluation, entity, name=None, teamName=None, silent=False):
        """
        Submit an Entity for `evaluation <Evaluation.html>`_.

        :param evaluation: Evaluation board to submit to
        :param entity:     The Entity containing the Submission
        :param name:       A name for this submission
        :param teamName:   Team name to be publicly displayed

        :returns: A :py:class:`synapseclient.evaluation.Submission` object

        Example::

            evaluation = syn.getEvaluation(12345)
            entity = syn.get('syn12345')
            submission = syn.submit(evaluation, entity, name='Our Final Answer', teamName='Blue Team')

        Set team name to user name::

            profile = syn.getUserProfile()
            submission = syn.submit(evaluation, entity, name='My Data', teamName=profile['displayName'])
        """

        evaluation_id = id_of(evaluation)

        # Check for access rights
        unmetRights = self.restGET('/evaluation/%s/accessRequirementUnfulfilled' % evaluation_id)
        if unmetRights['totalNumberOfResults'] > 0:
            accessTerms = ["%s - %s" % (rights['accessType'], rights['termsOfUse']) for rights in unmetRights['results']]
            raise SynapseAuthenticationError('You have unmet access requirements: \n%s' % '\n'.join(accessTerms))

        ## TODO: accept entities or entity IDs
        if not 'versionNumber' in entity:
            entity = self.get(entity)
        ## version defaults to 1 to hack around required version field and allow submission of files/folders
        entity_version = entity.get('versionNumber', 1)
        entity_id = entity['id']

        name = entity['name'] if (name is None and 'name' in entity) else name
        submission = {'evaluationId'  : evaluation_id,
                      'entityId'      : entity_id,
                      'name'          : name,
                      'submitterAlias': teamName,
                      'versionNumber' : entity_version}
        submitted = Submission(**self.restPOST('/evaluation/submission?etag=%s' % entity['etag'],
                                               json.dumps(submission)))

        ## if we want to display the receipt message, we need the full object
        if not silent:
            if not(isinstance(evaluation, Evaluation)):
                evaluation = self.getEvaluation(evaluation_id)
            if 'submissionReceiptMessage' in evaluation:
                print evaluation['submissionReceiptMessage']

        #TODO: consider returning dict(submission=submitted, message=evaluation['submissionReceiptMessage']) like the R client
        return submitted


    def _allowParticipation(self, evaluation, user, rights=["READ", "PARTICIPATE", "SUBMIT", "UPDATE_SUBMISSION"]):
        """
        Grants the given user the minimal access rights to join and submit to an Evaluation.
        Note: The specification of this method has not been decided yet, so the method is likely to change in future.

        :param evaluation: An Evaluation object or Evaluation ID
        :param user:       Either a user group or the principal ID of a user to grant rights to.
                           To allow all users, use "PUBLIC".
                           To allow authenticated users, use "AUTHENTICATED_USERS".
        :param rights:     The access rights to give to the users.
                           Defaults to "READ", "PARTICIPATE", "SUBMIT", and "UPDATE_SUBMISSION".
        """

        # Check to see if the user is an ID or group
        userId = -1
        try:
            ## TODO: is there a better way to differentiate between a userID and a group name?
            ##   What if a group is named with just numbers?
            userId = int(user)

            # Verify that the user exists
            try:
                self.getUserProfile(userId)
            except SynapseHTTPError as err:
                if err.response.status_code == 404:
                    raise SynapseError("The user (%s) does not exist" % str(userId))
                raise

        except ValueError:
            # Fetch the ID of the user group
            userId = self._getUserbyPrincipalIdOrName(user)

        if not isinstance(evaluation, Evaluation):
            evaluation = self.getEvaluation(id_of(evaluation))

        self.setPermissions(evaluation, userId, accessType=rights, overwrite=False)


    def joinEvaluation(self, evaluation):
        """
        Adds the current user to an Evaluation.

        :param evaluation: An Evaluation object or Evaluation ID

        Example::

            evaluation = syn.getEvaluation(12345)
            syn.joinEvaluation(evaluation)

        See: :py:mod:`synapseclient.evaluation`
        """

        self.restPOST('/evaluation/%s/participant' % id_of(evaluation), {})


    def getParticipants(self, evaluation):
        """
        :param evaluation: Evaluation to get Participants from.

        :returns: A generator over Participants (dictionary) for an Evaluation

        See: :py:mod:`synapseclient.evaluation`
        """

        evaluation_id = id_of(evaluation)
        url = "/evaluation/%s/participant" % evaluation_id

        for result in self._GET_paginated(url):
            yield result


    def getSubmissions(self, evaluation, status=None, myOwn=False, limit=100, offset=0):
        """
        :param evaluation: Evaluation to get submissions from.
        :param status:     Optionally filter submissions for a specific status.
                           One of {OPEN, CLOSED, SCORED,INVALID,VALIDATED,
                           EVALUATION_IN_PROGRESS,RECEIVED, REJECTED, ACCEPTED}
        :param myOwn:      Determines if only your Submissions should be fetched.
                           Defaults to False (all Submissions)
        :param limit:      Limits the number of submissions in a single response.
                           Because this method returns a generator and repeatedly
                           fetches submissions, this arguement is limiting the
                           size of a single request and NOT the number of sub-
                           missions returned in total.
        :param offset:     Start iterating at a submission offset from the first
                           submission.

        :returns: A generator over :py:class:`synapseclient.evaluation.Submission` objects for an Evaluation

        Example::

            for submission in syn.getSubmissions(1234567):
                print submission['entityId']

        See: :py:mod:`synapseclient.evaluation`
        """

        evaluation_id = id_of(evaluation)
        uri = "/evaluation/%s/submission%s" % (evaluation_id, "" if myOwn else "/all")

        if status != None:
#            if status not in ['OPEN', 'CLOSED', 'SCORED', 'INVALID']:
#                raise SynapseError('Status must be one of {OPEN, CLOSED, SCORED, INVALID}')
            uri += "?status=%s" % status

        for result in self._GET_paginated(uri, limit=limit, offset=offset):
            yield Submission(**result)


    def _getSubmissionBundles(self, evaluation, status=None, myOwn=False, limit=100, offset=0):
        """
        :param evaluation: Evaluation to get submissions from.
        :param status:     Optionally filter submissions for a specific status.
                           One of {OPEN, CLOSED, SCORED, INVALID}
        :param myOwn:      Determines if only your Submissions should be fetched.
                           Defaults to False (all Submissions)
        :param limit:      Limits the number of submissions coming back from the
                           service in a single response.
        :param offset:     Start iterating at a submission offset from the first
                           submission.

        :returns: A generator over dictionaries with keys 'submission' and 'submissionStatus'.

        Example::

            for sb in syn._getSubmissionBundles(1234567):
                print sb['submission']['name'], \\
                      sb['submission']['submitterAlias'], \\
                      sb['submissionStatus']['status'], \\
                      sb['submissionStatus']['score']

        This may later be changed to return objects, pending some thought on how submissions
        along with related status and annotations should be represented in the clients.

        See: :py:mod:`synapseclient.evaluation`
        """

        evaluation_id = id_of(evaluation)
        url = "/evaluation/%s/submission/bundle%s" % (evaluation_id, "" if myOwn else "/all")
        if status != None:
            url += "?status=%s" % status

        return self._GET_paginated(url, limit=limit, offset=offset)


    def getSubmissionBundles(self, evaluation, status=None, myOwn=False, limit=100, offset=0):
        """
        :param evaluation: Evaluation to get submissions from.
        :param status:     Optionally filter submissions for a specific status.
                           One of {OPEN, CLOSED, SCORED, INVALID}
        :param myOwn:      Determines if only your Submissions should be fetched.
                           Defaults to False (all Submissions)
        :param limit:      Limits the number of submissions coming back from the
                           service in a single response.
        :param offset:     Start iterating at a submission offset from the first
                           submission.

        :returns: A generator over tuples containing a :py:class:`synapseclient.evaluation.Submission`
                  and a :py:class:`synapseclient.evaluation.SubmissionStatus`.

        Example::

            for submission, status in syn.getSubmissionBundles(evaluation):
                print submission.name, \\
                      submission.submitterAlias, \\
                      status.status, \\
                      status.score

        This may later be changed to return objects, pending some thought on how submissions
        along with related status and annotations should be represented in the clients.

        See: :py:mod:`synapseclient.evaluation`
        """
        for bundle in self._getSubmissionBundles(evaluation, status=status, myOwn=myOwn, limit=limit, offset=offset):
            yield (Submission(**bundle['submission']), SubmissionStatus(**bundle['submissionStatus']))


    def _GET_paginated(self, uri, limit=20, offset=0):
        """
        :param uri: A URI that returns paginated results
        :param limit: How many records should be returned per request
        :param offset: At what record offset from the first should
                       iteration start

        :returns: A generator over some paginated results

        The limit parameter is set at 20 by default. Using a larger limit
        results in fewer calls to the service, but if responses are large
        enough to be a burden on the service they may be truncated.
        """

        totalNumberOfResults = sys.maxint
        while offset < totalNumberOfResults:
            uri = utils._limit_and_offset(uri, limit=limit, offset=offset)
            page = self.restGET(uri)
            results = page['results'] if 'results' in page else page['children']
            totalNumberOfResults = page.get('totalNumberOfResults', len(results))
            for result in results:
                offset += 1
                yield result


    def getSubmission(self, id, **kwargs):
        """
        Gets a :py:class:`synapseclient.evaluation.Submission` object.

        See: :py:func:`synapseclient.Synapse.get` for information
             on the *downloadFile*, *downloadLocation*, and *ifcollision* parameters
        """

        submission_id = id_of(id)
        uri = Submission.getURI(submission_id)
        submission = Submission(**self.restGET(uri))

        # Pre-fetch the Entity tied to the Submission, if there is one
        if 'entityId' in submission and submission['entityId'] is not None:
            related = self._getWithEntityBundle(
                                entityBundle=json.loads(submission['entityBundleJSON']),
                                entity=submission['entityId'],
                                submission=submission_id, **kwargs)
            submission.entity = related
            submission.filePath = related.get('path', None)

        return submission


    def getSubmissionStatus(self, submission):
        """
        Downloads the status of a Submission.

        :param submission: The Submission to lookup

        :returns: A :py:class:`synapseclient.evaluation.SubmissionStatus` object
        """

        submission_id = id_of(submission)
        uri = SubmissionStatus.getURI(submission_id)
        val = self.restGET(uri)
        return SubmissionStatus(**val)



    ############################################################
    ##                     CRUD for Wikis                     ##
    ############################################################

    def getWiki(self, owner, subpageId=None):
        """Gets a :py:class:`synapseclient.wiki.Wiki` object from Synapse."""

        if subpageId:
            uri = '/entity/%s/wiki/%s' % (id_of(owner), id_of(subpageId))
        else:
            uri = '/entity/%s/wiki' % id_of(owner)
        wiki = self.restGET(uri)
        wiki['owner'] = owner
        return Wiki(**wiki)


    def getWikiHeaders(self, owner):
        """
        Retrieves the header of all Wiki's belonging to the owner.

        :param owner: An Evaluation or Entity

        :returns: A list of Objects with three fields: id, title and parentId.
        """

        uri = '/entity/%s/wikiheadertree' % id_of(owner)
        return [DictObject(**header) for header in self.restGET(uri)['results']]


    def _storeWiki(self, wiki):
        """
        Stores or updates the given Wiki.

        :param wiki: A Wiki object

        :returns: An updated Wiki object
        """

        # Make sure the file handle field is a list
        if 'attachmentFileHandleIds' not in wiki:
            wiki['attachmentFileHandleIds'] = []

        # Convert all attachments into file handles
        if 'attachments' in wiki:
            for attachment in wiki['attachments']:
                fileHandle = self._uploadToFileHandleService(attachment)
                cache.add_local_file_to_cache(path=attachment, dataFileHandleId=fileHandle['id'])
                wiki['attachmentFileHandleIds'].append(fileHandle['id'])
            del wiki['attachments']

        # Perform an update if the Wiki has an ID
        if 'id' in wiki:
            wiki.update(self.restPUT(wiki.putURI(), wiki.json()))

        # Perform a create if the Wiki has no ID
        else:
            try:
                wiki.update(self.restPOST(wiki.postURI(), wiki.json()))
            except SynapseHTTPError as err:
                # If already present we get an unhelpful SQL error
                # TODO: implement createOrUpdate for Wikis, see SYNR-631
                if err.response.status_code == 400 and "DuplicateKeyException" in err.message:
                    raise SynapseHTTPError("Can't re-create a wiki that already exists. "
                                           "CreateOrUpdate not yet supported for wikis.",
                                           response=err.response)
                raise

        return wiki


    def _downloadWikiAttachment(self, owner, wiki, filename, destination=None):
        """
        Download a file attached to a wiki page
        """
        url = "%s/entity/%s/wiki/%s/attachment?fileName=%s" % (self.repoEndpoint, id_of(owner), id_of(wiki), filename,)
        if not destination:
            destination = filename
        elif os.path.isdir(destination):
            destination = os.path.join(destination, filename)
        return self._downloadFile(url, destination)

    def getWikiAttachments(self, wiki):
        uri = "/entity/%s/wiki/%s/attachmenthandles" % (wiki.ownerId, wiki.id)
        results = self.restGET(uri)
        file_handles = list(WikiAttachment(**fh) for fh in results['list'])
        return file_handles

    def _copyWiki(self, wiki, destWiki):
        """
        Copy wiki contents including attachments from one wiki to another.

        :param wiki: source :py:class:`synapseclient.wiki.Wiki`
        :param destWiki: destination :py:class:`synapseclient.wiki.Wiki`

        Both Wikis must already exist.
        """
        uri = "/entity/%s/wiki/%s/attachmenthandles" % (wiki.ownerId, wiki.id)
        results = self.restGET(uri)

        file_handles = {fh['id']:fh for fh in results['list']}

        ## need to download an re-upload wiki attachments, ug!
        attachments = []
        tempdir = tempfile.gettempdir()
        for fhid in wiki.attachmentFileHandleIds:
            file_info = self._downloadWikiAttachment(wiki.ownerId, wiki, file_handles[fhid]['fileName'], destination=tempdir)
            attachments.append(file_info['path'])

        destWiki.update({'attachments':attachments, 'markdown':wiki.markdown, 'title':wiki.title})

        return self._storeWiki(destWiki)


    ############################################################
    ##                     Tables                             ##
    ############################################################

    def _waitForAsync(self, uri, request):
        async_job_id = self.restPOST(uri+'/start', body=json.dumps(request))

        # http://rest.synapse.org/org/sagebionetworks/repo/model/asynch/AsynchronousJobStatus.html
        sleep = self.table_query_sleep
        start_time = time.time()
        lastMessage, lastProgress, lastTotal, progressed = '', 0, 1, False
        while time.time()-start_time < self.table_query_timeout:
            result = self.restGET(uri+'/get/%s'%async_job_id['token'])
            if result.get('jobState', None) == 'PROCESSING':
                progressed=True
                message = result.get('progressMessage', lastMessage)
                progress = result.get('progressCurrent', lastProgress)
                total =  result.get('progressTotal', lastTotal)
                if message !='':
                    utils.printTransferProgress(progress ,total, message, isBytes=False)
                #Reset the time if we made progress (fix SYNPY-214)
                if message != lastMessage or lastProgress != progress:
                    start_time = time.time()
                    lastMessage, lastProgress, lastTotal = message, progress, total
                sleep = min(self.table_query_max_sleep, sleep * self.table_query_backoff)
                time.sleep(sleep)
            else:
                break
        else:
            raise SynapseTimeoutError('Timeout waiting for query results: %0.1f seconds ' % (time.time()-start_time))
        if result.get('jobState', None) == 'FAILED':
            raise SynapseError(result.get('errorMessage', None) + '\n' + result.get('errorDetails', None), asynchronousJobStatus=result)
        if progressed:
            utils.printTransferProgress(total ,total, message, isBytes=False)
        return result


    def getColumn(self, id):
        """
        Gets a Column object from Synapse by ID.

        See: :py:mod:`synapseclient.table.Column`

        Example::

            column = syn.getColumn(123)
        """
        return Column(**self.restGET(Column.getURI(id)))


    def getColumns(self, x, limit=100, offset=0):
        """
        Get all columns defined in Synapse, those corresponding to a set of column
        headers or those whose names start with a given prefix.

        :param x: a list of column headers, a Schema, a TableSchema's Synapse ID, or a string prefix
        :Return: a generator of Column objects
        """
        if x is None:
            uri = '/column'
            for result in self._GET_paginated(uri, limit=limit, offset=offset):
                yield Column(**result)
        elif isinstance(x, (list, tuple)):
            for header in x:
                try:
                    ## if header is an integer, it's a columnID, otherwise it's
                    ## an aggregate column, like "AVG(Foo)"
                    int(header)
                    yield self.getColumn(header)
                except ValueError:
                    pass
        elif isinstance(x, Schema) or utils.is_synapse_id(x):
            uri = '/entity/{id}/column'.format(id=id_of(x))
            for result in self._GET_paginated(uri, limit=limit, offset=offset):
                yield Column(**result)
        elif isinstance(x, basestring):
            uri = '/column?prefix=' + x
            for result in self._GET_paginated(uri, limit=limit, offset=offset):
                yield Column(**result)
        else:
            ValueError("Can't get columns for a %s" % type(x))


    def getTableColumns(self, table, limit=100, offset=0):
        """
        Retrieve the column models used in the given table schema.
        """
        uri = '/entity/{id}/column'.format(id=id_of(table))
        for result in self._GET_paginated(uri, limit=limit, offset=offset):
            yield Column(**result)


    def tableQuery(self, query, resultsAs="csv", **kwargs):
        """
        Query a Synapse Table.

        :param query: query string in a `SQL-like syntax <http://rest.synapse.org/org/sagebionetworks/repo/web/controller/TableExamples.html>`_::

            SELECT * from syn12345

        :param resultsAs: select whether results are returned as a CSV file ("csv") or incrementally
                          downloaded as sets of rows ("rowset").

        :return: A Table object that serves as a wrapper around a CSV file (or generator over
                 Row objects if resultsAs="rowset").

        You can receive query results either as a generator over rows or as a CSV file. For
        smallish tables, either method will work equally well. Use of a "rowset" generator allows
        rows to be processed one at a time and processing may be stopped before downloading
        the entire table.

        Optional keyword arguments differ for the two return types. For the "rowset" option,

        :param  limit: specify the maximum number of rows to be returned, defaults to None
        :param offset: don't return the first n rows, defaults to None
        :param isConsistent: defaults to True. If set to False, return results based on current
                             state of the index without waiting for pending writes to complete.
                             Only use this if you know what you're doing.

        For CSV files, there are several parameters to control the format of the resulting file:

        :param quoteCharacter: default double quote
        :param escapeCharacter: default backslash
        :param lineEnd: defaults to os.linesep
        :param separator: defaults to comma
        :param header: True by default
        :param includeRowIdAndRowVersion: True by default
        """
        if resultsAs.lower()=="rowset":
            return TableQueryResult(self, query, **kwargs)
        elif resultsAs.lower()=="csv":
            return CsvFileTable.from_table_query(self, query, **kwargs)
        else:
            raise ValueError("Unknown return type requested from tableQuery: " + unicode(resultsAs))


    def _queryTable(self, query, limit=None, offset=None, isConsistent=True, partMask=None):
        """
        Query a table and return the first page of results as a `QueryResultBundle <http://rest.synapse.org/org/sagebionetworks/repo/model/table/QueryResultBundle.html>`_.
        If the result contains a *nextPageToken*, following pages a retrieved
        by calling :py:meth:`~._queryTableNext`.

        :param partMask: Optional, default all. The 'partsMask' is a bit field for requesting
                         different elements in the resulting JSON bundle.
                            Query Results (queryResults) = 0x1
                            Query Count (queryCount) = 0x2
                            Select Columns (selectColumns) = 0x4
                            Max Rows Per Page (maxRowsPerPage) = 0x8
        """

        # See: http://rest.synapse.org/org/sagebionetworks/repo/model/table/QueryBundleRequest.html
        query_bundle_request = {
            "concreteType": "org.sagebionetworks.repo.model.table.QueryBundleRequest",
            "query": {
                "sql": query,
                "isConsistent": isConsistent
            }
        }

        if partMask:
            query_bundle_request["partMask"] = partMask
        if limit is not None:
            query_bundle_request["query"]["limit"] = limit
        if offset is not None:
            query_bundle_request["query"]["offset"] = offset
        query_bundle_request["query"]["isConsistent"] = isConsistent

        return self._waitForAsync(uri='/table/query/async', request=query_bundle_request)


    def _queryTableNext(self, nextPageToken):
        return self._waitForAsync(uri='/table/query/nextPage/async', request=nextPageToken)


    def _uploadCsv(self, filepath, schema, updateEtag=None, quoteCharacter='"', escapeCharacter="\\", lineEnd=os.linesep, separator=",", header=True, linesToSkip=0):
        """
        Send an `UploadToTableRequest <http://rest.synapse.org/org/sagebionetworks/repo/model/table/UploadToTableRequest.html>`_ to Synapse.

        :param filepath: Path of a `CSV <https://en.wikipedia.org/wiki/Comma-separated_values>`_ file.
        :param schema: A table entity or its Synapse ID.
        :param updateEtag: Any RowSet returned from Synapse will contain the current etag of the change set. To update any rows from a RowSet the etag must be provided with the POST.

        :returns: `UploadToTableResult <http://rest.synapse.org/org/sagebionetworks/repo/model/table/UploadToTableResult.html>`_
        """

        fileHandle = self._chunkedUploadFile(filepath, mimetype="text/csv")

        request = {
            "concreteType":"org.sagebionetworks.repo.model.table.UploadToTableRequest",
            "csvTableDescriptor": {
                "isFirstLineHeader": header,
                "quoteCharacter": quoteCharacter,
                "escapeCharacter": escapeCharacter,
                "lineEnd": lineEnd,
                "separator": separator},
            "linesToSkip": linesToSkip,
            "tableId": id_of(schema),
            "uploadFileHandleId": fileHandle['id']
        }

        if updateEtag:
            request["updateEtag"] = updateEtag

        return self._waitForAsync(uri='/table/upload/csv/async', request=request)


    def _queryTableCsv(self, query, quoteCharacter='"', escapeCharacter="\\", lineEnd=os.linesep, separator=",", header=True, includeRowIdAndRowVersion=True):
        """
        Query a Synapse Table and download a CSV file containing the results.

        Sends a `DownloadFromTableRequest <http://rest.synapse.org/org/sagebionetworks/repo/model/table/DownloadFromTableRequest.html>`_ to Synapse.

        :return: a tuple containing a `DownloadFromTableResult <http://rest.synapse.org/org/sagebionetworks/repo/model/table/DownloadFromTableResult.html>`_

        The DownloadFromTableResult object contains these fields:
         * headers: ARRAY<STRING>, The list of ColumnModel IDs that describes the rows of this set.
         * resultsFileHandleId: STRING, The resulting file handle ID can be used to download the CSV file created by this query.
         * concreteType: STRING
         * etag: STRING, Any RowSet returned from Synapse will contain the current etag of the change set. To update any rows from a RowSet the etag must be provided with the POST.
         * tableId: STRING, The ID of the table identified in the from clause of the table query.
        """

        download_from_table_request = {
            "concreteType": "org.sagebionetworks.repo.model.table.DownloadFromTableRequest",
            "csvTableDescriptor": {
                "isFirstLineHeader": header,
                "quoteCharacter": quoteCharacter,
                "escapeCharacter": escapeCharacter,
                "lineEnd": lineEnd,
                "separator": separator},
            "sql": query,
            "writeHeader": header,
            "includeRowIdAndRowVersion": includeRowIdAndRowVersion}

        download_from_table_result = self._waitForAsync(uri='/table/download/csv/async', request=download_from_table_request)

        url = '%s/fileHandle/%s/url' % (self.fileHandleEndpoint, download_from_table_result['resultsFileHandleId'])
        cache_dir = cache.determine_cache_directory(download_from_table_result['resultsFileHandleId'])

        # Create the necessary directories
        try:
            os.makedirs(cache_dir)
        except OSError as exception:
            if exception.errno != os.errno.EEXIST:
                raise
        return (download_from_table_result, self._downloadFile(url, os.path.join(cache_dir, "query_results.csv")))


    ## This is redundant with syn.store(Column(...)) and will be removed
    ## unless people prefer this method.
    def createColumn(self, name, columnType, maximumSize=None, defaultValue=None, enumValues=None):
        columnModel = Column(name=name, columnType=columnType, maximumSize=maximumSize, defaultValue=defaultValue, enumValue=enumValues)
        return Column(**self.restPOST('/column', json.dumps(columnModel)))


    def _getColumnByName(self, schema, column_name):
        """
        Given a schema and a column name, get the corresponding py:class:`Column` object.
        """
        for column in self.getColumns(schema):
            if column.name == column_name:
                return column
        return None


    def downloadTableFile(self, table, column, downloadLocation, rowId=None, versionNumber=None, rowIdAndVersion=None, ifcollision="keep.both"):
        """
        :param table:
        :param rowId:
        :param versionNumber:
        :param rowIdAndVersion:
        :param column: a Column object, the ID of a column or its name
        :param downloadLocation:
        :param ifcollision:
        """

        if (rowId is None or versionNumber is None) and rowIdAndVersion is None:
            raise ValueError("Need to pass in either rowIdAndVersion or (rowId and versionNumber).")

        ## get table ID, given a string, Table or Schema
        if isinstance(table, basestring):
            table_id = table
        elif isinstance(table, synapseclient.table.TableAbstractBaseClass):
            table_id = table.tableId
        elif isinstance(table, Schema):
            table_id = table.id
        else:
            raise ValueError("Unrecognized table object \"%s\"." % table)

        ## get column ID, given a column name, ID or Column object
        if isinstance(column, basestring):
            column = self._getColumnByName(table_id, column)
            if column is None:
                raise SynapseError("Can't find column \"%s\"." % column)
            column_id = column.id
        elif isinstance(column, Column):
            column_id = column.id
        elif isinstance(column, int):
            column_id = column
        else:
            raise ValueError("Unrecognized column \"%s\"." % column)

        ## extract row and version
        if rowIdAndVersion:
            m = re.match(r'(\d+)_(\d+)', rowIdAndVersion)
            if m:
                rowId = m.group(1)
                versionNumber = m.group(2)
            else:
                raise ValueError('Row and version \"%s\" in unrecognized format.')

        url = "{endpoint}/entity/{id}/table/column/{columnId}/row/{rowId}/version/{versionNumber}/file".format(
                endpoint=self.repoEndpoint,
                id=table_id,
                columnId=column_id,
                rowId=rowId,
                versionNumber=versionNumber)

        return self._downloadFile(url, downloadLocation)


    ############################################################
    ##             CRUD for Entities (properties)             ##
    ############################################################

    def _getEntity(self, entity, version=None):
        """
        Get an entity from Synapse.

        :param entity:  A Synapse ID, a dictionary representing an Entity, or a Synapse Entity object
        :param version: The version number to fetch

        :returns: A dictionary containing an Entity's properties
        """

        uri = '/entity/'+id_of(entity)
        if version:
            uri += '/version/%d' % version
        return self.restGET(uri)


    def _createEntity(self, entity):
        """
        Create a new entity in Synapse.

        :param entity: A dictionary representing an Entity or a Synapse Entity object

        :returns: A dictionary containing an Entity's properties
        """

        return self.restPOST(uri='/entity', body=json.dumps(get_properties(entity)))


    def _updateEntity(self, entity, incrementVersion=True, versionLabel=None):
        """
        Update an existing entity in Synapse.

        :param entity: A dictionary representing an Entity or a Synapse Entity object

        :returns: A dictionary containing an Entity's properties
        """

        uri = '/entity/%s' % id_of(entity)

        if is_versionable(entity):
            if incrementVersion or versionLabel is not None:
                uri += '/version'
                if 'versionNumber' in entity:
                    entity['versionNumber'] += 1
                    if 'versionLabel' in entity:
                        entity['versionLabel'] = str(entity['versionNumber'])

        if versionLabel:
            entity['versionLabel'] = str(versionLabel)

        return self.restPUT(uri, body=json.dumps(get_properties(entity)))


    def _findEntityIdByNameAndParent(self, name, parent=None):
        """
        Find an Entity given its name and parent ID.

        :returns: the Entity ID or None if not found
        """

        if parent is None:
            parent = ROOT_ENTITY
        qr = self.query('select id from entity where name=="%s" and parentId=="%s"' % (name, id_of(parent)))
        if qr.get('totalNumberOfResults', 0) == 1:
            return qr['results'][0]['entity.id']
        else:
            return None



    ############################################################
    ##                      Send Message                      ##
    ############################################################
    def sendMessage(self, userIds, messageSubject, messageBody, contentType="text/plain"):
        """
        send a message via Synapse.

        :param userId: A list of user IDs to which the message is to be sent

        :param messageSubject: The subject for the message

        :param messageBody: The body of the message

        :param contentType: optional contentType of message body (default="text/plain")
                  Should be one of "text/plain" or "text/html"

        :returns: The metadata of the created message
        """

        fileHandle = self._uploadStringToFile(messageBody, contentType)
        message = dict()
        message['recipients']=userIds
        message['subject']=messageSubject
        message['fileHandleId']=fileHandle['id']
        return self.restPOST(uri='/message', body=json.dumps(message))




    ############################################################
    ##                  Low level Rest calls                  ##
    ############################################################

    def _generateSignedHeaders(self, url, headers=None):
        """Generate headers signed with the API key."""

        if self.username is None or self.apiKey is None:
            raise SynapseAuthenticationError("Please login")

        if headers is None:
            headers = dict(self.default_headers)

        headers.update(synapseclient.USER_AGENT)

        sig_timestamp = time.strftime(utils.ISO_FORMAT, time.gmtime())
        url = urlparse.urlparse(url).path
        sig_data = self.username + url + sig_timestamp
        signature = base64.b64encode(hmac.new(self.apiKey, sig_data, hashlib.sha1).digest())

        sig_header = {'userId'             : self.username,
                      'signatureTimestamp' : sig_timestamp,
                      'signature'          : signature}

        headers.update(sig_header)
        return headers


    def restGET(self, uri, endpoint=None, headers=None, retryPolicy={}, **kwargs):
        """
        Performs a REST GET operation to the Synapse server.

        :param uri:      URI on which get is performed
        :param endpoint: Server endpoint, defaults to self.repoEndpoint
        :param headers:  Dictionary of headers to use rather than the API-key-signed default set of headers
        :param kwargs:   Any other arguments taken by a `requests <http://docs.python-requests.org/en/latest/>`_ method

        :returns: JSON encoding of response
        """

        uri, headers = self._build_uri_and_headers(uri, endpoint, headers)
        retryPolicy = self._build_retry_policy(retryPolicy)

        response = _with_retry(lambda: requests.get(uri, headers=headers, **kwargs), **retryPolicy)
        exceptions._raise_for_status(response, verbose=self.debug)
        return self._return_rest_body(response)


    def restPOST(self, uri, body, endpoint=None, headers=None, retryPolicy={}, **kwargs):
        """
        Performs a REST POST operation to the Synapse server.

        :param uri:      URI on which get is performed
        :param endpoint: Server endpoint, defaults to self.repoEndpoint
        :param body:     The payload to be delivered
        :param headers:  Dictionary of headers to use rather than the API-key-signed default set of headers
        :param kwargs:   Any other arguments taken by a `requests <http://docs.python-requests.org/en/latest/>`_ method

        :returns: JSON encoding of response
        """

        uri, headers = self._build_uri_and_headers(uri, endpoint, headers)
        retryPolicy = self._build_retry_policy(retryPolicy)

        response = _with_retry(lambda: requests.post(uri, data=body, headers=headers, **kwargs), **retryPolicy)
        exceptions._raise_for_status(response, verbose=self.debug)
        return self._return_rest_body(response)


    def restPUT(self, uri, body=None, endpoint=None, headers=None, retryPolicy={}, **kwargs):
        """
        Performs a REST PUT operation to the Synapse server.

        :param uri:      URI on which get is performed
        :param endpoint: Server endpoint, defaults to self.repoEndpoint
        :param body:     The payload to be delivered
        :param headers:  Dictionary of headers to use rather than the API-key-signed default set of headers
        :param kwargs:   Any other arguments taken by a `requests <http://docs.python-requests.org/en/latest/>`_ method

        :returns: JSON encoding of response
        """

        uri, headers = self._build_uri_and_headers(uri, endpoint, headers)
        retryPolicy = self._build_retry_policy(retryPolicy)

        response = _with_retry(lambda: requests.put(uri, data=body, headers=headers, **kwargs), **retryPolicy)
        exceptions._raise_for_status(response, verbose=self.debug)
        return self._return_rest_body(response)


    def restDELETE(self, uri, endpoint=None, headers=None, retryPolicy={}, **kwargs):
        """
        Performs a REST DELETE operation to the Synapse server.

        :param uri:      URI of resource to be deleted
        :param endpoint: Server endpoint, defaults to self.repoEndpoint
        :param headers:  Dictionary of headers to use rather than the API-key-signed default set of headers
        :param kwargs:   Any other arguments taken by a `requests <http://docs.python-requests.org/en/latest/>`_ method
        """

        uri, headers = self._build_uri_and_headers(uri, endpoint, headers)
        retryPolicy = self._build_retry_policy(retryPolicy)

        response = _with_retry(lambda: requests.delete(uri, headers=headers, **kwargs), **retryPolicy)
        exceptions._raise_for_status(response, verbose=self.debug)


    def _build_uri_and_headers(self, uri, endpoint=None, headers=None):
        """Returns a tuple of the URI and headers to request with."""

        if endpoint == None:
            endpoint = self.repoEndpoint

        # Check to see if the URI is incomplete (i.e. a Synapse URL)
        # In that case, append a Synapse endpoint to the URI
        parsedURL = urlparse.urlparse(uri)
        if parsedURL.netloc == '':
            uri = endpoint + uri

        if headers is None:
            headers = self._generateSignedHeaders(uri)
        return uri, headers


    def _build_retry_policy(self, retryPolicy={}):
        """Returns a retry policy to be passed onto _with_retry."""

        defaults = dict(STANDARD_RETRY_PARAMS)
        defaults.update(retryPolicy)
        return defaults


    def _return_rest_body(self, response):
        """Returns either a dictionary or a string depending on the 'content-type' of the response."""
        if _is_json(response.headers.get('content-type', None)):
            return response.json()
        return response.text<|MERGE_RESOLUTION|>--- conflicted
+++ resolved
@@ -665,11 +665,7 @@
             results = [ent for ent, path in zip(results, paths) if
                        utils.is_in_path(limitSearch, path)]
         if len(results)==0: #None found
-<<<<<<< HEAD
             raise SynapseFileNotFoundError('File %s not found in Synapse' % (filepath,))
-=======
-            raise SynapseError('File %s not found in Synapse' % (filepath,))
->>>>>>> f61db4a5
         elif len(results)>1:
             sys.stderr.write('\nWARNING: The file %s is associated with many entities in Synapse. '
                           'You can limit to a specific project or folder by setting the '
@@ -712,7 +708,7 @@
         # Handle FileEntities
         if isinstance(entity, File):
             fileName = entity['name']
-<<<<<<< HEAD
+
             # Fill in information about the file, even if we don't download it
             # Note: fileHandles will be an empty list if there are unmet access requirements
             for handle in entityBundle['fileHandles']:
@@ -733,32 +729,7 @@
                             warnings.warn("Can't get storage location for entity %s" % entity['id'])
                         if not downloadFile:
                             return entity
-=======
-
-            if not isLocationable:
-                # Fill in information about the file, even if we don't download it
-                # Note: fileHandles will be an empty list if there are unmet access requirements
-                for handle in entityBundle['fileHandles']:
-                    if handle['id'] == entityBundle['entity']['dataFileHandleId']:
-                        entity.md5 = handle.get('contentMd5', '')
-                        entity.fileSize = handle.get('contentSize', None)
-                        entity.contentType = handle.get('contentType', None)
-                        fileName = handle['fileName']
-                        if handle['concreteType'] == 'org.sagebionetworks.repo.model.file.ExternalFileHandle':
-                            entity['externalURL'] = handle['externalURL']
-
-                            #Determine if storage location for this entity matches the url of the
-                            #project to determine if I should synapseStore it in the future.
-                            #This can fail with a 404 for submissions who's original entity is deleted
-                            try:
-                                storageLocation = self.__getStorageLocation(entity)
-                                entity['synapseStore'] = utils.is_same_base_url(storageLocation.get('url', 'S3'), entity['externalURL'])
-                            except SynapseHTTPError:
-                                warnings.warn("Can't get storage location for entity %s" % entity['id'])
-                            if not downloadFile:
-                                return entity
-
->>>>>>> f61db4a5
+
             # Make sure the download location is fully resolved
             downloadLocation = None if downloadLocation is None else os.path.expanduser(downloadLocation)
             if downloadLocation is not None and os.path.isfile(downloadLocation):
@@ -780,13 +751,8 @@
                 if downloadPath is None:
                     downloadFile = False
 
-<<<<<<< HEAD
                 # If the file already exists...and is not in cache
                 elif os.path.exists(downloadPath) and not downloadPath.startswith(cache.CACHE_DIR):
-=======
-                # If the file already exists...
-                elif os.path.exists(downloadPath):
->>>>>>> f61db4a5
                     if ifcollision == "overwrite.local":
                         pass
                     elif ifcollision == "keep.local":
@@ -805,10 +771,7 @@
                 localFileInfo = cache.retrieve_local_file_info(entityBundle, downloadPath)
                 if 'path' in localFileInfo and localFileInfo['path'] is not None and os.path.isfile(localFileInfo['path']):
                     entity.update(localFileInfo)
-<<<<<<< HEAD
-=======
-
->>>>>>> f61db4a5
+
                 # If the file was not downloaded and does not exist, set the synapseStore flag appropriately
                 if ('path' in entity and
                     (entity['path'] is None or not os.path.exists(entity['path']))):
@@ -837,15 +800,10 @@
         :param activity:            Activity object specifying the user's provenance
         :param activityName:        Activity name to be used in conjunction with *used* and *executed*.
         :param activityDescription: Activity description to be used in conjunction with *used* and *executed*.
-<<<<<<< HEAD
         :param createOrUpdate:      Indicates whether the method should automatically perform an update if the 'obj'
                                     conflicts with an existing Synapse object.  Defaults to True.
         :param forceVersion:        Indicates whether the method should increment the version of the object even if
                                     nothing has changed.  Defaults to True.
-=======
-        :param createOrUpdate:      Indicates whether the method should automatically perform an update if the 'obj' conflicts with an existing Synapse object.  Defaults to True.
-        :param forceVersion:        Indicates whether the method should increment the version of the object even if nothing has changed.  Defaults to True.
->>>>>>> f61db4a5
         :param versionLabel:        Arbitrary string used to label the version.
         :param isRestricted:        If set to true, an email will be sent to the Synapse access control team
                                     to start the process of adding terms-of-use
@@ -932,7 +890,6 @@
 
             # Check if the file should be uploaded
             if bundle is None or cache.local_file_has_changed(bundle, False, entity['path']):
-<<<<<<< HEAD
                 fileLocation, local_state = self.__uploadExternallyStoringProjects(entity, local_state)
                 fileHandle = self._uploadToFileHandleService(fileLocation, \
                                         synapseStore=entity.get('synapseStore', True),
@@ -945,31 +902,6 @@
                 cache.add_local_file_to_cache(path=entity['path'], **properties)
 
             elif 'dataFileHandleId' not in properties:
-=======
-                if isLocationable:
-                    # Entity must exist before upload for Locationables
-                    if 'id' not in properties:
-                        properties = self._createEntity(properties)
-                    properties.update(self._uploadFileAsLocation(properties, entity['path']))
-
-                    # A file has been uploaded, so version should not be incremented if possible
-                    forceVersion = False
-                else:
-                    fileLocation, local_state = self.__uploadExternallyStoringProjects(entity, local_state)
-                    fileHandle = self._uploadToFileHandleService(fileLocation, \
-                                            synapseStore=entity.get('synapseStore', True),
-                                            mimetype=local_state.get('contentType', None))
-                    properties['dataFileHandleId'] = fileHandle['id']
-
-                    # A file has been uploaded, so version must be updated
-                    forceVersion = True
-
-                # The cache expects a path, but FileEntities and Locationables do not
-                # have the path in their properties
-                cache.add_local_file_to_cache(path=entity['path'], **properties)
-
-            elif 'dataFileHandleId' not in properties and not isLocationable:
->>>>>>> f61db4a5
                 # Handle the case where the Entity lacks an ID
                 # But becomes an update() due to conflict
                 properties['dataFileHandleId'] = bundle['entity']['dataFileHandleId']
@@ -1679,93 +1611,6 @@
 
 
     ############################################################
-<<<<<<< HEAD
-=======
-    ##             Locationable upload / download             ##
-    ############################################################
-
-    def _uploadFileAsLocation(self, entity, filename):
-        """
-        Uploads a filename as the location of an Entity.
-
-        **Deprecated** in favor of FileEntities, but still supported.
-
-        :param entity:   An Entity, dictionary, or SynapseID to set the location of
-        :param filename: Name of the file to upload
-
-        :returns: A list of length one containing a dictionary with 'locations' and 'md5' of the file
-        """
-
-        md5 = utils.md5_for_file(filename)
-
-        # Guess mime-type - important for confirmation of MD5 sum by receiver
-        (mimetype, enc) = mimetypes.guess_type(filename, strict=False)
-        if (mimetype is None):
-            mimetype = "application/octet-stream"
-
-        # Ask synapse for a signed URL for S3 upload
-        (_, base_filename) = os.path.split(filename)
-        data = {'md5':md5.hexdigest(), 'path':base_filename, 'contentType':mimetype}
-        uri = '/entity/%s/s3Token' % id_of(entity)
-        response_json = self.restPOST(uri, body=json.dumps(data))
-        location_path = response_json['path']
-
-        headers = { 'Content-MD5' : base64.b64encode(md5.digest()),
-                    'Content-Type' : mimetype,
-                    'x-amz-acl' : 'bucket-owner-full-control'}
-        headers.update(synapseclient.USER_AGENT)
-
-        # PUT file to S3
-        with open(filename, 'rb') as f:
-            response = requests.put(response_json['presignedUrl'], headers=headers, data=f)
-        exceptions._raise_for_status(response, verbose=self.debug)
-
-        # Add location to entity. Path will get converted to a signed S3 URL.
-        locations = [{'path': location_path, 'type': 'awss3'}]
-
-        return {'locations':locations, 'md5':md5.hexdigest()}
-
-
-    def _downloadLocations(self, entity, filename):
-        """
-        Download files from Locationables.
-        Locationables contain a signed S3 URL, which expire after a time,
-            so the Entity object passed to this method must have been recently acquired from Synapse.
-
-        **Deprecated** in favor of FileEntities, but still supported.
-
-        :returns: A file info dictionary with keys path, cacheDir, files
-        """
-
-        results = DictObject()
-
-        if 'locations' not in entity or len(entity['locations']) == 0:
-            return results
-
-        location = entity['locations'][0]  ## TODO: verify that this doesn't fail for unattached files
-        url = location['path']
-        utils.download_file(url, filename)
-
-        results.path = filename
-        if entity['contentType'] == 'application/zip':
-            # Unpack file
-            filepath = os.path.join(os.path.dirname(filename), os.path.basename(filename) + '_unpacked')
-
-            ## TODO: !!!FIX THIS TO BE PATH SAFE!  DON'T ALLOW ARBITRARY UNZIPING
-            z = zipfile.ZipFile(filename, 'r')
-            z.extractall(filepath) #WARNING!!!NOT SAFE
-
-            results['cacheDir'] = filepath
-            results['files'] = z.namelist()
-        else:
-            results['cacheDir'] = os.path.dirname(filename)
-            results['files'] = [os.path.basename(filename)]
-        return results
-
-
-
-    ############################################################
->>>>>>> f61db4a5
     ##               File handle service calls                ##
     ############################################################
 
@@ -2352,106 +2197,6 @@
         return localFilepath
 
 
-<<<<<<< HEAD
-=======
-
-    ############################################################
-    ##                    Summary methods                     ##
-    ############################################################
-
-    def _traverseTree(self, id, name=None, version=None):
-        """
-        Creates a tree of IDs, versions, and names contained by the given Entity of ID
-
-        :param id:      Entity to query for
-        :param name:    TODO_Sphinx
-        :param version: TODO_Sphinx
-
-        :returns: TODO_Sphinx
-        """
-
-        children = self.chunkedQuery("select id, versionNumber, name from entity where entity.parentId=='%s'" % id)
-        output = []
-        output.append({               'name' : name, \
-                       'targetVersionNumber' : version, \
-                                  'targetId' : id, \
-                                   'records' : [] })
-        count = 0
-        for entity in children:
-            count += 1
-            output[-1]['records'].extend( \
-                    self._traverseTree(entity['entity.id'], \
-                                       entity['entity.name'], \
-                                       entity['entity.versionNumber']))
-        sys.stdout.write('%s %i %s\n' %(id, count, name))
-        if count == 0:
-            del output[-1]['records']
-            del output[-1]['name']
-        return output
-
-
-    def _flattenTree2Groups(self,tree, level=0, out=[]):
-        """
-        Converts a complete tree to a 2 level tree corresponding to a JSON schema of summary.
-
-        :param tree:  JSON object representing entity organizion.
-                      Generally retrieved from :py:func:`synapseclient.Synapse._traverseTree`.
-        :param level: TOSO_Sphinx
-        :param out:   TODO_Sphinx
-
-        :returns: TODO_Sphinx
-        """
-
-        # Move direct entities to subgroup "Content"
-        if level == 0:
-            ## TODO: I am so sorry!  This is incredibly inefficient but I had no time to think through it.
-            contents = [group for group in tree if not group.has_key('records')]
-            tree.append({'name':'Content', 'records':contents, 'targetId':'', 'targetVersionNumber':''})
-            for i in sorted([i for i, group in enumerate(tree) if not group.has_key('records')], reverse=True):
-                tree.pop(i)
-
-            # tree=[group for i, group in enumerate(tree) if i not in contents]
-            self.printEntity(tree)
-            print "============================================"
-
-        for i, group in enumerate(tree):
-            if group.has_key('records'): #Means that it has subrecords
-                self._flattenTree2Groups(group['records'], level+1, out)
-            else:
-                out.append({'entityReference':group})
-            if level==0:
-                del group['targetId']
-                del group['targetVersionNumber']
-                group['records']=out
-                out=list()
-
-
-    def createSnapshotSummary(self, id, name='summary', description=None, groupBy=None ):
-        """
-        Traverses all sub-Entities of the given Entity
-        and creates a summary object within the given Entity.
-
-        :param id:          Id of Entity to traverse to create Entity
-        :param name:        Name of created summary Entity
-        :param description: Description of created Entity
-        """
-        tree=self._traverseTree(id)[0]['records']
-        print self.printEntity(tree)
-
-        ## TODO: Instead of doing a flatten just by the default hierarchy structure,
-        ##       I should be using an external group-by parameter that determines whether
-        ##       and by what property of structure to group by.
-        self._flattenTree2Groups(tree)
-        self.printEntity(tree)
-        self.createEntity({'name': name,
-                           "description": description,
-                           "concreteType": "org.sagebionetworks.repo.model.Summary",
-                           "groups": tree,
-                           "parentId": id})
-
-
-
->>>>>>> f61db4a5
     ############################################################
     ##                  CRUD for Evaluations                  ##
     ############################################################
