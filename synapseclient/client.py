"""
**************
Synapse Client
**************

The `Synapse` object encapsulates a connection to the Synapse service and is
used for building projects, uploading and retrieving data, and recording
provenance of data analysis.

~~~~~
Login
~~~~~

.. automethod:: synapseclient.client.login

~~~~~~~
Synapse
~~~~~~~

.. autoclass:: synapseclient.Synapse
    :members:


~~~~~~~~~~~~~~~~
More information
~~~~~~~~~~~~~~~~

See also the `Synapse API documentation <http://docs.synapse.org/rest/>`_.

"""

from __future__ import absolute_import
from __future__ import division
from __future__ import print_function
from __future__ import unicode_literals
from builtins import str
from builtins import input

try:
    import configparser
except ImportError:
    import ConfigParser as configparser

import collections
import math, os, sys, stat, re, json, time
import base64, hashlib, hmac
import six
import uuid

try:
    from urllib.parse import urlparse
    from urllib.parse import urlunparse
    from urllib.parse import quote
    from urllib.parse import unquote
    from urllib.request import urlretrieve
except ImportError:
    from urlparse import urlparse
    from urlparse import urlunparse
    from urllib import quote
    from urllib import unquote
    from urllib import urlretrieve

import requests, webbrowser
import shutil
import zipfile
import mimetypes
import tempfile
import warnings
import getpass
from collections import OrderedDict

import synapseclient
from . import utils
from . import cache
from . import exceptions
from .exceptions import *
from .version_check import version_check
from .utils import id_of, get_properties, KB, MB, memoize, _is_json, _extract_synapse_id_from_query, find_data_file_handle, log_error, _extract_zip_file_to_directory, _is_integer
from .annotations import from_synapse_annotations, to_synapse_annotations
from .annotations import to_submission_status_annotations, from_submission_status_annotations
from .activity import Activity
from .entity import Entity, File, Project, Folder, Link, Versionable, split_entity_namespaces, is_versionable, is_container, is_synapse_entity
from .dict_object import DictObject
from .evaluation import Evaluation, Submission, SubmissionStatus
from .table import Schema, ViewSchema, Table, Column, RowSet, Row, TableQueryResult, CsvFileTable
from .team import UserProfile, Team, TeamMember, UserGroupHeader
from .wiki import Wiki, WikiAttachment
from .retry import _with_retry
from .multipart_upload import multipart_upload, multipart_upload_string


PRODUCTION_ENDPOINTS = {'repoEndpoint':'https://repo-prod.prod.sagebase.org/repo/v1',
                        'authEndpoint':'https://auth-prod.prod.sagebase.org/auth/v1',
                        'fileHandleEndpoint':'https://file-prod.prod.sagebase.org/file/v1',
                        'portalEndpoint':'https://www.synapse.org/'}

STAGING_ENDPOINTS    = {'repoEndpoint':'https://repo-staging.prod.sagebase.org/repo/v1',
                        'authEndpoint':'https://auth-staging.prod.sagebase.org/auth/v1',
                        'fileHandleEndpoint':'https://file-staging.prod.sagebase.org/file/v1',
                        'portalEndpoint':'https://staging.synapse.org/'}

CONFIG_FILE = os.path.join(os.path.expanduser('~'), '.synapseConfig')
SESSION_FILENAME = '.session'
FILE_BUFFER_SIZE = 2*MB
CHUNK_SIZE = 5*MB
QUERY_LIMIT = 1000
CHUNK_UPLOAD_POLL_INTERVAL = 1 # second
ROOT_ENTITY = 'syn4489'
PUBLIC = 273949  #PrincipalId of public "user"
AUTHENTICATED_USERS = 273948
DEBUG_DEFAULT = False
REDIRECT_LIMIT = 5


# Defines the standard retry policy applied to the rest methods
## The retry period needs to span a minute because sending
## messages is limited to 10 per 60 seconds.
STANDARD_RETRY_PARAMS = {"retry_status_codes": [429, 500, 502, 503, 504],
                         "retry_errors"      : ["proxy error", "slow down", "timeout", "timed out",
                                                "connection reset by peer", "unknown ssl protocol error",
                                                "couldn't connect to host", "slowdown", "try again",
                                                "connection reset by peer"],
                         "retry_exceptions"  : ["ConnectionError", "Timeout", "timeout", "ChunkedEncodingError"],
                         "retries"           : 60, #Retries for up to about 30 minutes
                         "wait"              : 1,
                         "max_wait"          : 30,
                         "back_off"          : 2}

# Add additional mimetypes
mimetypes.add_type('text/x-r', '.R', strict=False)
mimetypes.add_type('text/x-r', '.r', strict=False)
mimetypes.add_type('text/tab-separated-values', '.maf', strict=False)
mimetypes.add_type('text/tab-separated-values', '.bed5', strict=False)
mimetypes.add_type('text/tab-separated-values', '.bed', strict=False)
mimetypes.add_type('text/tab-separated-values', '.vcf', strict=False)
mimetypes.add_type('text/tab-separated-values', '.sam', strict=False)
mimetypes.add_type('text/yaml', '.yaml', strict=False)
mimetypes.add_type('text/x-markdown', '.md', strict=False)
mimetypes.add_type('text/x-markdown', '.markdown', strict=False)


def login(*args, **kwargs):
    """
    Convenience method to create a Synapse object and login.

    See :py:func:`synapseclient.Synapse.login` for arguments and usage.

    Example::

        import synapseclient
        syn = synapseclient.login()
    """

    syn = Synapse()
    syn.login(*args, **kwargs)
    return syn



def _test_import_sftp():
    """
    Check if pysftp is installed and give instructions if not.
    """
    try:
        import pysftp
    except ImportError as e1:
        sys.stderr.write(
            ("\n\nLibraries required for SFTP are not installed!\n"
             "The Synapse client uses pysftp in order to access SFTP storage "
             "locations.  This library in turn depends on pycrypto.\n"
             "To install these libraries on Unix variants including OS X, make "
             "sure the python devel libraries are installed, then:\n"
             "    (sudo) pip install pysftp\n\n"
             "For Windows systems without a C/C++ compiler, install the appropriate "
             "binary distribution of pycrypto from:\n"
             "    http://www.voidspace.org.uk/python/modules.shtml#pycrypto\n\n"
             "For more information, see: http://python-docs.synapse.org/sftp.html"
             "\n\n\n"))
        raise


class Synapse:
    """
    Constructs a Python client object for the Synapse repository service

    :param repoEndpoint:          Location of Synapse repository
    :param authEndpoint:          Location of authentication service
    :param fileHandleEndpoint:    Location of file service
    :param portalEndpoint:        Location of the website
    :param serviceTimeoutSeconds: Wait time before timeout (currently unused)
    :param debug:                 Print debugging messages if True
    :param skip_checks:           Skip version and endpoint checks
    :param configPath:            Path to config File with setting for Synapse
                                  defaults to ~/.synapseConfig

    Typically, no parameters are needed::

        import synapseclient
        syn = synapseclient.Synapse()

    See:

    - :py:func:`synapseclient.Synapse.login`
    - :py:func:`synapseclient.Synapse.setEndpoints`
    """

    def __init__(self, repoEndpoint=None, authEndpoint=None, fileHandleEndpoint=None, portalEndpoint=None,
                 debug=DEBUG_DEFAULT, skip_checks=False, configPath=CONFIG_FILE):

        cache_root_dir = synapseclient.cache.CACHE_ROOT_DIR

        # Check for a config file
        self.configPath=configPath
        if os.path.isfile(configPath):
            config = self.getConfigFile(configPath)
            if config.has_option('cache', 'location'):
                cache_root_dir=config.get('cache', 'location')
            if config.has_section('debug'):
                debug = True
        elif debug:
            # Alert the user if no config is found
            sys.stderr.write("Could not find a config file (%s).  Using defaults." % os.path.abspath(configPath))

        self.cache = synapseclient.cache.Cache(cache_root_dir)

        self.setEndpoints(repoEndpoint, authEndpoint, fileHandleEndpoint, portalEndpoint, skip_checks)

        self.default_headers = {'content-type': 'application/json; charset=UTF-8', 'Accept': 'application/json; charset=UTF-8'}
        self.username = None
        self.apiKey = None
        self.debug = debug
        self.skip_checks = skip_checks

        self.table_query_sleep = 2
        self.table_query_backoff = 1.1
        self.table_query_max_sleep = 20
        self.table_query_timeout = 300



    def getConfigFile(self, configPath):
        """Returns a ConfigParser populated with properties from the user's configuration file."""

        try:
            config = configparser.ConfigParser()
            config.read(configPath) # Does not fail if the file does not exist
            return config
        except configparser.Error:
            sys.stderr.write('Error parsing Synapse config file: %s' % configPath)
            raise


    def setEndpoints(self, repoEndpoint=None, authEndpoint=None, fileHandleEndpoint=None, portalEndpoint=None, skip_checks=False):
        """
        Sets the locations for each of the Synapse services (mostly useful for testing).

        :param repoEndpoint:          Location of synapse repository
        :param authEndpoint:          Location of authentication service
        :param fileHandleEndpoint:    Location of file service
        :param portalEndpoint:        Location of the website
        :param skip_checks:           Skip version and endpoint checks

        To switch between staging and production endpoints::

            syn.setEndpoints(**synapseclient.client.STAGING_ENDPOINTS)
            syn.setEndpoints(**synapseclient.client.PRODUCTION_ENDPOINTS)

        """

        endpoints = {'repoEndpoint'       : repoEndpoint,
                     'authEndpoint'       : authEndpoint,
                     'fileHandleEndpoint' : fileHandleEndpoint,
                     'portalEndpoint'     : portalEndpoint}

        # For unspecified endpoints, first look in the config file
        config = self.getConfigFile(self.configPath)
        for point in endpoints.keys():
            if endpoints[point] is None and config.has_option('endpoints', point):
                endpoints[point] = config.get('endpoints', point)

        # Endpoints default to production
        for point in endpoints.keys():
            if endpoints[point] is None:
                endpoints[point] = PRODUCTION_ENDPOINTS[point]

            # Update endpoints if we get redirected
            if not skip_checks:
                response = requests.get(endpoints[point], allow_redirects=False, headers=synapseclient.USER_AGENT)
                if response.status_code == 301:
                    endpoints[point] = response.headers['location']

        self.repoEndpoint       = endpoints['repoEndpoint']
        self.authEndpoint       = endpoints['authEndpoint']
        self.fileHandleEndpoint = endpoints['fileHandleEndpoint']
        self.portalEndpoint     = endpoints['portalEndpoint']


    def login(self, email=None, password=None, apiKey=None, sessionToken=None, rememberMe=False, silent=False, forced=False):
        """
        Authenticates the user using the given credentials (in order of preference):

        - supplied synapse user name (or email) and password
        - supplied email and API key (base 64 encoded)
        - supplied session token
        - supplied email and cached API key
        - most recent cached email and API key
        - email in the configuration file and cached API key
        - email and API key in the configuration file
        - email and password in the configuraton file
        - session token in the configuration file

        :param email:      Synapse user name (or an email address associated with a Synapse account)
        :param password:   password
        :param apiKey:     Base64 encoded Synapse API key
        :param rememberMe: Whether the authentication information should be cached locally
                           for usage across sessions and clients.
        :param silent:     Defaults to False.  Suppresses the "Welcome ...!" message.
        :param forced:     Defaults to False.  Bypass the credential cache if set.

        Example::

            syn.login('me@somewhere.com', 'secret-password', rememberMe=True)
            #> Welcome, Me!

        After logging in with the *rememberMe* flag set, an API key will be cached and
        used to authenticate for future logins::

            syn.login()
            #> Welcome, Me!

        """
        # Note: the order of the logic below reflects the ordering in the docstring above.

        # Check version before logging in
        if not self.skip_checks: version_check(synapseclient.__version__)

        # Make sure to invalidate the existing session
        self.logout()

        if email is not None and password is not None:
            self.username = email
            sessionToken = self._getSessionToken(email=self.username, password=password)
            self.apiKey = self._getAPIKey(sessionToken)

        elif email is not None and apiKey is not None:
            self.username = email
            self.apiKey = base64.b64decode(apiKey)

        elif sessionToken is not None:
            try:
                self._getSessionToken(sessionToken=sessionToken)
                self.username = self.getUserProfile(sessionToken=sessionToken)['userName']
                self.apiKey = self._getAPIKey(sessionToken)
            except SynapseAuthenticationError:
                # Session token is invalid
                pass

        # If supplied arguments are not enough
        # Try fetching the information from the API key cache
        if self.apiKey is None and not forced:
            cachedSessions = self._readSessionCache()

            if email is None and "<mostRecent>" in cachedSessions:
                email = cachedSessions["<mostRecent>"]

            if email is not None and email in cachedSessions:
                self.username = email
                self.apiKey = base64.b64decode(cachedSessions[email])

            # Resort to reading the configuration file
            if self.apiKey is None:
                # Resort to checking the config file
                config = configparser.ConfigParser()
                try:
                    config.read(self.configPath)
                except configparser.Error:
                    sys.stderr.write('Error parsing Synapse config file: %s' % self.configPath)
                    raise

                if config.has_option('authentication', 'username'):
                    self.username = config.has_option('authentication', 'username')
                    if self.username in cachedSessions:
                        self.apiKey = base64.b64decode(cachedSessions[self.username])

                # Just use the configuration file
                if self.apiKey is None:
                    if config.has_option('authentication', 'username') and config.has_option('authentication', 'apikey'):
                        self.username = config.get('authentication', 'username')
                        self.apiKey = base64.b64decode(config.get('authentication', 'apikey'))

                    elif config.has_option('authentication', 'username') and config.has_option('authentication', 'password'):
                        self.username = config.get('authentication', 'username')
                        password = config.get('authentication', 'password')
                        token = self._getSessionToken(email=self.username, password=password)
                        self.apiKey = self._getAPIKey(token)

                    elif config.has_option('authentication', 'sessiontoken'):
                        sessionToken = config.get('authentication', 'sessiontoken')
                        try:
                            self._getSessionToken(sessionToken=sessionToken)
                            self.username = self.getUserProfile(sessionToken=sessionToken)['userName']
                            self.apiKey = self._getAPIKey(sessionToken)
                        except SynapseAuthenticationError:
                            raise SynapseAuthenticationError("No credentials provided.  Note: the session token within your configuration file has expired.")

        # Final check on login success
        if self.apiKey is None:
            raise SynapseNoCredentialsError("No credentials provided.")

        # Save the API key in the cache
        if rememberMe:
            cachedSessions = self._readSessionCache()
            cachedSessions[self.username] = base64.b64encode(self.apiKey).decode()

            # Note: make sure this key cannot conflict with usernames by using invalid username characters
            cachedSessions["<mostRecent>"] = self.username
            self._writeSessionCache(cachedSessions)

        if not silent:
            profile = self.getUserProfile(refresh=True)
            ## TODO-PY3: in Python2, do we need to ensure that this is encoded in utf-8
            print("Welcome, %s!\n" % (profile['displayName'] if 'displayName' in profile else self.username))


    def _getSessionToken(self, email=None, password=None, sessionToken=None):
        """Returns a validated session token."""
        if email is not None and password is not None:
            # Login normally
            try:
                req = {'email' : email, 'password' : password}
                session = self.restPOST('/session', body=json.dumps(req), endpoint=self.authEndpoint, headers=self.default_headers)
                return session['sessionToken']
            except SynapseHTTPError as err:
                if err.response.status_code == 403 or err.response.status_code == 404:
                    raise SynapseAuthenticationError("Invalid username or password.")
                raise

        elif sessionToken is not None:
            # Validate the session token
            try:
                token = {'sessionToken' : sessionToken}
                response = self.restPUT('/session', body=json.dumps(token), endpoint=self.authEndpoint, headers=self.default_headers)

                # Success!
                return sessionToken

            except SynapseHTTPError as err:
                if err.response.status_code == 401:
                    raise SynapseAuthenticationError("Supplied session token (%s) is invalid." % sessionToken)
                raise
        else:
            raise SynapseAuthenticationError("No credentials provided.")

    def _getAPIKey(self, sessionToken):
        """Uses a session token to fetch an API key."""

        headers = {'sessionToken' : sessionToken, 'Accept': 'application/json'}
        secret = self.restGET('/secretKey', endpoint=self.authEndpoint, headers=headers)
        return base64.b64decode(secret['secretKey'])


    def _readSessionCache(self):
        """Returns the JSON contents of CACHE_DIR/SESSION_FILENAME."""
        sessionFile = os.path.join(self.cache.cache_root_dir, SESSION_FILENAME)
        if os.path.isfile(sessionFile):
            try:
                file = open(sessionFile, 'r')
                return json.load(file)
            except: pass
        return {}


    def _writeSessionCache(self, data):
        """Dumps the JSON data into CACHE_DIR/SESSION_FILENAME."""
        sessionFile = os.path.join(self.cache.cache_root_dir, SESSION_FILENAME)
        with open(sessionFile, 'w') as file:
            json.dump(data, file)
            file.write('\n') # For compatibility with R's JSON parser


    def _loggedIn(self):
        """Test whether the user is logged in to Synapse."""

        if self.apiKey is None or self.username is None:
            return False

        try:
            user = self.restGET('/userProfile')
            if 'displayName' in user:
                if user['displayName'] == 'Anonymous':
                    # No session token, not logged in
                    return False
                return user['displayName']
        except SynapseHTTPError as err:
            if err.response.status_code == 401:
                return False
            raise


    def logout(self, forgetMe=False):
        """
        Removes authentication information from the Synapse client.

        :param forgetMe: Set as True to clear any local storage of authentication information.
                         See the flag "rememberMe" in :py:func:`synapseclient.Synapse.login`.
        """

        # Since this client does not store the session token,
        # it cannot REST DELETE /session

        # Delete the user's API key from the cache
        if forgetMe:
            cachedSessions = self._readSessionCache()
            if self.username in cachedSessions:
                del cachedSessions[self.username]
                self._writeSessionCache(cachedSessions)

        # Remove the authentication information from memory
        self.username = None
        self.apiKey = None


    def invalidateAPIKey(self):
        """Invalidates authentication across all clients."""

        # Logout globally
        if self._loggedIn():
            self.restDELETE('/secretKey', endpoint=self.authEndpoint)

    @memoize
    def getUserProfile(self, id=None, sessionToken=None, refresh=False):
        """
        Get the details about a Synapse user.
        Retrieves information on the current user if 'id' is omitted.

        :param id:           The 'userId' (aka 'ownerId') of a user or the userName
        :param sessionToken: The session token to use to find the user profile
        :param refresh:  If set to True will always fetch the data from Synape otherwise
                         will used cached information

        :returns: JSON-object

        Example::

            my_profile = syn.getUserProfile()

            freds_profile = syn.getUserProfile('fredcommo')

        """

        try:
            ## if id is unset or a userID, this will succeed
            id = '' if id is None else int(id)
        except (TypeError, ValueError):
            if isinstance(id, collections.Mapping) and 'ownerId' in id:
                id = id.ownerId
            elif isinstance(id, TeamMember):
                id = id.member.ownerId
            else:
                principals = self._findPrincipals(id)
                if len(principals) == 1:
                    id = principals[0]['ownerId']
                else:
                    for principal in principals:
                        if principal.get('userName', None).lower()==id.lower():
                            id = principal['ownerId']
                            break
                    else: # no break
                        raise ValueError('Can\'t find user "%s": ' % id)
        uri = '/userProfile/%s' % id
        return UserProfile(**self.restGET(uri, headers={'sessionToken' : sessionToken} if sessionToken else None))


    def _findPrincipals(self, query_string):
        """
        Find users or groups by name or email.

        :returns: A list of userGroupHeader objects with fields displayName, email, firstName, lastName, isIndividual, ownerId

        Example::

            syn._findPrincipals('test')

            [{u'displayName': u'Synapse Test',
              u'email': u'syn...t@sagebase.org',
              u'firstName': u'Synapse',
              u'isIndividual': True,
              u'lastName': u'Test',
              u'ownerId': u'1560002'},
             {u'displayName': ... }]

        """
        ## In Python2, urllib.quote expects encoded byte-strings
        if six.PY2 and isinstance(query_string, unicode) or isinstance(query_string, str):
            query_string = query_string.encode('utf-8')
        uri = '/userGroupHeaders?prefix=%s' % quote(query_string)
        return [UserGroupHeader(**result) for result in self._GET_paginated(uri)]


    def onweb(self, entity, subpageId=None):
        """
        Opens up a browser window to the entity page or wiki-subpage.

        :param entity:    Either an Entity or a Synapse ID
        :param subpageId: (Optional) ID of one of the wiki's sub-pages
        """
        if isinstance(entity, six.string_types) and os.path.isfile(entity):
            entity = self.get(entity, downloadFile=False)
        if subpageId is None:
            webbrowser.open("%s#!Synapse:%s" % (self.portalEndpoint, id_of(entity)))
        else:
            webbrowser.open("%s#!Wiki:%s/ENTITY/%s" % (self.portalEndpoint, id_of(entity), subpageId))


    def printEntity(self, entity, ensure_ascii=True):
        """Pretty prints an Entity."""

        if utils.is_synapse_id(entity):
            entity = self._getEntity(entity)
        try:
            print(json.dumps(entity, sort_keys=True, indent=2, ensure_ascii=ensure_ascii))
        except TypeError:
            print(str(entity))



    ############################################################
    ##                  Get / Store methods                   ##
    ############################################################

    def get(self, entity, **kwargs):
        """
        Gets a Synapse entity from the repository service.

        :param entity:           A Synapse ID, a Synapse Entity object,
                                 a plain dictionary in which 'id' maps to a Synapse ID or
                                 a local file that is stored in Synapse (found by hash of file)
        :param version:          The specific version to get.
                                 Defaults to the most recent version.
        :param downloadFile:     Whether associated files(s) should be downloaded.
                                 Defaults to True
        :param downloadLocation: Directory where to download the Synapse File Entity.
                                 Defaults to the local cache.
        :param followLink:       Whether the link returns the target Entity.
                                 Defaults to False
        :param ifcollision:      Determines how to handle file collisions.
                                 May be "overwrite.local", "keep.local", or "keep.both".
                                 Defaults to "keep.both".
        :param limitSearch:      a Synanpse ID used to limit the search in Synapse if entity is
                                 specified as a local file.  That is, if the file is stored in multiple
                                 locations in Synapse only the ones in the specified folder/project will be
                                 returned.

        :returns: A new Synapse Entity object of the appropriate type

        Example::

            ## download file into cache
            entity = syn.get('syn1906479')
            print(entity.name)
            print(entity.path)

            ## download file into current working directory
            entity = syn.get('syn1906479', downloadLocation='.')
            print(entity.name)
            print(entity.path)

           ## Determine the provenance of a localy stored file as indicated in Synapse
           entity = syn.get('/path/to/file.txt', limitSearch='syn12312')
           print(syn.getProvenance(entity))

        """

        #If entity is a local file determine the corresponding synapse entity
        if isinstance(entity, six.string_types) and os.path.isfile(entity):
            bundle = self.__getFromFile(entity, kwargs.get('limitSearch', None))
            # bundle['path'] = entity
            # kwargs['downloadFile']=False
            kwargs['downloadFile'] = False
            kwargs['path'] = entity

        elif isinstance(entity, six.string_types) and not utils.is_synapse_id(entity):
            raise SynapseFileNotFoundError(('The parameter %s is neither a local file path '
                                            ' or a valid entity id' %entity))
        else:
            version = kwargs.get('version', None)
            bundle = self._getEntityBundle(entity, version)

        # Check and warn for unmet access requirements
        if len(bundle['unmetAccessRequirements']) > 0:
            warning_message = ("\nWARNING: This entity has access restrictions. Please visit the "
                              "web page for this entity (syn.onweb(\"%s\")). Click the downward "
                              "pointing arrow next to the file's name to review and fulfill its "
                              "download requirement(s).\n" % id_of(entity))
            if kwargs.get('downloadFile', True):
                raise SynapseUnmetAccessRestrictions(warning_message)
            warnings.warn(warning_message)
        return self._getWithEntityBundle(entityBundle=bundle, entity=entity, **kwargs)


    def __getFromFile(self, filepath, limitSearch=None):
        """
        Gets a Synapse entityBundle based on the md5 of a local file
        See :py:func:`synapseclient.Synapse.get`.

        :param filepath: path to local file
        :param limitSearch:   Limits the places in Synapse where the file is searched for.
        """
        results = self.restGET('/entity/md5/%s' %utils.md5_for_file(filepath).hexdigest())['results']
        if limitSearch is not None:
            #Go through and find the path of every entity found
            paths = [self.restGET('/entity/%s/path' %ent['id']) for ent in results]
            #Filter out all entities whose path does not contain limitSearch
            results = [ent for ent, path in zip(results, paths) if
                       utils.is_in_path(limitSearch, path)]
        if len(results)==0: #None found
            raise SynapseFileNotFoundError('File %s not found in Synapse' % (filepath,))
        elif len(results)>1:
            id_txts = '\n'.join(['%s.%i' %(r['id'], r['versionNumber']) for r in results])
            sys.stderr.write('\nWARNING: The file %s is associated with many files in Synapse:\n'
                             '%s\n'
                             'You can limit to files in specific project or folder by setting the '
                             'limitSearch to the synapse Id of the project or folder.  \n'
                             'Will use the first one returned: \n'
                             '%s version %i\n' %(filepath,  id_txts, results[0]['id'], results[0]['versionNumber']))
        entity = results[0]

        bundle = self._getEntityBundle(entity, version=entity['versionNumber'])
        self.cache.add(bundle['entity']['dataFileHandleId'], filepath)

        return bundle


    def _getWithEntityBundle(self, entityBundle, entity=None, **kwargs):
        """
        Creates a :py:mod:`synapseclient.Entity` from an entity bundle returned by Synapse.
        An existing Entity can be supplied in case we want to refresh a stale Entity.

        :param entityBundle: Uses the given dictionary as the meta information of the Entity to get
        :param entity:       Optional, entity whose local state will be copied into the returned entity
        :param submission:   Optional, access associated files through a submission rather than
                             through an entity.

        See :py:func:`synapseclient.Synapse.get`.
        See :py:func:`synapseclient.Synapse._getEntityBundle`.
        See :py:mod:`synapseclient.Entity`.
        """

        # Note: This version overrides the version of 'entity' (if the object is Mappable)
        version = kwargs.get('version', None)
        downloadFile = kwargs.get('downloadFile', True)
        downloadLocation = kwargs.get('downloadLocation', None)
        ifcollision = kwargs.get('ifcollision', 'keep.both')
        submission = kwargs.get('submission', None)
        followLink = kwargs.get('followLink',False)
        #If Link, get target ID entity bundle
        if entityBundle['entity']['concreteType'] == 'org.sagebionetworks.repo.model.Link' and followLink:
            targetId = entityBundle['entity']['linksTo']['targetId']
            targetVersion = entityBundle['entity']['linksTo'].get('targetVersionNumber')
            entityBundle = self._getEntityBundle(targetId, targetVersion)

        ## TODO is it an error to specify both downloadFile=False and downloadLocation?
        ## TODO this matters if we want to return already cached files when downloadFile=False

        # Make a fresh copy of the Entity
        local_state = entity.local_state() if entity and isinstance(entity, Entity) else {}
        if 'path' in kwargs:
            local_state['path'] = kwargs['path']
        properties = entityBundle['entity']
        annotations = from_synapse_annotations(entityBundle['annotations'])
        entity = Entity.create(properties, annotations, local_state)

        if isinstance(entity, File):
            fileName = entity['name']

            # Fill in information about the file, even if we don't download it
            # Note: fileHandles will be an empty list if there are unmet access requirements
            for handle in entityBundle['fileHandles']:
                if handle['id'] == entityBundle['entity']['dataFileHandleId']:
                    entity.md5 = handle.get('contentMd5', '')
                    entity.fileSize = handle.get('contentSize', None)
                    entity.contentType = handle.get('contentType', None)
                    if handle['concreteType'] == 'org.sagebionetworks.repo.model.file.ExternalFileHandle':
                        entity['externalURL'] = handle['externalURL']
                        #Determine if storage location for this entity matches the url of the
                        #project to determine if I should synapseStore it in the future.
                        #This can fail with a 404 for submissions who's original entity is deleted
                        try:
                            storageLocation = self.__getStorageLocation(entity)
                            entity['synapseStore'] = utils.is_same_base_url(storageLocation.get('url', 'S3'), entity['externalURL'])
                        except SynapseHTTPError:
                            warnings.warn("Can't get storage location for entity %s" % entity['id'])
                        if not downloadFile:
                            return entity

            # Make sure the download location is a fully resolved directory
            if downloadLocation is not None:
                downloadLocation = os.path.expanduser(downloadLocation)
                if os.path.isfile(downloadLocation):
                    raise ValueError("Parameter 'downloadLocation' should be a directory, not a file.")

            # Determine if the file should be downloaded
            # downloadPath = None if downloadLocation is None else os.path.join(downloadLocation, fileName)
            # if downloadFile:
            #     downloadFile = cache.local_file_has_changed(entityBundle, True, downloadPath)
            # # Determine where the file should be downloaded to
            # if downloadFile:
            #     _, localPath, _ = cache.determine_local_file_location(entityBundle)
            cached_file_path = self.cache.get(entityBundle['entity']['dataFileHandleId'], downloadLocation)

            # if we found a cached copy, return it

            # if downloadFile
            #   download it
            #   add it to the cache
            if cached_file_path is not None:
                fileName = os.path.basename(cached_file_path)

                if not downloadLocation:
                    downloadLocation = os.path.dirname(cached_file_path)
                    entity.path = utils.normalize_path(os.path.join(downloadLocation, fileName))
                    entity.files = [fileName]
                    entity.cacheDir = downloadLocation

                else:
                    downloadPath = utils.normalize_path(os.path.join(downloadLocation, fileName))
                    if downloadPath != cached_file_path:
                        if os.path.exists(downloadPath):
                            if ifcollision == "overwrite.local":
                                pass
                            elif ifcollision == "keep.local":
                                # Don't want to overwrite the local file.
                                downloadFile = False
                            elif ifcollision == "keep.both":
                                downloadPath = utils.unique_filename(downloadPath)
                            else:
                                raise ValueError('Invalid parameter: "%s" is not a valid value '
                                                 'for "ifcollision"' % ifcollision)
                        if downloadFile:
                            shutil.copy(cached_file_path, downloadPath)
                            entity.path = downloadPath
                            entity.files = [os.path.basename(downloadPath)]
                            entity.cacheDir = downloadLocation
                        else:
                            ## This is a strange case where downloadLocation is
                            ## set but downloadFile=False. Copying files from a
                            ## cached location seems like the wrong thing to do
                            ## in this case.
                            entity.path = None
                            entity.files = []
                            entity.cacheDir = None
                    else:
                        entity.path = downloadPath
                        entity.files = [os.path.basename(downloadPath)]
                        entity.cacheDir = downloadLocation

            elif downloadFile:
                # By default, download to the local cache
                if downloadLocation is None:
                    downloadLocation = self.cache.get_cache_dir(entityBundle['entity']['dataFileHandleId'])

                downloadPath = os.path.join(downloadLocation, fileName)

                # If the file already exists but has been modified since caching
                if os.path.exists(downloadPath):
                    if ifcollision == "overwrite.local":
                        pass
                    elif ifcollision == "keep.local":
                        # Don't want to overwrite the local file.
                        entity.path = None
                        entity.files = []
                        entity.cacheDir = None
                        return entity
                    elif ifcollision == "keep.both":
                        downloadPath = utils.unique_filename(downloadPath)
                    else:
                        raise ValueError('Invalid parameter: "%s" is not a valid value '
                                         'for "ifcollision"' % ifcollision)
                objectType =  'FileEntity' if submission is None else 'SubmissionAttachment'
                objectId = entity['id'] if submission is None else submission
                fileResult = self._getFileHandleDownload(entityBundle['entity']['dataFileHandleId'],
                                                         objectId, objectType)
                entity['path'] = self._downloadFileHandle(fileResult['preSignedURL'],
                                                          downloadPath, fileResult['fileHandle'])

                self.cache.add(entityBundle['entity']['dataFileHandleId'], downloadPath)

                if 'path' in entity and (entity['path'] is None or not os.path.exists(entity['path'])):
                    entity['synapseStore'] = False

        return entity


    def store(self, obj, **kwargs):
        """
        Creates a new Entity or updates an existing Entity,
        uploading any files in the process.

        :param obj:                 A Synapse Entity, Evaluation, or Wiki
        :param used:                The Entity, Synapse ID, or URL
                                    used to create the object
        :param executed:            The Entity, Synapse ID, or URL
                                    representing code executed to create the object
        :param activity:            Activity object specifying the user's provenance
        :param activityName:        Activity name to be used in conjunction with *used* and *executed*.
        :param activityDescription: Activity description to be used in conjunction with *used* and *executed*.
        :param createOrUpdate:      Indicates whether the method should automatically perform an update if the 'obj'
                                    conflicts with an existing Synapse object.  Defaults to True.
        :param forceVersion:        Indicates whether the method should increment the version of the object even if
                                    nothing has changed.  Defaults to True.
        :param versionLabel:        Arbitrary string used to label the version.
        :param isRestricted:        If set to true, an email will be sent to the Synapse access control team
                                    to start the process of adding terms-of-use
                                    or review board approval for this entity.
                                    You will be contacted with regards to the specific data being restricted
                                    and the requirements of access.

        :returns: A Synapse Entity, Evaluation, or Wiki

        Example::

            from synapseclient import Project

            project = Project('My uniquely named project')
            project = syn.store(project)

        Adding files with `provenance <Activity.html>`_::

            from synapseclient import File, Activity

            ## A synapse entity *syn1906480* contains data
            ## entity *syn1917825* contains code
            activity = Activity(
                'Fancy Processing',
                description='No seriously, really fancy processing',
                used=['syn1906480', 'http://data_r_us.com/fancy/data.txt'],
                executed='syn1917825')

            test_entity = File('/path/to/data/file.xyz', description='Fancy new data', parent=project)
            test_entity = syn.store(test_entity, activity=activity)

        """
        createOrUpdate = kwargs.get('createOrUpdate', True)
        forceVersion = kwargs.get('forceVersion', True)
        versionLabel = kwargs.get('versionLabel', None)
        isRestricted = kwargs.get('isRestricted', False)

        ## _before_store hook
        ## give objects a chance to do something before being stored
        if hasattr(obj, '_before_synapse_store'):
            obj._before_synapse_store(self)

        ## _synapse_store hook
        ## for objects that know how to store themselves
        if hasattr(obj, '_synapse_store'):
            return obj._synapse_store(self)

        # Handle all non-Entity objects
        if not (isinstance(obj, Entity) or type(obj) == dict):
            if isinstance(obj, Wiki):
                return self._storeWiki(obj)

            if 'id' in obj: # If ID is present, update
                obj.update(self.restPUT(obj.putURI(), obj.json()))
                return obj

            try: # If no ID is present, attempt to POST the object
                obj.update(self.restPOST(obj.postURI(), obj.json()))
                return obj

            except SynapseHTTPError as err:
                # If already present and we want to update attempt to get the object content
                if createOrUpdate and err.response.status_code == 409:
                    newObj = self.restGET(obj.getByNameURI(obj.name))
                    newObj.update(obj)
                    obj = obj.__class__(**newObj)
                    obj.update(self.restPUT(obj.putURI(), obj.json()))
                    return obj
                raise

        # If the input object is an Entity or a dictionary
        entity = obj
        properties, annotations, local_state = split_entity_namespaces(entity)
        bundle = None
        # Anything with a path is treated as a cache-able item
        if entity.get('path', False):
            if 'concreteType' not in properties:
                properties['concreteType'] = File._synapse_entity_type
            # Make sure the path is fully resolved
            entity['path'] = os.path.expanduser(entity['path'])

            # Check if the File already exists in Synapse by fetching metadata on it
            bundle = self._getEntityBundle(entity)

            if bundle:
                # Check if the file should be uploaded
                fileHandle = find_data_file_handle(bundle)
                if fileHandle and fileHandle['concreteType'] == "org.sagebionetworks.repo.model.file.ExternalFileHandle":
                    needs_upload = (fileHandle['externalURL'] != entity['externalURL'])
                else:
                    ## Check if we need to upload a new version of an existing
                    ## file. If the file referred to by entity['path'] has been
                    ## modified, we want to upload the new version.
                    needs_upload = not self.cache.contains(bundle['entity']['dataFileHandleId'], entity['path'])
            elif entity.get('dataFileHandleId',None) is not None:
                needs_upload = False
            else:
                needs_upload = True

            if needs_upload:
                fileLocation, local_state = self.__uploadExternallyStoringProjects(entity, local_state)
                fileHandle = self._uploadToFileHandleService(fileLocation,
                                                             synapseStore=entity.get('synapseStore', True),
                                                             mimetype=local_state.get('contentType', None),
                                                             md5=local_state.get('md5', None),
                                                             fileSize=local_state.get('fileSize', None))
                properties['dataFileHandleId'] = fileHandle['id']
                local_state['md5'] = fileHandle.get('contentMd5', None)
                local_state['fileSize'] = fileHandle.get('contentSize', None)
                local_state['contentType'] = fileHandle.get('contentType', None)

                ## Add file to cache, unless it's an external URL
                if fileHandle['concreteType'] != "org.sagebionetworks.repo.model.file.ExternalFileHandle":
                    self.cache.add(fileHandle['id'], path=entity['path'])

            elif 'dataFileHandleId' not in properties:
                # Handle the case where the Entity lacks an ID
                # But becomes an update() due to conflict
                properties['dataFileHandleId'] = bundle['entity']['dataFileHandleId']

        # Create or update Entity in Synapse
        if 'id' in properties:
            properties = self._updateEntity(properties, forceVersion, versionLabel)
        else:
            #If Link, get the target name, version number and concrete type and store in link properties
            if properties['concreteType']=="org.sagebionetworks.repo.model.Link":
                target_properties = self._getEntity(properties['linksTo']['targetId'], version=properties['linksTo']['targetVersionNumber'])
                properties['linksToClassName'] = target_properties['concreteType']
                properties['linksTo']['targetVersionNumber'] = target_properties['versionNumber']
                properties['name'] = target_properties['name']
            try:
                properties = self._createEntity(properties)
            except SynapseHTTPError as ex:
                if createOrUpdate and ex.response.status_code == 409:
                    # Get the existing Entity's ID via the name and parent
                    existing_entity_id = self._findEntityIdByNameAndParent(properties['name'], properties.get('parentId', ROOT_ENTITY))
                    if existing_entity_id is None: raise

                    # get existing properties and annotations
                    if not bundle:
                        bundle = self._getEntityBundle(existing_entity_id, bitFlags=0x1|0x2)

                    # Need some fields from the existing entity: id, etag, and version info.
                    existing_entity = bundle['entity']

                    # Update the conflicting Entity
                    existing_entity.update(properties)
                    properties = self._updateEntity(existing_entity, forceVersion, versionLabel)

                    # Merge new annotations with existing annotations
                    existing_annos = from_synapse_annotations(bundle['annotations'])
                    existing_annos.update(annotations)
                    annotations = existing_annos
                else:
                    raise

        # Deal with access restrictions
        if isRestricted:
            self._createAccessRequirementIfNone(properties)

        # Update annotations
        annotations['etag'] = properties['etag']
        annotations = self.setAnnotations(properties, annotations)
        properties['etag'] = annotations.etag

        # If the parameters 'used' or 'executed' are given, create an Activity object
        activity = kwargs.get('activity', None)
        used = kwargs.get('used', None)
        executed = kwargs.get('executed', None)

        if used or executed:
            if activity is not None:
                raise SynapseProvenanceError('Provenance can be specified as an Activity object or as used/executed item(s), but not both.')
            activityName = kwargs.get('activityName', None)
            activityDescription = kwargs.get('activityDescription', None)
            activity = Activity(name=activityName, description=activityDescription, used=used, executed=executed)

        # If we have an Activity, set it as the Entity's provenance record
        if activity:
            activity = self.setProvenance(properties, activity)

            # 'etag' has changed, so get the new Entity
            properties = self._getEntity(properties)

        # Return the updated Entity object
        return Entity.create(properties, annotations, local_state)


    def _createAccessRequirementIfNone(self, entity):
        """
        Checks to see if the given entity has access requirements.
        If not, then one is added
        """

        existingRestrictions = self.restGET('/entity/%s/accessRequirement' % id_of(entity))
        if existingRestrictions['totalNumberOfResults'] <= 0:
            self.restPOST('/entity/%s/lockAccessRequirement' % id_of(entity), body="")


    def _getEntityBundle(self, entity, version=None, bitFlags=0x800 | 0x400 | 0x2 | 0x1):
        """
        Gets some information about the Entity.

        :parameter entity: a Synapse Entity or Synapse ID
        :parameter version: the entity's version (defaults to None meaning most recent version)
        :parameter bitFlags: Bit flags representing which entity components to return

        EntityBundle bit-flags (see the Java class org.sagebionetworks.repo.model.EntityBundle)::

            ENTITY                    = 0x1
            ANNOTATIONS               = 0x2
            PERMISSIONS               = 0x4
            ENTITY_PATH               = 0x8
            ENTITY_REFERENCEDBY       = 0x10
            HAS_CHILDREN              = 0x20
            ACL                       = 0x40
            ACCESS_REQUIREMENTS       = 0x200
            UNMET_ACCESS_REQUIREMENTS = 0x400
            FILE_HANDLES              = 0x800

        For example, we might ask for an entity bundle containing file handles, annotations, and properties::

            bundle = syn._getEntityBundle('syn111111', bitFlags=0x800|0x2|0x1)

        :returns: An EntityBundle with the requested fields or by default Entity header, annotations, unmet access requirements, and file handles
        """

        # If 'entity' is given without an ID, try to find it by 'parentId' and 'name'.
        # Use case:
        #     If the user forgets to catch the return value of a syn.store(e)
        #     this allows them to recover by doing: e = syn.get(e)
        if isinstance(entity, collections.Mapping) and 'id' not in entity and 'name' in entity:
            entity = self._findEntityIdByNameAndParent(entity['name'], entity.get('parentId',ROOT_ENTITY))

        # Avoid an exception from finding an ID from a NoneType
        try: id_of(entity)
        except ValueError:
            return None

        if version is not None:
            uri = '/entity/%s/version/%d/bundle?mask=%d' %(id_of(entity), version, bitFlags)
        else:
            uri = '/entity/%s/bundle?mask=%d' %(id_of(entity), bitFlags)
        bundle = self.restGET(uri)

        return bundle


    def delete(self, obj, version=None):
        """
        Removes an object from Synapse.

        :param obj: An existing object stored on Synapse
                    such as Evaluation, File, Project, WikiPage etc

        :param version: For entities, specify a particular version to delete.

        """
        # Handle all strings as the Entity ID for backward compatibility
        if isinstance(obj, six.string_types):
            if version:
                self.restDELETE(uri='/entity/%s/version/%s' % (id_of(obj), version))
            else:
                self.restDELETE(uri='/entity/%s' % id_of(obj))
        elif hasattr(obj, "_synapse_delete"):
            return obj._synapse_delete(self)
        else:
            try:
                if isinstance(obj, Versionable):
                    self.restDELETE(obj.deleteURI(versionNumber=version))
                else:
                    self.restDELETE(obj.deleteURI())
            except AttributeError as ex1:
                SynapseError("Can't delete a %s" % type(obj))


    _user_name_cache = {}
    def _get_user_name(self, user_id):
        if user_id not in self._user_name_cache:
            self._user_name_cache[user_id] = utils.extract_user_name(self.getUserProfile(user_id))
        return self._user_name_cache[user_id]


    def _list(self, parent, recursive=False, long_format=False, show_modified=False, indent=0, out=sys.stdout):
        """
        List child objects of the given parent, recursively if requested.
        """
        fields = ['id', 'name', 'nodeType']
        if long_format:
            fields.extend(['createdByPrincipalId','createdOn','versionNumber'])
        if show_modified:
            fields.extend(['modifiedByPrincipalId', 'modifiedOn'])
        query = 'select ' + ','.join(fields) + \
                ' from entity where %s=="%s"' % ('id' if indent==0 else 'parentId', id_of(parent))
        results = self.chunkedQuery(query)

        results_found = False
        for result in results:
            results_found = True

            fmt_fields = {'name' : result['entity.name'],
                          'id' : result['entity.id'],
                          'padding' : ' ' * indent,
                          'slash_or_not' : '/' if is_container(result) else ''}
            fmt_string = "{id}"

            if long_format:
                fmt_fields['createdOn'] = utils.from_unix_epoch_time(result['entity.createdOn']).strftime("%Y-%m-%d %H:%M")
                fmt_fields['createdBy'] = self._get_user_name(result['entity.createdByPrincipalId'])[:18]
                fmt_fields['version']   = result['entity.versionNumber']
                fmt_string += " {version:3}  {createdBy:>18} {createdOn}"
            if show_modified:
                fmt_fields['modifiedOn'] = utils.from_unix_epoch_time(result['entity.modifiedOn']).strftime("%Y-%m-%d %H:%M")
                fmt_fields['modifiedBy'] = self._get_user_name(result['entity.modifiedByPrincipalId'])[:18]
                fmt_string += "  {modifiedBy:>18} {modifiedOn}"

            fmt_string += "  {padding}{name}{slash_or_not}\n"
            out.write(fmt_string.format(**fmt_fields))

            if (indent==0 or recursive) and is_container(result):
                self._list(result['entity.id'], recursive=recursive, long_format=long_format, show_modified=show_modified, indent=indent+2, out=out)

        if indent==0 and not results_found:
            out.write('No results visible to {username} found for id {id}\n'.format(username=self.username, id=id_of(parent)))


    ############################################################
    ##                   Deprecated methods                   ##
    ############################################################

    def getEntity(self, entity, version=None):
        """
        **Deprecated**

        Use :py:func:`synapseclient.Synapse.get`
        """

        return self.get(entity, version=version, downloadFile=False)


    def loadEntity(self, entity):
        """
        **Deprecated**

        Use :py:func:`synapseclient.Synapse.get`
        """

        sys.stderr.write('WARNING!: THIS ONLY DOWNLOADS ENTITIES!')
        return self.downloadEntity(entity)


    def createEntity(self, entity, used=None, executed=None, **kwargs):
        """
        **Deprecated**

        Use :py:func:`synapseclient.Synapse.store`
        """

        return self.store(entity, used=used, executed=executed, **kwargs)


    def updateEntity(self, entity, used=None, executed=None, incrementVersion=False, versionLabel=None, **kwargs):
        """
        **Deprecated**

        Use :py:func:`synapseclient.Synapse.store`
        """

        return self.store(entity, used=used, executed=executed, forceVersion=incrementVersion, versionLabel=versionLabel, **kwargs)


    def deleteEntity(self, entity):
        """
        **Deprecated**

        Use :py:func:`synapseclient.Synapse.delete`
        """
        self.delete(entity)


    def uploadFile(self, entity, filename=None, used=None, executed=None):
        """
        **Deprecated**

        Use :py:func:`synapseclient.Synapse.store`
        """

        if filename is not None:
            entity['path'] = filename
        if 'name' not in entity or entity['name'] is None:
            entity['name'] = utils.guess_file_name(filename)

        return self.store(entity, used=used, executed=executed)


    def downloadEntity(self, entity, version=None):
        """
        **Deprecated**

        Use :py:func:`synapseclient.Synapse.get`
        """

        return self.get(entity, version=version, downloadFile=True)



    ############################################################
    ##                 Get / Set Annotations                  ##
    ############################################################

    def _getRawAnnotations(self, entity, version=None):
        """
        Retrieve annotations for an Entity returning them in the native Synapse format.
        """
        # Note: Specifying the version results in a zero-ed out etag,
        # even if the version is the most recent.
        # See `PLFM-1874 <https://sagebionetworks.jira.com/browse/PLFM-1874>`_ for more details.
        if version:
            uri = '/entity/%s/version/%s/annotations' % (id_of(entity), str(version))
        else:
            uri = '/entity/%s/annotations' % id_of(entity)
        return self.restGET(uri)


    def getAnnotations(self, entity, version=None):
        """
        Retrieve annotations for an Entity from the Synapse Repository as a Python dict.

        Note that collapsing annotations from the native Synapse format to a Python dict
        may involve some loss of information. See :py:func:`_getRawAnnotations` to get
        annotations in the native format.

        :param entity:  An Entity or Synapse ID to lookup
        :param version: The version of the Entity to retrieve.

        :returns: A dictionary
        """
        return from_synapse_annotations(self._getRawAnnotations(entity,version))


    def setAnnotations(self, entity, annotations={}, **kwargs):
        """
        Store annotations for an Entity in the Synapse Repository.

        :param entity:      An Entity or Synapse ID to update annotations of
        :param annotations: A dictionary in Synapse format or a Python format
        :param kwargs:      Any additional entries to be added to the annotations dictionary

        :returns: A dictionary
        """
        uri = '/entity/%s/annotations' % id_of(entity)

        annotations.update(kwargs)
        synapseAnnos = to_synapse_annotations(annotations)
        synapseAnnos['id'] = id_of(entity)
        if 'etag' not in synapseAnnos:
            if 'etag' in entity:
                synapseAnnos['etag'] = entity['etag']
            else:
                old_annos = self.restGET(uri)
                synapseAnnos['etag'] = old_annos['etag']

        return from_synapse_annotations(self.restPUT(uri, body=json.dumps(synapseAnnos)))



    ############################################################
    ##                        Querying                        ##
    ############################################################

    def query(self, queryStr):
        """
        Query for Synapse entities.
        **To be replaced** with :py:func:`synapseclient.Synapse.chunkedQuery` in the future.
        See the `query language documentation <https://sagebionetworks.jira.com/wiki/display/PLFM/Repository+Service+API#RepositoryServiceAPI-QueryAPI>`_.

        :returns: A JSON object containing an array of query results

        Example::

            syn.query("select id, name from entity where entity.parentId=='syn449742'")

        See also: :py:func:`synapseclient.Synapse.chunkedQuery`
        """
        return self.restGET('/query?query=' + quote(queryStr))


    def chunkedQuery(self, queryStr):
        """
        Query for Synapse Entities.
        More robust than :py:func:`synapseclient.Synapse.query`.
        See the `query language documentation <https://sagebionetworks.jira.com/wiki/display/PLFM/Repository+Service+API#RepositoryServiceAPI-QueryAPI>`_.

        :returns: An iterator that will break up large queries into managable pieces.

        Example::

            results = syn.chunkedQuery("select id, name from entity where entity.parentId=='syn449742'")
            for res in results:
                print(res['entity.id'])

        """

        # The query terms LIMIT and OFFSET are managed by this method
        # So any user specified limits and offsets must be removed first
        #   Note: The limit and offset terms are always placed at the end of a query
        #   Note: The server does not parse the limit and offset terms if the offset occurs first.
        #         This parsing enforces the correct order so the user does not have to consider it.

        # Regex a lower-case string to simplify matching
        tempQueryStr = queryStr.lower()
        regex = '\A(.*\s)(offset|limit)\s*(\d*\s*)\Z'

        # Continue to strip off and save the last limit/offset
        match = re.search(regex, tempQueryStr)
        options = {'limit':None, 'offset':None}
        while match is not None:
            options[match.group(2)] = match.group(3)
            tempQueryStr = match.group(1);
            match = re.search(regex, tempQueryStr)

        # Parse the stripped off values or default them to no limit and no offset
        options['limit'] = int(options['limit']) if options['limit'] is not None else float('inf')
        options['offset'] = int(options['offset']) if options['offset'] is not None else 1

        # Get a truncated version of the original query string (not in lower-case)
        queryStr = queryStr[:len(tempQueryStr)]

        # Continue querying until the entire query has been fetched (or crash out)
        limit = options['limit'] if options['limit'] < QUERY_LIMIT else QUERY_LIMIT
        offset = options['offset']
        while True:
            remaining = options['limit'] + options['offset'] - offset

            # Handle the case where a query was skipped due to size and now no items remain
            if remaining <= 0:
                raise(StopIteration)

            # Build the sub-query
            subqueryStr = "%s limit %d offset %d" % (queryStr, limit if limit < remaining else remaining, offset)

            try:
                response = self.restGET('/query?query=' + quote(subqueryStr))
                for res in response['results']:
                    yield res

                # Increase the size of the limit slowly
                if limit < QUERY_LIMIT // 2:
                    limit = int(limit * 1.5 + 1)

                # Exit when no more results can be pulled
                if len(response['results']) > 0:
                    offset += len(response['results'])
                else:
                    break

                # Exit when all requests results have been pulled
                if offset > options['offset'] + options['limit'] - 1:
                    break
            except SynapseHTTPError as err:
                # Shrink the query size when appropriate
                if err.response.status_code == 400 and ('The results of this query exceeded the max' in err.response.json()['reason']):
                    if (limit == 1):
                        sys.stderr.write("A single row (offset %s) of this query "
                                         "exceeds the maximum size.  Consider "
                                         "limiting the columns returned "
                                         "in the select clause.  Skipping...\n" % offset)
                        offset += 1
                        # Since these large rows are anomalous, reset the limit
                        limit = QUERY_LIMIT
                    else:
                        limit = limit // 2
                else:
                    raise


    def md5Query(self, md5):
        """
        Find the Entities with attached file(s) with the given MD5 hash.

        :param md5: The MD5 to query for (hexadecimal string)

        :returns: A list of Entity headers
        """

        return self.restGET('/entity/md5/%s' % md5)['results']



    ############################################################
    ##                    ACL manipulation                    ##
    ############################################################

    def _getBenefactor(self, entity):
        """An Entity gets its ACL from its benefactor."""

        if utils.is_synapse_id(entity) or is_synapse_entity(entity):
            return self.restGET('/entity/%s/benefactor' % id_of(entity))
        return entity


    def _getACL(self, entity):
        """Get the effective ACL for a Synapse Entity."""

        if hasattr(entity, 'getACLURI'):
            uri = entity.getACLURI()
        else:
            # Get the ACL from the benefactor (which may be the entity itself)
            benefactor = self._getBenefactor(entity)
            uri = '/entity/%s/acl' % (benefactor['id'])
        return self.restGET(uri)


    def _storeACL(self, entity, acl):
        """
        Create or update the ACL for a Synapse Entity.

        :param entity:  An entity or Synapse ID
        :param acl:  An ACl as a dict

        :returns: the new or updated ACL

        .. code-block:: python

            {'resourceAccess': [
                {'accessType': ['READ'],
                 'principalId': 222222}
            ]}
        """
        if hasattr(entity, 'putACLURI'):
            return self.restPUT(entity.putACLURI(), json.dumps(acl))
        else:
            # Get benefactor. (An entity gets its ACL from its benefactor.)
            entity_id = id_of(entity)
            uri = '/entity/%s/benefactor' % entity_id
            benefactor = self.restGET(uri)

            # Update or create new ACL
            uri = '/entity/%s/acl' % entity_id
            if benefactor['id']==entity_id:
                return self.restPUT(uri, json.dumps(acl))
            else:
                return self.restPOST(uri,json.dumps(acl))


    def _getUserbyPrincipalIdOrName(self, principalId=None):
        """
        Given either a string, int or None
        finds the corresponding user
        where None implies PUBLIC

        :param principalId: Identifier of a user or group

        :returns: The integer ID of the user
        """
        if principalId is None or principalId=='PUBLIC':
            return PUBLIC
        try:
            return int(principalId)

        # If principalId is not a number assume it is a name or email
        except ValueError:
            userProfiles = self.restGET('/userGroupHeaders?prefix=%s' % principalId)
            totalResults = userProfiles['totalNumberOfResults']
            if totalResults == 1:
                return int(userProfiles['children'][0]['ownerId'])
            elif totalResults > 0:
                for profile in userProfiles['children']:
                    if profile['userName'] == principalId:
                        return int(profile['ownerId'])

            supplementalMessage = 'Please be more specific' if totalResults > 1 else 'No matches'
            raise SynapseError('Unknown Synapse user (%s).  %s.' % (principalId, supplementalMessage))


    def getPermissions(self, entity, principalId=None):
        """Get the permissions that a user or group has on an Entity.

        :param entity:      An Entity or Synapse ID to lookup
        :param principalId: Identifier of a user or group (defaults to PUBLIC users)

        :returns: An array containing some combination of
                  ['READ', 'CREATE', 'UPDATE', 'DELETE', 'CHANGE_PERMISSIONS', 'DOWNLOAD', 'PARTICIPATE']
                  or an empty array

        """
        ## TODO: what if user has permissions by membership in a group?
        principalId = self._getUserbyPrincipalIdOrName(principalId)
        acl = self._getACL(entity)
        for permissions in acl['resourceAccess']:
            if 'principalId' in permissions and permissions['principalId'] == int(principalId):
                return permissions['accessType']
        return []


    def setPermissions(self, entity, principalId=None, accessType=['READ'], modify_benefactor=False, warn_if_inherits=True, overwrite=True):
        """
        Sets permission that a user or group has on an Entity.
        An Entity may have its own ACL or inherit its ACL from a benefactor.

        :param entity:            An Entity or Synapse ID to modify
        :param principalId:       Identifier of a user or group
        :param accessType:        Type of permission to be granted
        :param modify_benefactor: Set as True when modifying a benefactor's ACL
        :param warn_if_inherits:  Set as False, when creating a new ACL.
                                  Trying to modify the ACL of an Entity that
                                  inherits its ACL will result in a warning
        :param overwrite:         By default this function overwrites existing
                                  permissions for the specified user. Set this
                                  flag to False to add new permissions nondestructively.

        :returns: an Access Control List object

        Valid access types are: CREATE, READ, UPDATE, DELETE, CHANGE_PERMISSIONS, DOWNLOAD, PARTICIPATE, SUBMIT

        """

        benefactor = self._getBenefactor(entity)
        if benefactor['id'] != id_of(entity):
            if modify_benefactor:
                entity = benefactor
            elif warn_if_inherits:
                sys.stderr.write('Warning: Creating an ACL for entity %s, '
                                 'which formerly inherited access control '
                                 'from a benefactor entity, "%s" (%s).\n'
                                 % (id_of(entity), benefactor['name'], benefactor['id']))

        acl = self._getACL(entity)

        principalId = self._getUserbyPrincipalIdOrName(principalId)

        # Find existing permissions
        permissions_to_update = None
        for permissions in acl['resourceAccess']:
            if 'principalId' in permissions and permissions['principalId'] == principalId:
                permissions_to_update = permissions
                break

        if accessType is None or accessType==[]:
            ## remove permissions
            if permissions_to_update and overwrite:
                acl['resourceAccess'].remove(permissions_to_update)
        else:
            ## add a 'resourceAccess' entry, if necessary
            if not permissions_to_update:
                permissions_to_update = {u'accessType': [], u'principalId': principalId}
                acl['resourceAccess'].append(permissions_to_update)
            if overwrite:
                permissions_to_update['accessType'] = accessType
            else:
                permissions_to_update['accessType'] = list(set(permissions_to_update['accessType']) | set(accessType))
        return self._storeACL(entity, acl)



    ############################################################
    ##                       Provenance                       ##
    ############################################################

    ## TODO: rename these to Activity
    def getProvenance(self, entity, version=None):
        """
        Retrieve provenance information for a Synapse Entity.

        :param entity:  An Entity or Synapse ID to lookup
        :param version: The version of the Entity to retrieve.
                        Gets the most recent version if omitted

        :returns: An Activity object or
                  raises exception if no provenance record exists
        """

        # Get versionNumber from Entity
        if version is None and 'versionNumber' in entity:
            version = entity['versionNumber']

        if version:
            uri = '/entity/%s/version/%d/generatedBy' % (id_of(entity), version)
        else:
            uri = '/entity/%s/generatedBy' % id_of(entity)
        return Activity(data=self.restGET(uri))


    def setProvenance(self, entity, activity):
        """
        Stores a record of the code and data used to derive a Synapse entity.

        :param entity:   An Entity or Synapse ID to modify
        :param activity: a :py:class:`synapseclient.activity.Activity`

        :returns: An updated :py:class:`synapseclient.activity.Activity` object
        """

        # Assert that the entity was generated by a given Activity.
        if 'id' in activity:
            # We're updating provenance
            uri = '/activity/%s' % activity['id']
            activity = Activity(data=self.restPUT(uri, json.dumps(activity)))
        else:
            activity = self.restPOST('/activity', body=json.dumps(activity))

        # assert that an entity is generated by an activity
        uri = '/entity/%s/generatedBy?generatedBy=%s' % (id_of(entity), activity['id'])
        activity = Activity(data=self.restPUT(uri))

        return activity


    def deleteProvenance(self, entity):
        """
        Removes provenance information from an Entity
        and deletes the associated Activity.

        :param entity: An Entity or Synapse ID to modify
        """

        activity = self.getProvenance(entity)
        if not activity: return

        uri = '/entity/%s/generatedBy' % id_of(entity)
        self.restDELETE(uri)

        ## TODO: what happens if the activity is shared by more than one entity?
        uri = '/activity/%s' % activity['id']
        self.restDELETE(uri)


    def updateActivity(self, activity):
        """
        Modifies an existing Activity.

        :returns: An updated Activity object
        """

        uri = '/activity/%s' % activity['id']
        return Activity(data=self.restPUT(uri, json.dumps(activity)))



    ############################################################
    ##               File handle service calls                ##
    ############################################################

    def _getFileHandleDownload(self, fileHandleId,  objectId, objectType='FileEntity'):
        """
        Gets the URL and the metadata as filehandle object for a filehandle or fileHandleId

        :param fileHandleId:   ID of fileHandle to download
        :param objectId:       The ID of the object associated with the file e.g. syn234
        :param objectType:     Type of object associated with a file e.g. FileEntity, TableEntity

        :returns: dictionary with keys: fileHandle, fileHandleId and preSignedURL
        """
        body = {'includeFileHandles':True, 'includePreSignedURLs': True,
                'requestedFiles':[{'fileHandleId':fileHandleId,
                                   'associateObjectId': objectId,
                                   'associateObjectType':objectType}]}
        results = self.restPOST('/fileHandle/batch', body=json.dumps(body),
                                endpoint=self.fileHandleEndpoint)
        return results['requestedFiles'][0]


    def _downloadFileHandle(self, url, destination, fileHandle, retries=5):
        """
        Download a file from the given URL to the local file system.

        :param url:         source of download
        :param destination: destination on local file system
        :param fileHandle:  a fileHandle dictionary for the file to download
        :param retries:     (default=5) Number of download retries attempted before
                            throwing an exception.

        :returns: path to downloaded file
        """
        try:
            os.makedirs(os.path.dirname(destination))
        except OSError as exception:
            if exception.errno != os.errno.EEXIST:
                raise
        while retries > 0:
            try:
                return self._download(url, destination, fileHandle['id'], fileHandle.get('contentMd5'))
            except Exception as ex:
                exc_info = sys.exc_info()
                ex.progress = 0 if not hasattr(ex, 'progress') else ex.progress
                log_error('\nRetrying download on %s after progressing %i bytes\n'%
                          (exc_info[0](exc_info[1]), ex.progress), self.debug)
                if ex.progress==0 :  #No progress was made reduce remaining retries.
                    retries -= 1
        ## Re-raise exception
        raise exc_info[0](exc_info[1])


    def _download(self, url, destination, fileHandleId=None, expected_md5=None):
        """
        Download a file from the given URL to the local file system.

        :param url: source of download
        :param destination: destination on local file system
        :param fileHandleId: (optional) if given, the file will be given a
                               temporary name that includes the file handle id
                               which allows resuming partial downloads of the same
                               file from previous sessions
        :param expected_md5:   (optional) if given, check that the MD5 of the
                               downloaded file matched the expected MD5

        :returns: path to downloaded file
        """

        destination = os.path.abspath(destination)
        actual_md5 = None

        redirect_count = 0
        while redirect_count < REDIRECT_LIMIT:
            redirect_count += 1
            scheme = urlparse(url).scheme
            if scheme == 'file':
                destination = utils.file_url_to_path(url, verify_exists=True)
                if destination is None:
                    raise IOError("Local file (%s) does not exist." % url)
                actual_md5 = utils.md5_for_file(destination).hexdigest()
                break
            elif scheme == 'sftp':
                destination = self._sftpDownloadFile(url, destination)
                actual_md5 = utils.md5_for_file(destination).hexdigest()
                break
            elif scheme == 'ftp':
                #username, password = self.__getUserCredentials(parsedURL.scheme+'://'+parsedURL.hostname, username, password)
                urlretrieve(url, destination)
                actual_md5 = utils.md5_for_file(destination).hexdigest()
                break
            elif scheme == 'http' or scheme == 'https':
                ## if a partial download exists with the temporary name,
                ## find it and restart the download from where it left off
                temp_destination = utils.temp_download_filename(destination, fileHandleId)
                range_header = {"Range": "bytes={start}-".format(start=os.path.getsize(temp_destination))} \
                                if os.path.exists(temp_destination) else {}
                response = _with_retry(
                    lambda: requests.get(url, headers=self._generateSignedHeaders(url, range_header),
                                         stream=True, allow_redirects=False),
                    verbose=self.debug, **STANDARD_RETRY_PARAMS)
                try:
                    exceptions._raise_for_status(response, verbose=self.debug)
                except SynapseHTTPError as err:
                    if err.response.status_code == 404:
                        raise SynapseError("Could not download the file at %s" % url)
                    raise

                ## handle redirects
                if response.status_code in [301,302,303,307,308]:
                    url = response.headers['location']
                    ## don't break, loop again
                else:
                    ## get filename from content-disposition, if we don't have it already
                    if os.path.isdir(destination):
                        filename = utils.extract_filename(
                            content_disposition_header=response.headers.get('content-disposition', None),
                            default_filename=utils.guess_file_name(url))
                        destination = os.path.join(destination, filename)
                    # Stream the file to disk
                    if 'content-length' in response.headers:
                        toBeTransferred = float(response.headers['content-length'])
                    else:
                        toBeTransferred = -1
                    transferred = 0

                    ## Servers that respect the Range header return 206 Partial Content
                    if response.status_code==206:
                        mode = 'ab'
                        previouslyTransferred = os.path.getsize(temp_destination)
                        toBeTransferred += previouslyTransferred
                        transferred += previouslyTransferred
                        sig = utils.md5_for_file(temp_destination)
                    else:
                        mode = 'wb'
                        previouslyTransferred = 0
                        sig = hashlib.md5()

                    try:
                        with open(temp_destination, mode) as fd:
                            t0 = time.time()
                            for nChunks, chunk in enumerate(response.iter_content(FILE_BUFFER_SIZE)):
                                fd.write(chunk)
                                sig.update(chunk)
                                transferred += len(chunk)
                                utils.printTransferProgress(transferred, toBeTransferred, 'Downloading ',
                                                            os.path.basename(destination), dt = time.time()-t0)
                    except Exception as ex:  #We will add a progress parameter then push it back to retry.
                        ex.progress  = transferred-previouslyTransferred
                        raise
                    actual_md5 = sig.hexdigest()
                    ## rename to final destination
                    shutil.move(temp_destination, destination)
                    break
            else:
                sys.stderr.write('Unable to download URLs of type %s' % scheme)
                return returnDict(None)

        else: ## didn't break out of loop
            raise SynapseHTTPError('Too many redirects')

        ## check md5 if given
        if expected_md5 and actual_md5 != expected_md5:
            raise SynapseMd5MismatchError("Downloaded file {filename}'s md5 {md5} does not match expected MD5 of {expected_md5}".format(filename=destination, md5=actual_md5, expected_md5=expected_md5))

        return destination


    def _uploadToFileHandleService(self, filename, synapseStore=True, mimetype=None, md5=None, fileSize=None):
        """
        Create and return a fileHandle, by either uploading a local file or
        linking to an external URL.

        :param synapseStore: Indicates whether the file should be stored or just its URL.
                             Defaults to True.

        :returns: a FileHandle_

        .. FileHandle: http://docs.synapse.org/rest/org/sagebionetworks/repo/model/file/FileHandle.html
        """

        if filename is None:
            raise ValueError('No filename given')
        elif utils.is_url(filename):
            if synapseStore:
                raise NotImplementedError('Automatic downloading and storing of external files is not supported.  Please try downloading the file locally first before storing it or set synapseStore=False')
            return self._addURLtoFileHandleService(filename, mimetype=mimetype, md5=md5, fileSize=fileSize)

        # For local files, we default to uploading the file unless explicitly instructed otherwise
        else:
            if synapseStore:
                file_handle_id = multipart_upload(self, filename, contentType=mimetype)
                return self._getFileHandle(file_handle_id)
            else:
                return self._addURLtoFileHandleService(filename, mimetype=mimetype, md5=md5, fileSize=fileSize)


    def _addURLtoFileHandleService(self, externalURL, mimetype=None, md5=None, fileSize=None):
        """Create a new FileHandle representing an external URL."""

        fileName = externalURL.split('/')[-1]
        externalURL = utils.as_url(externalURL)
        fileHandle = {'concreteType': 'org.sagebionetworks.repo.model.file.ExternalFileHandle',
                      'fileName'    : fileName,
                      'externalURL' : externalURL,
                      'contentMd5' :  md5,
                      'contentSize': fileSize}
        if mimetype is None:
            (mimetype, enc) = mimetypes.guess_type(externalURL, strict=False)
        if mimetype is not None:
            fileHandle['contentType'] = mimetype
        return self.restPOST('/externalFileHandle', json.dumps(fileHandle), self.fileHandleEndpoint)


    def _getFileHandle(self, fileHandle):
        """Retrieve a fileHandle from the fileHandle service (experimental)."""

        uri = "/fileHandle/%s" % (id_of(fileHandle),)
        return self.restGET(uri, endpoint=self.fileHandleEndpoint)


    def _deleteFileHandle(self, fileHandle):
        """
        Delete the given file handle.

        Note: Only the user that created the FileHandle can delete it. Also, a
        FileHandle cannot be deleted if it is associated with a FileEntity or WikiPage
        """

        uri = "/fileHandle/%s" % (id_of(fileHandle),)
        self.restDELETE(uri, endpoint=self.fileHandleEndpoint)
        return fileHandle



    ############################################################
    ##                   SFTP                                 ##
    ############################################################

    def _getDefaultUploadDestination(self, entity):
        return self.restGET('/entity/%s/uploadDestination'% id_of(entity),
                     endpoint=self.fileHandleEndpoint)


    def __getStorageLocation(self, entity):
        storageLocations = self.restGET('/entity/%s/uploadDestinations'% entity['parentId'],
                     endpoint=self.fileHandleEndpoint)['list']
        return storageLocations[0]

        # if uploadHost is None:
        #     return storageLocations[0]
        # locations = [l.get('url', 'S3') for l in storageLocations]
        # uploadHost = entity.get('uploadHost', None)

        # for location in storageLocations:
        #     #location can either be of  uploadType S3 or SFTP where the latter has a URL
        #     if location['uploadType'] == 'S3' and uploadHost == 'S3':
        #         return location
        #     elif (location['uploadType'] == 'SFTP' and uploadHost != 'S3' and
        #           utils.is_same_base_url(uploadHost, location['url'])):
        #         return location
        # raise SynapseError('You are uploading to a project that supports multiple storage '
        #                    'locations but have specified the location of %s which is not '
        #                    'supported by this project.  Please choose one of:\n %s'
        #                    %(uploadHost, '\n\t'.join(locations)))


    def __uploadExternallyStoringProjects(self, entity, local_state):
        """Determines the upload location of the file based on project settings and if it is
        an external location performs upload and returns the new url and sets synapseStore=False.
        It not an external storage location returns the original path.

        :param entity: An entity with path.

        :returns: A URL or local file path to add to Synapse along with an update local_state
                  containing externalURL and content-type
        """
        #If it is already an exteranal URL just return
        if local_state.get('externalURL', None):
            return local_state['externalURL'], local_state
        elif utils.is_url(entity['path']):
            local_state['externalURL'] = entity['path']
            #If the url is a local path compute the md5
            url = urlparse(entity['path'])
            if os.path.isfile(url.path) and url.scheme=='file':
                local_state['md5'] = utils.md5_for_file(url.path).hexdigest()
            return entity['path'], local_state
        location =  self.__getStorageLocation(entity)
        if location['uploadType'] == 'S3':
            if entity.get('synapseStore', True):
                sys.stdout.write('\n' + '#'*50+'\n Uploading file to Synapse storage \n'+'#'*50+'\n')
            return entity['path'], local_state
        elif location['uploadType'] == 'SFTP' :
            entity['synapseStore'] = False
            if entity.get('synapseStore', True):
                sys.stdout.write('\n%s\n%s\nUploading to: %s\n%s\n' %('#'*50,
                                                                      location.get('banner', ''),
                                                                      urlparse(location['url']).netloc,
                                                                      '#'*50))
                pass
            #Fill out local_state with fileSize, externalURL etc...
            uploadLocation = self._sftpUploadFile(entity['path'], unquote(location['url']))
            local_state['externalURL'] = uploadLocation
            local_state['fileSize'] = os.stat(entity['path']).st_size
            local_state['md5'] = utils.md5_for_file(entity['path']).hexdigest()
            if local_state.get('contentType') is None:
                mimetype, enc = mimetypes.guess_type(entity['path'], strict=False)
                local_state['contentType'] = mimetype
            return uploadLocation, local_state
        else:
            raise NotImplementedError('Can only handle S3 and SFTP upload locations.')


    #@utils.memoize  #To memoize we need to be able to back out faulty credentials
    def __getUserCredentials(self, baseURL, username=None, password=None):
        """Get user credentials for a specified URL by either looking in the configFile
        or querying the user.

        :param username: username on server (optionally specified)

        :param password: password for authentication on the server (optionally specified)

        :returns: tuple of username, password
        """
        #Get authentication information from configFile
        config = self.getConfigFile(self.configPath)
        if username is None and config.has_option(baseURL, 'username'):
            username = config.get(baseURL, 'username')
        if password is None and config.has_option(baseURL, 'password'):
            password = config.get(baseURL, 'password')
        #If I still don't have a username and password prompt for it
        if username is None:
            username = getpass.getuser()  #Default to login name
            ## Note that if we hit the following line from within nosetests in
            ## Python 3, we get "TypeError: bad argument type for built-in operation".
            ## Luckily, this case isn't covered in our test suite!
            user = input('Username for %s (%s):' %(baseURL, username))
            username = username if user=='' else user
        if password is None:
            password = getpass.getpass('Password for %s:' %baseURL)
        return username, password


    def _sftpUploadFile(self, filepath, url, username=None, password=None):
        """
        Performs upload of a local file to an sftp server.

        :param filepath: The file to be uploaded

        :param url: URL where file will be deposited. Should include path and protocol. e.g.
                    sftp://sftp.example.com/path/to/file/store

        :param username: username on sftp server

        :param password: password for authentication on the sftp server

        :returns: A URL where file is stored
        """
        _test_import_sftp()
        import pysftp

        parsedURL = urlparse(url)
        if parsedURL.scheme!='sftp':
            raise(NotImplementedError("sftpUpload only supports uploads to URLs of type sftp of the "
                                      " form sftp://..."))
        username, password = self.__getUserCredentials(parsedURL.scheme+'://'+parsedURL.hostname, username, password)
        with pysftp.Connection(parsedURL.hostname, username=username, password=password) as sftp:
            sftp.makedirs(parsedURL.path)
            with sftp.cd(parsedURL.path):
                sftp.put(filepath, preserve_mtime=True, callback=utils.printTransferProgress)

        path = quote(parsedURL.path+'/'+os.path.split(filepath)[-1])
        parsedURL = parsedURL._replace(path=path)
        return urlunparse(parsedURL)


    def _sftpDownloadFile(self, url, localFilepath=None,  username=None, password=None):
        """
        Performs download of a file from an sftp server.

        :param url: URL where file will be deposited.  Path will be chopped out.
        :param localFilepath: location where to store file
        :param username: username on server
        :param password: password for authentication on  server

        :returns: localFilePath

        """
        _test_import_sftp()
        import pysftp

        parsedURL = urlparse(url)
        log_error('sftpDownload: %s\n'% (url), self.debug)
        if parsedURL.scheme!='sftp':
            raise(NotImplementedError("sftpUpload only supports uploads to URLs of type sftp of the "
                                      " form sftp://..."))
        #Create the local file path if it doesn't exist
        username, password = self.__getUserCredentials(parsedURL.scheme+'://'+parsedURL.hostname, username, password)
        path = unquote(parsedURL.path)
        if localFilepath is None:
            localFilepath = os.getcwd()
        if os.path.isdir(localFilepath):
            localFilepath = os.path.join(localFilepath, path.split('/')[-1])
        #Check and create the directory
        dir = os.path.dirname(localFilepath)
        if not os.path.exists(dir):
            os.makedirs(dir)

        #Download file
        with pysftp.Connection(parsedURL.hostname, username=username, password=password) as sftp:
            sftp.get(path, localFilepath, preserve_mtime=True, callback=utils.printTransferProgress)
        return localFilepath


    ############################################################
    ##                  CRUD for Evaluations                  ##
    ############################################################

    def getEvaluation(self, id):
        """
        Gets an Evaluation object from Synapse.

        See: :py:mod:`synapseclient.evaluation`

        Example::

            evaluation = syn.getEvalutation(2005090)
        """

        evaluation_id = id_of(id)
        uri = Evaluation.getURI(evaluation_id)
        return Evaluation(**self.restGET(uri))


    ## TODO: Should this be combined with getEvaluation?
    def getEvaluationByName(self, name):
        """
        Gets an Evaluation object from Synapse.

        See: :py:mod:`synapseclient.evaluation`
        """
        uri = Evaluation.getByNameURI(quote(name))
        return Evaluation(**self.restGET(uri))


    def getEvaluationByContentSource(self, entity):
        """
        Returns a generator over evaluations that
        derive their content from the given entity
        """

        entityId = id_of(entity)
        url = "/entity/%s/evaluation" % entityId

        for result in self._GET_paginated(url):
            yield Evaluation(**result)


    def _findTeam(self, name):
        """
        Retrieve a Teams matching the supplied name fragment
        """
        for result in self._GET_paginated("/teams?fragment=%s" % name):
            yield Team(**result)


    def getTeam(self, id):
        """
        Finds a team with a given ID or name.
        """
        try:
            int(id)
        except (TypeError, ValueError):
            if isinstance(id, six.string_types):
                for team in self._findTeam(id):
                    if team.name==id:
                        id = team.id
                        break
                else:
                    raise ValueError("Can't find team \"{}\"".format(id))
            else:
                raise ValueError("Can't find team \"{}\"".format(u(id)))
        return Team(**self.restGET('/team/%s' % id))


    def getTeamMembers(self, team):
        """
        :parameter team: A :py:class:`Team` object or a team's ID.
        :returns: a generator over :py:class:`TeamMember` objects.
        """
        for result in self._GET_paginated('/teamMembers/{id}'.format(id=id_of(team))):
            yield TeamMember(**result)


    def submit(self, evaluation, entity, name=None, team=None, silent=False, submitterAlias=None, teamName=None):
        """
        Submit an Entity for `evaluation <Evaluation.html>`_.

        :param evaluation: Evaluation board to submit to
        :param entity:     The Entity containing the Submission
        :param name:       A name for this submission
        :param team:       (optional) A :py:class:`Team` object or name of a Team that is registered
                           for the challenge
        :param submitterAlias: (optional) A nickname, possibly for display in leaderboards in place 
                           of the submitter's name
        :param teamName: (deprecated) A synonym for submitterAlias

        :returns: A :py:class:`synapseclient.evaluation.Submission` object

        In the case of challenges, a team can optionally be provided to give
        credit to members of the team that contributed to the submission. The team
        must be registered for the challenge with which the given evaluation is
        associated. The caller must be a member of the submitting team.

        Example::

            evaluation = syn.getEvaluation(12345)
            entity = syn.get('syn12345')
            submission = syn.submit(evaluation, entity, name='Our Final Answer', team='Blue Team')
        """

        evaluation_id = id_of(evaluation)

        ## default name of submission to name of entity
        if name is None and 'name' in entity:
            name = entity['name']

        ## TODO: accept entities or entity IDs
        if not 'versionNumber' in entity:
            entity = self.get(entity)
        ## version defaults to 1 to hack around required version field and allow submission of files/folders
        entity_version = entity.get('versionNumber', 1)
        entity_id = entity['id']

        ## if teanName given, find matching team object
        if isinstance(team, six.string_types):
            matching_teams = list(self._findTeam(team))
            if len(matching_teams)>0:
                for matching_team in matching_teams:
                    if matching_team.name==team:
                        team = matching_team
                        break
                else:
                    raise ValueError("Team \"{0}\" not found. Did you mean one of these: {1}".format(team, ', '.join(t.name for t in matching_teams)))
            else:
                raise ValueError("Team \"{0}\" not found.".format(team))

        ## if a team is found, build contributors list
        if team:
            ## see http://docs.synapse.org/rest/GET/evaluation/evalId/team/id/submissionEligibility.html
            eligibility = self.restGET('/evaluation/{evalId}/team/{id}/submissionEligibility'.format(evalId=evaluation_id, id=team.id))

            ## Check team eligibility and raise an exception if not eligible
            if not eligibility['teamEligibility'].get('isEligible', True):
                if not eligibility['teamEligibility'].get('isRegistered', False):
                    raise SynapseError('Team "{team}" is not registered.'.format(team=team.name))
                if eligibility['teamEligibility'].get('isQuotaFilled', False):
                    raise SynapseError('Team "{team}" has already submitted the full quota of submissions.'.format(team=team.name))
                raise SynapseError('Team "{team}" is not eligible.'.format(team=team.name))

            ## Include all team members who are eligible.
            contributors = [{'principalId':em['principalId']} for em in eligibility['membersEligibility'] if em['isEligible']]
        else:
            eligibility = None
            contributors = None

        ## create basic submission object
        submission = {'evaluationId'  : evaluation_id,
                      'entityId'      : entity_id,
                      'name'          : name,
                      'versionNumber' : entity_version}

        ## optional submission fields
        if team:
            submission['teamId'] = team.id
            submission['contributors'] = contributors
        if submitterAlias:
            submission['submitterAlias'] = submitterAlias
        elif teamName:
            submission['submitterAlias'] = teamName
        elif team:
            submission['submitterAlias'] = team.name

        ## URI requires the etag of the entity and, in the case of a team submission, requires an eligibilityStateHash
        uri = '/evaluation/submission?etag=%s' % entity['etag']
        if eligibility:
            uri += "&submissionEligibilityHash={0}".format(eligibility['eligibilityStateHash'])

        submitted = Submission(**self.restPOST(uri, json.dumps(submission)))

        ## if we want to display the receipt message, we need the full object
        if not silent:
            if not(isinstance(evaluation, Evaluation)):
                evaluation = self.getEvaluation(evaluation_id)
            if 'submissionReceiptMessage' in evaluation:
                print(evaluation['submissionReceiptMessage'])

        #TODO: consider returning dict(submission=submitted, message=evaluation['submissionReceiptMessage']) like the R client
        return submitted


    def _allowParticipation(self, evaluation, user, rights=["READ", "PARTICIPATE", "SUBMIT", "UPDATE_SUBMISSION"]):
        """
        Grants the given user the minimal access rights to join and submit to an Evaluation.
        Note: The specification of this method has not been decided yet, so the method is likely to change in future.

        :param evaluation: An Evaluation object or Evaluation ID
        :param user:       Either a user group or the principal ID of a user to grant rights to.
                           To allow all users, use "PUBLIC".
                           To allow authenticated users, use "AUTHENTICATED_USERS".
        :param rights:     The access rights to give to the users.
                           Defaults to "READ", "PARTICIPATE", "SUBMIT", and "UPDATE_SUBMISSION".
        """

        # Check to see if the user is an ID or group
        userId = -1
        try:
            ## TODO: is there a better way to differentiate between a userID and a group name?
            ##   What if a group is named with just numbers?
            userId = int(user)

            # Verify that the user exists
            try:
                self.getUserProfile(userId)
            except SynapseHTTPError as err:
                if err.response.status_code == 404:
                    raise SynapseError("The user (%s) does not exist" % str(userId))
                raise

        except ValueError:
            # Fetch the ID of the user group
            userId = self._getUserbyPrincipalIdOrName(user)

        if not isinstance(evaluation, Evaluation):
            evaluation = self.getEvaluation(id_of(evaluation))

        self.setPermissions(evaluation, userId, accessType=rights, overwrite=False)


    def getSubmissions(self, evaluation, status=None, myOwn=False, limit=20, offset=0):
        """
        :param evaluation: Evaluation to get submissions from.
        :param status:     Optionally filter submissions for a specific status.
                           One of {OPEN, CLOSED, SCORED,INVALID,VALIDATED,
                           EVALUATION_IN_PROGRESS,RECEIVED, REJECTED, ACCEPTED}
        :param myOwn:      Determines if only your Submissions should be fetched.
                           Defaults to False (all Submissions)
        :param limit:      Limits the number of submissions in a single response.
                           Because this method returns a generator and repeatedly
                           fetches submissions, this arguement is limiting the
                           size of a single request and NOT the number of sub-
                           missions returned in total.
        :param offset:     Start iterating at a submission offset from the first
                           submission.

        :returns: A generator over :py:class:`synapseclient.evaluation.Submission` objects for an Evaluation

        Example::

            for submission in syn.getSubmissions(1234567):
                print(submission['entityId'])

        See: :py:mod:`synapseclient.evaluation`
        """

        evaluation_id = id_of(evaluation)
        uri = "/evaluation/%s/submission%s" % (evaluation_id, "" if myOwn else "/all")

        if status != None:
#            if status not in ['OPEN', 'CLOSED', 'SCORED', 'INVALID']:
#                raise SynapseError('Status must be one of {OPEN, CLOSED, SCORED, INVALID}')
            uri += "?status=%s" % status

        for result in self._GET_paginated(uri, limit=limit, offset=offset):
            yield Submission(**result)


    def _getSubmissionBundles(self, evaluation, status=None, myOwn=False, limit=20, offset=0):
        """
        :param evaluation: Evaluation to get submissions from.
        :param status:     Optionally filter submissions for a specific status.
                           One of {OPEN, CLOSED, SCORED, INVALID}
        :param myOwn:      Determines if only your Submissions should be fetched.
                           Defaults to False (all Submissions)
        :param limit:      Limits the number of submissions coming back from the
                           service in a single response.
        :param offset:     Start iterating at a submission offset from the first
                           submission.

        :returns: A generator over dictionaries with keys 'submission' and 'submissionStatus'.

        Example::

            for sb in syn._getSubmissionBundles(1234567):
                print(sb['submission']['name'], \\
                      sb['submission']['submitterAlias'], \\
                      sb['submissionStatus']['status'], \\
                      sb['submissionStatus']['score'])

        This may later be changed to return objects, pending some thought on how submissions
        along with related status and annotations should be represented in the clients.

        See: :py:mod:`synapseclient.evaluation`
        """

        evaluation_id = id_of(evaluation)
        url = "/evaluation/%s/submission/bundle%s" % (evaluation_id, "" if myOwn else "/all")
        if status != None:
            url += "?status=%s" % status

        return self._GET_paginated(url, limit=limit, offset=offset)


    def getSubmissionBundles(self, evaluation, status=None, myOwn=False, limit=20, offset=0):
        """
        :param evaluation: Evaluation to get submissions from.
        :param status:     Optionally filter submissions for a specific status.
                           One of {OPEN, CLOSED, SCORED, INVALID}
        :param myOwn:      Determines if only your Submissions should be fetched.
                           Defaults to False (all Submissions)
        :param limit:      Limits the number of submissions coming back from the
                           service in a single response.
        :param offset:     Start iterating at a submission offset from the first
                           submission.

        :returns: A generator over tuples containing a :py:class:`synapseclient.evaluation.Submission`
                  and a :py:class:`synapseclient.evaluation.SubmissionStatus`.

        Example::

            for submission, status in syn.getSubmissionBundles(evaluation):
                print(submission.name, \\
                      submission.submitterAlias, \\
                      status.status, \\
                      status.score)

        This may later be changed to return objects, pending some thought on how submissions
        along with related status and annotations should be represented in the clients.

        See: :py:mod:`synapseclient.evaluation`
        """
        for bundle in self._getSubmissionBundles(evaluation, status=status, myOwn=myOwn, limit=limit, offset=offset):
            yield (Submission(**bundle['submission']), SubmissionStatus(**bundle['submissionStatus']))


    def _GET_paginated(self, uri, limit=20, offset=0):
        """
        :param uri: A URI that returns paginated results
        :param limit: How many records should be returned per request
        :param offset: At what record offset from the first should
                       iteration start

        :returns: A generator over some paginated results

        The limit parameter is set at 20 by default. Using a larger limit
        results in fewer calls to the service, but if responses are large
        enough to be a burden on the service they may be truncated.
        """

        totalNumberOfResults = sys.maxsize
        while offset < totalNumberOfResults:
            uri = utils._limit_and_offset(uri, limit=limit, offset=offset)
            page = self.restGET(uri)
            results = page['results'] if 'results' in page else page['children']
            totalNumberOfResults = page.get('totalNumberOfResults', len(results))

            ## platform bug PLFM-3589 causes totalNumberOfResults to be too large,
            ## by counting evaluations to which the current user does not have access.
            ## So, we need to check for empty results and bail if we see that.
            if len(results) == 0:
                totalNumberOfResults = offset

            for result in results:
                offset += 1
                yield result


    def getSubmission(self, id, **kwargs):
        """
        Gets a :py:class:`synapseclient.evaluation.Submission` object.

        See: :py:func:`synapseclient.Synapse.get` for information
             on the *downloadFile*, *downloadLocation*, and *ifcollision* parameters
        """

        submission_id = id_of(id)
        uri = Submission.getURI(submission_id)
        submission = Submission(**self.restGET(uri))

        # Pre-fetch the Entity tied to the Submission, if there is one
        if 'entityId' in submission and submission['entityId'] is not None:
            related = self._getWithEntityBundle(
                                entityBundle=json.loads(submission['entityBundleJSON']),
                                entity=submission['entityId'],
                                submission=submission_id, **kwargs)
            submission.entity = related
            submission.filePath = related.get('path', None)

        return submission


    def getSubmissionStatus(self, submission):
        """
        Downloads the status of a Submission.

        :param submission: The Submission to lookup

        :returns: A :py:class:`synapseclient.evaluation.SubmissionStatus` object
        """

        submission_id = id_of(submission)
        uri = SubmissionStatus.getURI(submission_id)
        val = self.restGET(uri)
        return SubmissionStatus(**val)



    ############################################################
    ##                     CRUD for Wikis                     ##
    ############################################################

    def getWiki(self, owner, subpageId=None, version=None):
        """
        Get a :py:class:`synapseclient.wiki.Wiki` object from Synapse. Uses wiki2
        API which supports versioning.
        """
        uri = "/entity/{ownerId}/wiki2".format(ownerId=id_of(owner))
        if subpageId is not None:
            uri += "/{wikiId}".format(wikiId=subpageId)
        if version is not None:
            uri += "?wikiVersion={version}".format(version=version)

        wiki = self.restGET(uri)
        wiki['owner'] = owner
        wiki = Wiki(**wiki)

        path = self.cache.get(wiki.markdownFileHandleId)
        if not path:
            cache_dir = self.cache.get_cache_dir(wiki.markdownFileHandleId)
            if not os.path.exists(cache_dir):
                os.makedirs(cache_dir)
            fileResult = self._getFileHandleDownload(wiki['markdownFileHandleId'], wiki['id'], 'WikiMarkdown')
            path = self._downloadFileHandle(fileResult['preSignedURL'], cache_dir, fileResult['fileHandle'])
            self.cache.add(wiki.markdownFileHandleId, path)
        try:
            import gzip
            with gzip.open(path) as f:
                markdown = f.read().decode('utf-8')
        except IOError as ex1:
            with open(path) as f:
                markdown = f.read().decode('utf-8')

        wiki.markdown = markdown
        wiki.markdown_path = path

        return wiki


    def getWikiHeaders(self, owner):
        """
        Retrieves the header of all Wiki's belonging to the owner.

        :param owner: An Evaluation or Entity

        :returns: A list of Objects with three fields: id, title and parentId.
        """

        uri = '/entity/%s/wikiheadertree' % id_of(owner)
        return [DictObject(**header) for header in self._GET_paginated(uri)]


    def _storeWiki(self, wiki):
        """
        Stores or updates the given Wiki.

        :param wiki: A Wiki object

        :returns: An updated Wiki object
        """

        # Make sure the file handle field is a list
        if 'attachmentFileHandleIds' not in wiki:
            wiki['attachmentFileHandleIds'] = []

        # Convert all attachments into file handles
        if 'attachments' in wiki:
            for attachment in wiki['attachments']:
                fileHandle = self._uploadToFileHandleService(attachment)
                self.cache.add(fileHandle['id'], path=attachment)
                wiki['attachmentFileHandleIds'].append(fileHandle['id'])
            del wiki['attachments']

        # Perform an update if the Wiki has an ID
        if 'id' in wiki:
            wiki.update(self.restPUT(wiki.putURI(), wiki.json()))

        # Perform a create if the Wiki has no ID
        else:
            try:
                wiki.update(self.restPOST(wiki.postURI(), wiki.json()))
            except SynapseHTTPError as err:
                # If already present we get an unhelpful SQL error
                # TODO: implement createOrUpdate for Wikis, see SYNR-631
                if err.response.status_code == 400 and "DuplicateKeyException" in err.message:
                    raise SynapseHTTPError("Can't re-create a wiki that already exists. "
                                           "CreateOrUpdate not yet supported for wikis.",
                                           response=err.response)
                raise
        return wiki


    def getWikiAttachments(self, wiki):
        uri = "/entity/%s/wiki/%s/attachmenthandles" % (wiki.ownerId, wiki.id)
        results = self.restGET(uri)
        file_handles = list(WikiAttachment(**fh) for fh in results['list'])
        return file_handles

    ############################################################
    ##                     Tables                             ##
    ############################################################

    def _waitForAsync(self, uri, request, endpoint=None):
        if endpoint is None:
            endpoint = self.repoEndpoint

        async_job_id = self.restPOST(uri+'/start', body=json.dumps(request), endpoint=endpoint)

        # http://docs.synapse.org/rest/org/sagebionetworks/repo/model/asynch/AsynchronousJobStatus.html
        sleep = self.table_query_sleep
        start_time = time.time()
        lastMessage, lastProgress, lastTotal, progressed = '', 0, 1, False
        while time.time()-start_time < self.table_query_timeout:
            result = self.restGET(uri+'/get/%s'%async_job_id['token'], endpoint=endpoint)
            if result.get('jobState', None) == 'PROCESSING':
                progressed=True
                message = result.get('progressMessage', lastMessage)
                progress = result.get('progressCurrent', lastProgress)
                total =  result.get('progressTotal', lastTotal)
                if message !='':
                    utils.printTransferProgress(progress ,total, message, isBytes=False)
                #Reset the time if we made progress (fix SYNPY-214)
                if message != lastMessage or lastProgress != progress:
                    start_time = time.time()
                    lastMessage, lastProgress, lastTotal = message, progress, total
                sleep = min(self.table_query_max_sleep, sleep * self.table_query_backoff)
                time.sleep(sleep)
            else:
                break
        else:
            raise SynapseTimeoutError('Timeout waiting for query results: %0.1f seconds ' % (time.time()-start_time))
        if result.get('jobState', None) == 'FAILED':
            raise SynapseError(result.get('errorMessage', None) + '\n' + result.get('errorDetails', None), asynchronousJobStatus=result)
        if progressed:
            utils.printTransferProgress(total ,total, message, isBytes=False)
        return result


    def getColumn(self, id):
        """
        Gets a Column object from Synapse by ID.

        See: :py:mod:`synapseclient.table.Column`

        Example::

            column = syn.getColumn(123)
        """
        return Column(**self.restGET(Column.getURI(id)))


    def getColumns(self, x, limit=100, offset=0):
        """
        Get all columns defined in Synapse, those corresponding to a set of column
        headers or those whose names start with a given prefix.

        :param x: a list of column headers, a Schema, a TableSchema's Synapse ID, or a string prefix
        :Return: a generator of Column objects
        """
        if x is None:
            uri = '/column'
            for result in self._GET_paginated(uri, limit=limit, offset=offset):
                yield Column(**result)
        elif isinstance(x, (list, tuple)):
            for header in x:
                try:
                    ## if header is an integer, it's a columnID, otherwise it's
                    ## an aggregate column, like "AVG(Foo)"
                    int(header)
                    yield self.getColumn(header)
                except ValueError:
                    pass
        elif isinstance(x, Schema) or utils.is_synapse_id(x):
            uri = '/entity/{id}/column'.format(id=id_of(x))
            for result in self._GET_paginated(uri, limit=limit, offset=offset):
                yield Column(**result)
        elif isinstance(x, six.string_types):
            uri = '/column?prefix=' + x
            for result in self._GET_paginated(uri, limit=limit, offset=offset):
                yield Column(**result)
        else:
            ValueError("Can't get columns for a %s" % type(x))


    def getTableColumns(self, table, limit=100, offset=0):
        """
        Retrieve the column models used in the given table schema.
        """
        uri = '/entity/{id}/column'.format(id=id_of(table))
        for result in self._GET_paginated(uri, limit=limit, offset=offset):
            yield Column(**result)


    def tableQuery(self, query, resultsAs="csv", **kwargs):
        """
        Query a Synapse Table.

        :param query: query string in a `SQL-like syntax <http://docs.synapse.org/rest/org/sagebionetworks/repo/web/controller/TableExamples.html>`_::

            SELECT * from syn12345

        :param resultsAs: select whether results are returned as a CSV file ("csv") or incrementally
                          downloaded as sets of rows ("rowset").

        :return: A Table object that serves as a wrapper around a CSV file (or generator over
                 Row objects if resultsAs="rowset").

        You can receive query results either as a generator over rows or as a CSV file. For
        smallish tables, either method will work equally well. Use of a "rowset" generator allows
        rows to be processed one at a time and processing may be stopped before downloading
        the entire table.

        Optional keyword arguments differ for the two return types. For the "rowset" option,

        :param  limit: specify the maximum number of rows to be returned, defaults to None
        :param offset: don't return the first n rows, defaults to None
        :param isConsistent: defaults to True. If set to False, return results based on current
                             state of the index without waiting for pending writes to complete.
                             Only use this if you know what you're doing.

        For CSV files, there are several parameters to control the format of the resulting file:

        :param quoteCharacter: default double quote
        :param escapeCharacter: default backslash
        :param lineEnd: defaults to os.linesep
        :param separator: defaults to comma
        :param header: True by default
        :param includeRowIdAndRowVersion: True by default

        NOTE: When performing queries on frequently updated tables,
              the table can be inaccessible for a period leading to a
              timeout of the query.  Since the results are guaranteed
              to eventually be returned you can change the max timeout
              by setting the table_query_timeout variable of the Synapse
              object:

              syn.table_query_timeout = 300  #Sets the max timeout to 5 minutes.



        """
        if resultsAs.lower()=="rowset":
            return TableQueryResult(self, query, **kwargs)
        elif resultsAs.lower()=="csv":
            return CsvFileTable.from_table_query(self, query, **kwargs)
        else:
            raise ValueError("Unknown return type requested from tableQuery: " + str(resultsAs))


    def _queryTable(self, query, limit=None, offset=None, isConsistent=True, partMask=None):
        """
        Query a table and return the first page of results as a `QueryResultBundle <http://docs.synapse.org/rest/org/sagebionetworks/repo/model/table/QueryResultBundle.html>`_.
        If the result contains a *nextPageToken*, following pages a retrieved
        by calling :py:meth:`~._queryTableNext`.

        :param partMask: Optional, default all. The 'partsMask' is a bit field for requesting
                         different elements in the resulting JSON bundle.
                            Query Results (queryResults) = 0x1
                            Query Count (queryCount) = 0x2
                            Select Columns (selectColumns) = 0x4
                            Max Rows Per Page (maxRowsPerPage) = 0x8
        """

        # See: http://docs.synapse.org/rest/org/sagebionetworks/repo/model/table/QueryBundleRequest.html
        query_bundle_request = {
            "concreteType": "org.sagebionetworks.repo.model.table.QueryBundleRequest",
            "query": {
                "sql": query,
                "isConsistent": isConsistent
            }
        }

        if partMask:
            query_bundle_request["partMask"] = partMask
        if limit is not None:
            query_bundle_request["query"]["limit"] = limit
        if offset is not None:
            query_bundle_request["query"]["offset"] = offset
        query_bundle_request["query"]["isConsistent"] = isConsistent

        uri = '/entity/{id}/table/query/async'.format(id=_extract_synapse_id_from_query(query))

        return self._waitForAsync(uri=uri, request=query_bundle_request)


    def _queryTableNext(self, nextPageToken, tableId):
        uri = '/entity/{id}/table/query/nextPage/async'.format(id=tableId)
        return self._waitForAsync(uri=uri, request=nextPageToken)


    def _uploadCsv(self, filepath, schema, updateEtag=None, quoteCharacter='"', escapeCharacter="\\", lineEnd=os.linesep, separator=",", header=True, linesToSkip=0):
        """
        Send an `UploadToTableRequest <http://docs.synapse.org/rest/org/sagebionetworks/repo/model/table/UploadToTableRequest.html>`_ to Synapse.

        :param filepath: Path of a `CSV <https://en.wikipedia.org/wiki/Comma-separated_values>`_ file.
        :param schema: A table entity or its Synapse ID.
        :param updateEtag: Any RowSet returned from Synapse will contain the current etag of the change set. To update any rows from a RowSet the etag must be provided with the POST.

        :returns: `UploadToTableResult <http://docs.synapse.org/rest/org/sagebionetworks/repo/model/table/UploadToTableResult.html>`_
        """

        fileHandleId = multipart_upload(self, filepath, contentType="text/csv")

        uploadRequest = {
<<<<<<< HEAD
            'tableId': id_of(schema), 
            'linesToSkip': linesToSkip, 
            'concreteType': 'org.sagebionetworks.repo.model.table.UploadToTableRequest', 
            'uploadFileHandleId': fileHandleId, 
            'csvTableDescriptor': {
                'escapeCharacter': escapeCharacter, 
                'isFirstLineHeader': header, 
                'separator': separator, 
                'lineEnd': lineEnd, 
                'quoteCharacter': quoteCharacter}
        }

        # But now we need to wrap that in a TableUpdateTransactionRequest, which is more flexible (and supports other updates)
        request = {'concreteType': 'org.sagebionetworks.repo.model.table.TableUpdateTransactionRequest',
                   'entityId': id_of(schema),
                   'changes': [uploadRequest]}

        uri = '/entity/{tableId}/table/transaction/async/'.format(tableId=id_of(schema))
=======
            "concreteType":"org.sagebionetworks.repo.model.table.UploadToTableRequest",
            "csvTableDescriptor": {
                "isFirstLineHeader": header,
                "quoteCharacter": quoteCharacter,
                "escapeCharacter": escapeCharacter,
                "lineEnd": lineEnd,
                "separator": separator},
            "linesToSkip": linesToSkip,
            "tableId": id_of(schema),
            "uploadFileHandleId": fileHandleId
        }

        request = {'concreteType': 'org.sagebionetworks.repo.model.table.TableUpdateTransactionRequest',
           'entityId': id_of(schema),
           'changes': [uploadRequest]}

        if updateEtag:
            request["updateEtag"] = updateEtag

        uri = "/entity/{id}/table/transaction/async".format(id=id_of(schema))
>>>>>>> 6ba6a3eb
        return self._waitForAsync(uri=uri, request=request)


    def _queryTableCsv(self, query, quoteCharacter='"', escapeCharacter="\\", lineEnd=os.linesep, separator=",", header=True, includeRowIdAndRowVersion=True):
        """
        Query a Synapse Table and download a CSV file containing the results.

        Sends a `DownloadFromTableRequest <http://docs.synapse.org/rest/org/sagebionetworks/repo/model/table/DownloadFromTableRequest.html>`_ to Synapse.

        :return: a tuple containing a `DownloadFromTableResult <http://docs.synapse.org/rest/org/sagebionetworks/repo/model/table/DownloadFromTableResult.html>`_

        The DownloadFromTableResult object contains these fields:
         * headers: ARRAY<STRING>, The list of ColumnModel IDs that describes the rows of this set.
         * resultsFileHandleId: STRING, The resulting file handle ID can be used to download the CSV file created by this query.
         * concreteType: STRING
         * etag: STRING, Any RowSet returned from Synapse will contain the current etag of the change set. To update any rows from a RowSet the etag must be provided with the POST.
         * tableId: STRING, The ID of the table identified in the from clause of the table query.
        """

        download_from_table_request = {
            "concreteType": "org.sagebionetworks.repo.model.table.DownloadFromTableRequest",
            "csvTableDescriptor": {
                "isFirstLineHeader": header,
                "quoteCharacter": quoteCharacter,
                "escapeCharacter": escapeCharacter,
                "lineEnd": lineEnd,
                "separator": separator},
            "sql": query,
            "writeHeader": header,
            "includeRowIdAndRowVersion": includeRowIdAndRowVersion}

        uri = "/entity/{id}/table/download/csv/async".format(id=_extract_synapse_id_from_query(query))
        download_from_table_result = self._waitForAsync(uri=uri, request=download_from_table_request)
        file_handle_id = download_from_table_result['resultsFileHandleId']
        cached_file_path = self.cache.get(file_handle_id=file_handle_id)
        if cached_file_path is not None:
            return (download_from_table_result, cached_file_path)
        else:
            cache_dir = self.cache.get_cache_dir(file_handle_id)
            if not os.path.exists(cache_dir):
                os.makedirs(cache_dir)
            fileResult = self._getFileHandleDownload(file_handle_id,
                                                    objectId=_extract_synapse_id_from_query(query),
                                                    objectType='TableEntity')
            path = self._downloadFileHandle(fileResult['preSignedURL'], cache_dir, fileResult['fileHandle'])
            self.cache.add(file_handle_id, path)
        return (download_from_table_result, path)


    ## This is redundant with syn.store(Column(...)) and will be removed
    ## unless people prefer this method.
    def createColumn(self, name, columnType, maximumSize=None, defaultValue=None, enumValues=None):
        columnModel = Column(name=name, columnType=columnType, maximumSize=maximumSize, defaultValue=defaultValue, enumValue=enumValues)
        return Column(**self.restPOST('/column', json.dumps(columnModel)))


    def _getColumnByName(self, schema, column_name):
        """
        Given a schema and a column name, get the corresponding py:class:`Column` object.
        """
        for column in self.getColumns(schema):
            if column.name == column_name:
                return column
        return None


    def downloadTableFile(self, table, column, downloadLocation=None, rowId=None, versionNumber=None, rowIdAndVersion=None, ifcollision="keep.both"):
        """
        Downloads a file associated with a row in a Synapse table.

        :param table:            schema object, table query result or synapse ID
        :param rowId:            row number that holds the file handle
        :param versionNumber:    version number of the row that holds the file handle
        :param rowIdAndVersion:  row number and version in one string, "101_2" for version 2 of row 101
        :param column:           a Column object, the ID of a column or its name
        :param downloadLocation: location in local file system to download the file
        :param ifcollision:      Determines how to handle file collisions.
                                 May be "overwrite.local", "keep.local", or "keep.both".
                                 Defaults to "keep.both".

        :returns: a dictionary with 'path'.

        Example::

            file_info = syn.downloadTableFile(table, rowId=1, versionNumber=1, column="cover_art", downloadLocation=".")
            print(file_info['path'])

        """

        if (rowId is None or versionNumber is None) and rowIdAndVersion is None:
            raise ValueError("Need to pass in either rowIdAndVersion or (rowId and versionNumber).")

        ## get table ID, given a string, Table or Schema
        if isinstance(table, six.string_types):
            table_id = table
        elif isinstance(table, synapseclient.table.TableAbstractBaseClass):
            table_id = table.tableId
        elif isinstance(table, Schema):
            table_id = table.id
        else:
            raise ValueError("Unrecognized table object \"%s\"." % table)

        ## get column ID, given a column name, ID or Column object
        if isinstance(column, six.string_types):
            column = self._getColumnByName(table_id, column)
            if column is None:
                raise SynapseError("Can't find column \"%s\"." % column)
            column_id = column.id
        elif isinstance(column, Column):
            column_id = column.id
        elif isinstance(column, int):
            column_id = column
        else:
            raise ValueError("Unrecognized column \"%s\"." % column)

        ## extract row and version
        if rowIdAndVersion:
            m = re.match(r'(\d+)_(\d+)', rowIdAndVersion)
            if m:
                rowId = m.group(1)
                versionNumber = m.group(2)
            else:
                raise ValueError('Row and version \"%s\" in unrecognized format.')

        row_reference_set = {
            'tableId':table_id,
            'headers':[{'id':column_id}],
            'rows':[{'rowId':rowId,'versionNumber':versionNumber}]
        }
        # result is a http://docs.synapse.org/rest/org/sagebionetworks/repo/model/table/TableFileHandleResults.html
        result = self.restPOST("/entity/%s/table/filehandles" % table_id, body=json.dumps(row_reference_set))
        if len(result['rows'])==0 or len(result['rows'][0]['list']) != 1:
            raise SynapseError('Couldn\'t get file handle for tableId={id}, column={columnId}, row={rowId}, version={versionNumber}'.format(
                id=table_id,
                columnId=column_id,
                rowId=rowId,
                versionNumber=versionNumber))
        file_handle_id = result['rows'][0]['list'][0]['id']

        if downloadLocation is None:
            downloadLocation = self.cache.get_cache_dir(file_handle_id)
            if not os.path.exists(downloadLocation):
                os.makedirs(downloadLocation)

        cached_file_path = self.cache.get(file_handle_id, downloadLocation)
        ## TODO finish cache refactor by handling collisions and
        ## TODO copy from cache to downloadLocation
        if cached_file_path is not None:
            return cached_file_path
        else:
            fileResult = self._getFileHandleDownload(file_handle_id,
                                                    objectId=table_id,
                                                    objectType='TableEntity')
            path = self._downloadFileHandle(fileResult['preSignedURL'], downloadLocation, fileResult['fileHandle'])
            self.cache.add(file_handle_id, path)
            return path


    def downloadTableColumns(self, table, columns, **kwargs):
        """
        Bulk download of table-associated files.

        :param table:            table query result
        :param columns:           a list of column names as strings

        :returns: a dictionary from file handle ID to path in the local file system.

        For example, consider a Synapse table whose ID is "syn12345" with two columns of type File
        named 'foo' and 'bar'. The associated files are JSON encoded, so we might retrieve the
        files from Synapse and load for the second 100 of those rows as shown here::

            import json

            results = syn.tableQuery('SELECT * FROM syn12345 LIMIT 100 OFFSET 100')
            file_map = syn.downloadTableColumns(results, ['foo', 'bar'])

            for file_handle_id, path in file_map.items():
                with open(path) as f:
                    data[file_handle_id] = f.read()

        """

        FAILURE_CODES = ["NOT_FOUND", "UNAUTHORIZED", "DUPLICATE", "EXCEEDS_SIZE_LIMIT", "UNKNOWN_ERROR"]
        RETRIABLE_FAILURE_CODES = ["EXCEEDS_SIZE_LIMIT"]
        MAX_DOWNLOAD_TRIES = 100
        max_files_per_request = kwargs.get('max_files_per_request', 2500)
        #Rowset tableQuery result not allowed
        if isinstance(table, TableQueryResult):
            raise ValueError("downloadTableColumn doesn't work with rowsets. Please use default tableQuery settings.")
        if isinstance(columns, six.string_types):
            columns = [columns]
        if not isinstance(columns, collections.Iterable):
            raise TypeError('Columns parameter requires a list of column names')

        ##------------------------------------------------------------
        ## build list of file handles to download
        ##------------------------------------------------------------

        cols_not_found = [c for c in columns if c not in [h.name for h in table.headers]]
        if len(cols_not_found) > 0:
            raise ValueError("Columns not found: " + ", ".join('"'+col+'"' for col in cols_not_found))
        col_indices = [i for i,h in enumerate(table.headers) if h.name in columns]

        ## see: http://docs.synapse.org/rest/org/sagebionetworks/repo/model/file/BulkFileDownloadRequest.html
        file_handle_associations = []
        file_handle_to_path_map = OrderedDict()
        for row in table:
            for col_index in col_indices:
                file_handle_id = row[col_index]
                if _is_integer(file_handle_id):
                    path_to_cached_file = self.cache.get(file_handle_id)
                    if path_to_cached_file:
                        file_handle_to_path_map[file_handle_id] = path_to_cached_file
                    else:
                        file_handle_associations.append(dict(
                            associateObjectType="TableEntity",
                            fileHandleId=file_handle_id,
                            associateObjectId=table.tableId))
                else:
                    warnings.warn("Weird file handle: %s" % file_handle_id)

        print("Downloading %d files, %d cached locally" % (len(file_handle_associations), len(file_handle_to_path_map)))

        permanent_failures = OrderedDict()

        attempts = 0
        while len(file_handle_associations) > 0 and attempts < MAX_DOWNLOAD_TRIES:
            attempts += 1

            file_handle_associations_batch = file_handle_associations[:max_files_per_request]

            ##------------------------------------------------------------
            ## call async service to build zip file
            ##------------------------------------------------------------

            ## returns a BulkFileDownloadResponse:
            ##   http://docs.synapse.org/rest/org/sagebionetworks/repo/model/file/BulkFileDownloadResponse.html
            request = dict(
                concreteType="org.sagebionetworks.repo.model.file.BulkFileDownloadRequest",
                requestedFiles=file_handle_associations_batch)
            response = self._waitForAsync(uri='/file/bulk/async', request=request, endpoint=self.fileHandleEndpoint)

            ##------------------------------------------------------------
            ## download zip file
            ##------------------------------------------------------------

            temp_dir = tempfile.mkdtemp()
            zipfilepath = os.path.join(temp_dir,"table_file_download.zip")
            fileResult = self._getFileHandleDownload(response['resultZipFileHandleId'], table.tableId , 'TableEntity')
            try:
                zipfilepath = self._downloadFileHandle(fileResult['preSignedURL'], zipfilepath, fileResult['fileHandle'])
                ## TODO handle case when no zip file is returned
                ## TODO test case when we give it partial or all bad file handles
                ## TODO test case with deleted fileHandleID
                ## TODO return null for permanent failures

                ##------------------------------------------------------------
                ## unzip into cache
                ##------------------------------------------------------------

                with zipfile.ZipFile(zipfilepath) as zf:
                    ## the directory structure within the zip follows that of the cache:
                    ## {fileHandleId modulo 1000}/{fileHandleId}/{fileName}
                    for summary in response['fileSummary']:
                        if summary['status'] == 'SUCCESS':
                            cache_dir = self.cache.get_cache_dir(summary['fileHandleId'])
                            filepath = _extract_zip_file_to_directory(zf, summary['zipEntryName'], cache_dir)
                            self.cache.add(summary['fileHandleId'], filepath)
                            file_handle_to_path_map[summary['fileHandleId']] = filepath
                        elif summary['failureCode'] not in RETRIABLE_FAILURE_CODES:
                            permanent_failures[summary['fileHandleId']] = summary

            finally:
                if os.path.exists(zipfilepath):
                    os.remove(zipfilepath)

            ## Do we have remaining files to download?
            file_handle_associations = [
                fha for fha in file_handle_associations
                    if fha['fileHandleId'] not in file_handle_to_path_map
                    and fha['fileHandleId'] not in permanent_failures.keys()]

        ## TODO if there are files we still haven't downloaded

        return file_handle_to_path_map


    ############################################################
    ##             CRUD for Entities (properties)             ##
    ############################################################

    def _getEntity(self, entity, version=None):
        """
        Get an entity from Synapse.

        :param entity:  A Synapse ID, a dictionary representing an Entity, or a Synapse Entity object
        :param version: The version number to fetch

        :returns: A dictionary containing an Entity's properties
        """

        uri = '/entity/'+id_of(entity)
        if version:
            uri += '/version/%d' % version
        return self.restGET(uri)


    def _createEntity(self, entity):
        """
        Create a new entity in Synapse.

        :param entity: A dictionary representing an Entity or a Synapse Entity object

        :returns: A dictionary containing an Entity's properties
        """

        return self.restPOST(uri='/entity', body=json.dumps(get_properties(entity)))


    def _updateEntity(self, entity, incrementVersion=True, versionLabel=None):
        """
        Update an existing entity in Synapse.

        :param entity: A dictionary representing an Entity or a Synapse Entity object

        :returns: A dictionary containing an Entity's properties
        """

        uri = '/entity/%s' % id_of(entity)

        if is_versionable(entity):
            if incrementVersion or versionLabel is not None:
                uri += '/version'
                if 'versionNumber' in entity:
                    entity['versionNumber'] += 1
                    if 'versionLabel' in entity:
                        entity['versionLabel'] = str(entity['versionNumber'])

        if versionLabel:
            entity['versionLabel'] = str(versionLabel)

        return self.restPUT(uri, body=json.dumps(get_properties(entity)))


    def _findEntityIdByNameAndParent(self, name, parent=None):
        """
        Find an Entity given its name and parent ID.

        :returns: the Entity ID or None if not found
        """

        if parent is None:
            parent = ROOT_ENTITY
        qr = self.query('select id from entity where name=="%s" and parentId=="%s"' % (name, id_of(parent)))
        if qr.get('totalNumberOfResults', 0) == 1:
            return qr['results'][0]['entity.id']
        else:
            return None



    ############################################################
    ##                      Send Message                      ##
    ############################################################
    def sendMessage(self, userIds, messageSubject, messageBody, contentType="text/plain"):
        """
        send a message via Synapse.

        :param userIds: A list of user IDs to which the message is to be sent

        :param messageSubject: The subject for the message

        :param messageBody: The body of the message

        :param contentType: optional contentType of message body (default="text/plain")
                  Should be one of "text/plain" or "text/html"

        :returns: The metadata of the created message
        """

        fileHandleId = multipart_upload_string(self, messageBody, contentType)
        message = dict(
            recipients=userIds,
            subject=messageSubject,
            fileHandleId=fileHandleId)
        return self.restPOST(uri='/message', body=json.dumps(message))



    ############################################################
    ##                  Low level Rest calls                  ##
    ############################################################

    def _generateSignedHeaders(self, url, headers=None):
        """Generate headers signed with the API key."""

        if self.username is None or self.apiKey is None:
            raise SynapseAuthenticationError("Please login")

        if headers is None:
            headers = dict(self.default_headers)

        headers.update(synapseclient.USER_AGENT)

        sig_timestamp = time.strftime(utils.ISO_FORMAT, time.gmtime())
        url = urlparse(url).path
        sig_data = self.username + url + sig_timestamp
        signature = base64.b64encode(hmac.new(self.apiKey,
            sig_data.encode('utf-8'),
            hashlib.sha1).digest())

        sig_header = {'userId'             : self.username,
                      'signatureTimestamp' : sig_timestamp,
                      'signature'          : signature}

        headers.update(sig_header)
        return headers


    def restGET(self, uri, endpoint=None, headers=None, retryPolicy={}, **kwargs):
        """
        Performs a REST GET operation to the Synapse server.

        :param uri:      URI on which get is performed
        :param endpoint: Server endpoint, defaults to self.repoEndpoint
        :param headers:  Dictionary of headers to use rather than the API-key-signed default set of headers
        :param kwargs:   Any other arguments taken by a `requests <http://docs.python-requests.org/en/latest/>`_ method

        :returns: JSON encoding of response
        """

        uri, headers = self._build_uri_and_headers(uri, endpoint, headers)
        retryPolicy = self._build_retry_policy(retryPolicy)

        response = _with_retry(lambda: requests.get(uri, headers=headers, **kwargs), verbose=self.debug, **retryPolicy)
        exceptions._raise_for_status(response, verbose=self.debug)
        return self._return_rest_body(response)


    def restPOST(self, uri, body, endpoint=None, headers=None, retryPolicy={}, **kwargs):
        """
        Performs a REST POST operation to the Synapse server.

        :param uri:      URI on which get is performed
        :param endpoint: Server endpoint, defaults to self.repoEndpoint
        :param body:     The payload to be delivered
        :param headers:  Dictionary of headers to use rather than the API-key-signed default set of headers
        :param kwargs:   Any other arguments taken by a `requests <http://docs.python-requests.org/en/latest/>`_ method

        :returns: JSON encoding of response
        """
        uri, headers = self._build_uri_and_headers(uri, endpoint, headers)
        retryPolicy = self._build_retry_policy(retryPolicy)

        response = _with_retry(lambda: requests.post(uri, data=body, headers=headers, **kwargs), verbose=self.debug, **retryPolicy)
        exceptions._raise_for_status(response, verbose=self.debug)
        return self._return_rest_body(response)


    def restPUT(self, uri, body=None, endpoint=None, headers=None, retryPolicy={}, **kwargs):
        """
        Performs a REST PUT operation to the Synapse server.

        :param uri:      URI on which get is performed
        :param endpoint: Server endpoint, defaults to self.repoEndpoint
        :param body:     The payload to be delivered
        :param headers:  Dictionary of headers to use rather than the API-key-signed default set of headers
        :param kwargs:   Any other arguments taken by a `requests <http://docs.python-requests.org/en/latest/>`_ method

        :returns: JSON encoding of response
        """

        uri, headers = self._build_uri_and_headers(uri, endpoint, headers)
        retryPolicy = self._build_retry_policy(retryPolicy)

        response = _with_retry(lambda: requests.put(uri, data=body, headers=headers, **kwargs),
                               verbose = self.debug, **retryPolicy)
        exceptions._raise_for_status(response, verbose=self.debug)
        return self._return_rest_body(response)


    def restDELETE(self, uri, endpoint=None, headers=None, retryPolicy={}, **kwargs):
        """
        Performs a REST DELETE operation to the Synapse server.

        :param uri:      URI of resource to be deleted
        :param endpoint: Server endpoint, defaults to self.repoEndpoint
        :param headers:  Dictionary of headers to use rather than the API-key-signed default set of headers
        :param kwargs:   Any other arguments taken by a `requests <http://docs.python-requests.org/en/latest/>`_ method
        """

        uri, headers = self._build_uri_and_headers(uri, endpoint, headers)
        retryPolicy = self._build_retry_policy(retryPolicy)

        response = _with_retry(lambda: requests.delete(uri, headers=headers, **kwargs),
                               verbose = self.debug, **retryPolicy)
        exceptions._raise_for_status(response, verbose=self.debug)


    def _build_uri_and_headers(self, uri, endpoint=None, headers=None):
        """Returns a tuple of the URI and headers to request with."""

        if endpoint == None:
            endpoint = self.repoEndpoint

        # Check to see if the URI is incomplete (i.e. a Synapse URL)
        # In that case, append a Synapse endpoint to the URI
        parsedURL = urlparse(uri)
        if parsedURL.netloc == '':
            uri = endpoint + uri

        if headers is None:
            headers = self._generateSignedHeaders(uri)
        return uri, headers


    def _build_retry_policy(self, retryPolicy={}):
        """Returns a retry policy to be passed onto _with_retry."""

        defaults = dict(STANDARD_RETRY_PARAMS)
        defaults.update(retryPolicy)
        return defaults


    def _return_rest_body(self, response):
        """Returns either a dictionary or a string depending on the 'content-type' of the response."""
        if _is_json(response.headers.get('content-type', None)):
            return response.json()
        return response.text<|MERGE_RESOLUTION|>--- conflicted
+++ resolved
@@ -2871,7 +2871,6 @@
         fileHandleId = multipart_upload(self, filepath, contentType="text/csv")
 
         uploadRequest = {
-<<<<<<< HEAD
             'tableId': id_of(schema), 
             'linesToSkip': linesToSkip, 
             'concreteType': 'org.sagebionetworks.repo.model.table.UploadToTableRequest', 
@@ -2890,28 +2889,6 @@
                    'changes': [uploadRequest]}
 
         uri = '/entity/{tableId}/table/transaction/async/'.format(tableId=id_of(schema))
-=======
-            "concreteType":"org.sagebionetworks.repo.model.table.UploadToTableRequest",
-            "csvTableDescriptor": {
-                "isFirstLineHeader": header,
-                "quoteCharacter": quoteCharacter,
-                "escapeCharacter": escapeCharacter,
-                "lineEnd": lineEnd,
-                "separator": separator},
-            "linesToSkip": linesToSkip,
-            "tableId": id_of(schema),
-            "uploadFileHandleId": fileHandleId
-        }
-
-        request = {'concreteType': 'org.sagebionetworks.repo.model.table.TableUpdateTransactionRequest',
-           'entityId': id_of(schema),
-           'changes': [uploadRequest]}
-
-        if updateEtag:
-            request["updateEtag"] = updateEtag
-
-        uri = "/entity/{id}/table/transaction/async".format(id=id_of(schema))
->>>>>>> 6ba6a3eb
         return self._waitForAsync(uri=uri, request=request)
 
 
