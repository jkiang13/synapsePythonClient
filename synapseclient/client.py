--- conflicted
+++ resolved
@@ -81,21 +81,6 @@
 
     def __init__(self, repoEndpoint=None, authEndpoint=None, fileHandleEndpoint=None, portalEndpoint=None, 
                  serviceTimeoutSeconds=30, debug=False, skip_checks=False):
-<<<<<<< HEAD
-=======
-        """
-        Construct a Synapse client object.
-
-        params:
-        - repoEndpoint: location of synapse repository
-        - authEndpoint: location of authentication service
-        - fileHandleEndpoint: location of file service
-        - portalEndpoint: location of the website
-        - serviceTimeoutSeconds: (unused) wait time before timeout
-        - debug: print debugging messages if True
-        - skip_checks: skip version and endpoint checks
-        """
->>>>>>> 3ab694e8
         self.cacheDir = os.path.expanduser(CACHE_DIR)
         # Create the cache directory if it does not exist
         try:
@@ -123,9 +108,8 @@
     
     def setEndpoints(self, repoEndpoint=None, authEndpoint=None, fileHandleEndpoint=None, portalEndpoint=None, skip_checks=False):
         """
-<<<<<<< HEAD
-        Sets the locations for each of the Synapse services
-        
+        Sets the locations for each of the Synapse services (mostly useful for testing).
+
         :param repoEndpoint:          Location of synapse repository
         :param authEndpoint:          Location of authentication service
         :param fileHandleEndpoint:    Location of file service
@@ -139,13 +123,6 @@
             
         """
         
-=======
-        Set Synapse API endpoints. (Mostly useful for testing.)
-
-        Example:
-            synapse.setEndpoints(**synapseclient.client.PRODUCTION_ENDPOINTS)
-        """        
->>>>>>> 3ab694e8
         # If endpoints aren't specified, look in the config file
         try:
             config = ConfigParser.ConfigParser()
@@ -221,6 +198,7 @@
         3) check for a saved session token in the configuration file
         4) check for a saved email and password in the configuraton file
         """
+
         # check version before logging in
         if not self.skip_checks: version_check()
         
@@ -301,7 +279,6 @@
 
     def _loggedIn(self):
         # Test whether the user is logged in to Synapse.
-        
         if self.sessionToken is None:
             return False
         url = '%s/userProfile' % (self.repoEndpoint,)
@@ -323,9 +300,9 @@
         """
         Invalidates authentication
         
-        Argument:
-            local: True to only logout locally, otherwise all sessions are logged out
-        """
+        :param local: Set as True to logout locally, otherwise all sessions are logged out
+        """
+
         # Logout globally
         # Note: If self.headers['sessionToken'] is deleted or changed, 
         #       global logout will not actually logout (i.e. session token will still be valid)
@@ -362,14 +339,8 @@
         """
         Opens up a browser window to the entity page or wiki-subpage.
         
-<<<<<<< HEAD
         :param entity:    Either an Entity or a Synapse ID
-        :param subpageId: Optional ID of one of the wiki's sub-pages
-=======
-        Arguments:
-           entity: Either an entity or a synapse id
-           subpageId: (optional) A wiki subpage ID
->>>>>>> 3ab694e8
+        :param subpageId: (Optional) ID of one of the wiki's sub-pages
         """
         if subpageId is None:
             webbrowser.open("%s#!Synapse:%s" % (self.portalEndpoint, id_of(entity)))
@@ -405,6 +376,7 @@
 
         :returns: A new Synapse Entity object of the appropriate type
         """
+
         ##synapse.get(id, version, downloadFile=True, downloadLocation=None, ifcollision="keep.both", load=False)
         ## optional parameters
         version = kwargs.get('version', None)   #This ignores the version of entity if it is mappable
@@ -492,6 +464,7 @@
 
         :returns: A Synapse Entity, Evaluation, or Wiki
         """
+
         # store(entity, used, executed, activityName=None, 
         #               activityDescription=None, createOrUpdate=T, forceVersion=T, isRestricted=F)
         # store(entity, activity, createOrUpdate=T, forceVersion=T, isRestricted=F)
@@ -506,8 +479,9 @@
                 obj.update(self.restPOST(obj.postURI(), obj.json())) 
                 return obj
             except requests.exceptions.HTTPError as err:
-                #If already present and we want to update attempt to get the object content
-                #TODO remove status code 500 after PLFM-1905 goes in to production
+                # If already present and we want to update attempt to get the object content
+                # If already present and we want to update attempt to get the object content
+                # TODO remove status code 500 after PLFM-1905 goes in to production
                 if createOrUpdate and (err.response.status_code==500 or err.response.status_code==409):
                     newObj=self.restGET(obj.getByNameURI(obj.name))
                     newObj.update(obj)
@@ -619,6 +593,7 @@
         
         :returns: An Entity object
         """
+
         return self.get(entity, version=version, downloadFile=False)
 
 
@@ -631,6 +606,7 @@
         
         :returns: An Entity object
         """
+
         #TODO: Try to load the entity into memory as well.
         #This will be depenendent on the type of entity.
         print 'WARNING!: THIS ONLY DOWNLOADS ENTITIES!'
@@ -642,7 +618,7 @@
     def createEntity(self, entity, used=None, executed=None, **kwargs):
         """
         Create a new entity in the Synapse Repository according to entity JSON object.
-
+     
         :param entity:   An Entity object or dictionary
         :param used:     An Entity, Synapse ID, URL, or object/list 
                          representing data used to create this Entity
@@ -651,6 +627,7 @@
         
         :returns: An updated Entity object
         """
+
         ## make sure we're creating a new entity
         if 'id' in entity:
             raise Exception('Called createEntity on an entity with an ID (%s)' % str(id_of(entity)))
@@ -869,14 +846,14 @@
     ############################################################
 
     def query(self, queryStr):
-        '''
+        """
         Query for Synapse entities.  
         See `in-depth documentation <https://sagebionetworks.jira.com/wiki/display/PLFM/Repository+Service+API#RepositoryServiceAPI-QueryAPI>`_.
 
         Example::
         
             syn.query("select id, name from entity where entity.parentId=='syn449742'")
-        '''
+        """
         if(self.debug): print 'About to query %s' % (queryStr)
         return self.restGET('/query?query=' + urllib.quote(queryStr))
         # response = self.restGET('/query?query=' + urllib.quote(queryStr))
@@ -927,6 +904,7 @@
                   ['READ', 'CREATE', 'UPDATE', 'DELETE', 'CHANGE_PERMISSIONS']
                   or an empty array
         """
+
         #TODO look up user by email?
         #TODO what if user has permissions by membership in a group?
         acl = self._getACL(entity)
@@ -939,7 +917,6 @@
     def setPermissions(self, entity, principalId, accessType=['READ'], modify_benefactor=False, warn_if_inherits=True):
         """
         Sets permission that a user or group has on an Entity.
-
         An Entity may have its own ACL or inherit its ACL from a benefactor.  
 
         :param entity:            An Entity or Synapse ID to modify
@@ -952,6 +929,7 @@
         
         :returns: TODO_Sphinx
         """
+
         benefactor = self._getBenefactor(entity)
 
         if benefactor['id'] != id_of(entity):
@@ -1081,7 +1059,6 @@
         # 
         # Returns:
         # A dictionary with locations (a list of length 1) and the md5 of the file.
-        
         # compute hash of file to be uploaded
         md5 = utils.md5_for_file(filename)
 
@@ -1456,7 +1433,6 @@
         # 
         # Arguments:
         # - `tree`: json object representing entity organizion as output from _traverseTree
-        
         if level==0:  #Move direct entities to subgroup "Content"
             #I am so sorry!  This is incredibly inefficient but I had no time to think through it.
             contents = [group for group in tree if not group.has_key('records')]
@@ -1483,7 +1459,6 @@
         """
         Traverses all sub-Entities of the given Entity 
         and creates a summary object within the given Entity.
-        
         :param id:          Id of Entity to traverse to create Entity 
         :param name:        Name of created summary Entity
         :param description: Description of created Entity
@@ -1564,7 +1539,7 @@
                            
         :returns: A generator over all Submissions for an Evaluation, 
                   optionally filters Submissions for a specified status.
-
+                  
         Example::
         
             for submission in syn.getEvaluationSubmissions(1234567):
