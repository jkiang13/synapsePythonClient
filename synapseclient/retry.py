--- conflicted
+++ resolved
@@ -1,8 +1,5 @@
-<<<<<<< HEAD
 from __future__ import unicode_literals
-=======
 import random
->>>>>>> a96a97e7
 import sys
 import time
 
@@ -34,7 +31,7 @@
     # Retry until we succeed or run out of tries
     while True:
         # Start with a clean slate
-        my_exc_info = None
+        exc_info = None
         retry = False
         response = None
 
@@ -42,7 +39,7 @@
         try:
             response = function()
         except Exception as ex:
-            my_exc_info = sys.exc_info()
+            exc_info = sys.exc_info()
             import traceback
             traceback.print_exc()
             if verbose:
@@ -52,23 +49,14 @@
 
         # Check if we got a retry-able error
         if response is not None:
-<<<<<<< HEAD
-            if response.status_code not in list(range(200,299)):
-                if response.status_code in retry_status_codes:
-                    retry = True
-                    
-                elif 'content-type' in response.headers \
-                        and response.headers['content-type'].lower().strip() == 'application/json':
-=======
             if response.status_code in retry_status_codes:
                 if verbose:
-                    print "retrying on status code: " + str(response.status_code)
+                    print("retrying on status code: " + str(response.status_code))
                 retry = True
 
             elif response.status_code not in range(200,299):
                 ## if the response is JSON, look for retryable errors in the 'reason' field
                 if _is_json(response.headers.get('content-type', None)):
->>>>>>> a96a97e7
                     try:
                         json = response.json()
                         ## special case for message throttling
@@ -88,15 +76,10 @@
                     retry = True
 
         # Check if we got a retry-able exception
-<<<<<<< HEAD
-        if my_exc_info is not None and my_exc_info[1].__class__.__name__ in retry_exceptions:
-            retry = True
-=======
         if exc_info is not None:
             if exc_info[1].__class__.__name__ in retry_exceptions or any([msg.lower() in str(exc_info[1]).lower() for msg in retry_errors]):
                 if verbose: print "retrying exception: ", exc_info[1].__class__.__name__, str(exc_info[1])
                 retry = True
->>>>>>> a96a97e7
 
         # Wait then retry
         retries -= 1
@@ -109,13 +92,13 @@
             continue
 
         # Out of retries, re-raise the exception or return the response
-        if my_exc_info is not None and my_exc_info[0] is not None:
+        if exc_info is not None and exc_info[0] is not None:
             #import traceback
             #traceback.print_exc()
-            print(my_exc_info[0])
-            print(my_exc_info[1])
-            print(my_exc_info[2])
+            print(exc_info[0])
+            print(exc_info[1])
+            print(exc_info[2])
             # Re-raise exception, preserving original stack trace
-            raise my_exc_info[0](my_exc_info[1])
+            raise exc_info[0](exc_info[1])
             #raise
         return response