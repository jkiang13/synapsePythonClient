--- conflicted
+++ resolved
@@ -294,17 +294,11 @@
 import tempfile
 import copy
 import itertools
-<<<<<<< HEAD
 import collections
 import abc
 import enum
-=======
 import json
-from collections import OrderedDict, Sized, Iterable, Mapping, namedtuple
 from builtins import zip
-from abc import ABCMeta, abstractmethod
-from enum import Enum
->>>>>>> bf8c508f
 
 from synapseclient.core.utils import id_of, from_unix_epoch_time
 from synapseclient.core.exceptions import *
