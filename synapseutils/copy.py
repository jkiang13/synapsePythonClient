import synapseclient
from synapseclient import File, Project, Folder, Table, Schema, Link, Wiki, Entity, Activity
from synapseclient.cache import Cache
from synapseclient.exceptions import SynapseHTTPError
import re
import json
############################################################
#                  Copy Functions                          #
############################################################


def copyFileHandles(syn, fileHandles, associateObjectTypes, associateObjectIds, contentTypes, fileNames):
    """
    Given a list of fileHandle Objects, copy the fileHandles

    :param fileHandles:             List of fileHandle Ids or Objects

    :param associateObjectTypes:    List of associated object types: FileEntity, TableEntity, WikiAttachment,
                                    UserProfileAttachment, MessageAttachment, TeamAttachment, SubmissionAttachment,
                                    VerificationSubmission (Must be the same length as fileHandles)
    
    :param associateObjectIds:      List of associated object Ids: If copying a file, the objectId is the synapse id,
                                    and if copying a wiki attachment, the object id is the wiki subpage id.
                                    (Must be the same length as fileHandles)
    
    :param contentTypes:            List of content types (Can change a filetype of a filehandle).

    :param fileNames:               List of filenames (Can change a filename of a filehandle).
    
    :return:                        List of batch filehandle copy results, can include failureCodes: UNAUTHORIZED and
                                    NOT_FOUND
    """
    if (len(fileHandles) != len(associateObjectTypes) or len(fileHandles) != len(associateObjectIds)
            or len(fileHandles) != len(contentTypes) or len(fileHandles) != len(fileNames)):
        raise ValueError("Length of fileHandles, associateObjectTypes, and associateObjectIds must be the same")
    fileHandles = [synapseclient.utils.id_of(handle) for handle in fileHandles]
    copyFileHandleRequest = {"copyRequests": []}
    for filehandleId, contentType, fileName, associateObjectType, associateObjectId \
            in zip(fileHandles, contentTypes, fileNames, associateObjectTypes, associateObjectIds):
        copyFileHandleRequest['copyRequests'].append({"newContentType": contentType,
                                                      "newFileName": fileName,
                                                      "originalFile": {"associateObjectType": associateObjectType,
                                                                       "fileHandleId": filehandleId,
                                                                       "associateObjectId": associateObjectId}})
    copiedFileHandles = syn.restPOST('/filehandles/copy', body=json.dumps(copyFileHandleRequest),
                                     endpoint=syn.fileHandleEndpoint)
    _copy_cached_file_handles(syn.cache, copiedFileHandles)
    return copiedFileHandles


def _copy_cached_file_handles(cache, copiedFileHandles):
    # type: (Cache , dict) -> None
    for copy_result in copiedFileHandles['copyResults']:
        if copy_result.get('failureCode') is None:  # sucessfully copied
            original_cache_path = cache.get(copy_result['originalFileHandleId'])
            if original_cache_path:
                cache.add(copy_result['newFileHandle']['id'], original_cache_path)


def changeFileMetaData(syn, entity, downloadAs=None, contentType=None):
    """
    :param entity:        Synapse entity Id or object

    :param contentType:   Specify content type to change the content type of a filehandle

    :param downloadAs:    Specify filename to change the filename of a filehandle

    :return:              Synapse Entity

    Can be used to change the fileaname or the file content-type without downloading::

        e = syn.get(synid)
        print(os.path.basename(e.path))  ## prints, e.g., "my_file.txt"
        e = synapseutils.changeFileMetaData(syn, e, "my_newname_file.txt")
    """
    ent = syn.get(entity, downloadFile=False)
    fileResult = syn._getFileHandleDownload(ent.dataFileHandleId, ent.id)
    ent.contentType = ent.contentType if contentType is None else contentType
    downloadAs = fileResult['fileHandle']['fileName'] if downloadAs is None else downloadAs
    copiedFileHandle = copyFileHandles(syn, [ent.dataFileHandleId], [ent.concreteType.split(".")[-1]], [ent.id],
                                       [contentType], [downloadAs])
    copyResult = copiedFileHandle['copyResults'][0]
    if copyResult.get("failureCode") is not None:
        raise ValueError("%s dataFileHandleId: %s" % (copyResult["failureCode"], copyResult['originalFileHandleId']))
    ent.dataFileHandleId = copyResult['newFileHandle']['id']
    ent = syn.store(ent)
    return ent


def copy(syn, entity, destinationId, skipCopyWikiPage=False, skipCopyAnnotations=False, **kwargs):
    """
    - This function will assist users in copying entities (Tables, Links, Files, Folders, Projects),
      and will recursively copy everything in directories.
    - A Mapping of the old entities to the new entities will be created and all the wikis of each entity
      will also be copied over and links to synapse Ids will be updated.

    :param syn:                 A synapse object: syn = synapseclient.login()- Must be logged into synapse

    :param entity:              A synapse entity ID

    :param destinationId:       Synapse ID of a folder/project that the copied entity is being copied to

    :param skipCopyWikiPage:    Skip copying the wiki pages
                                Default is False

    :param skipCopyAnnotations: Skips copying the annotations
                                Default is False

    Examples::                        
    import synapseutils
    import synapseclient
    syn = synapseclient.login()
    synapseutils.copy(syn, ...)

    Examples and extra parameters unique to each copy function
    -- COPYING FILES

    :param version:         Can specify version of a file. 
                            Default to None

    :param updateExisting:  When the destination has an entity that has the same name, 
                            users can choose to update that entity.  
                            It must be the same entity type
                            Default to False
    
    :param setProvenance:   Has three values to set the provenance of the copied entity:
                            traceback: Sets to the source entity
                            existing: Sets to source entity's original provenance (if it exists)
                            None: No provenance is set

    Examples::
        synapseutils.copy(syn, "syn12345", "syn45678", updateExisting=False, setProvenance = "traceback",version=None)

    -- COPYING FOLDERS/PROJECTS

    :param excludeTypes:    Accepts a list of entity types (file, table, link) which determines which entity types to
                            not copy.
                            Defaults to an empty list.

    Examples::
    #This will copy everything in the project into the destinationId except files and tables.
    synapseutils.copy(syn, "syn123450","syn345678",excludeTypes=["file","table"])

    :returns: a mapping between the original and copied entity: {'syn1234':'syn33455'}
    """
    updateLinks = kwargs.get('updateLinks', True)
    updateSynIds = kwargs.get('updateSynIds', True)
    entitySubPageId = kwargs.get('entitySubPageId', None)
    destinationSubPageId = kwargs.get('destinationSubPageId', None)

    mapping = _copyRecursive(syn, entity, destinationId, skipCopyAnnotations=skipCopyAnnotations, **kwargs)
    if not skipCopyWikiPage:
        for oldEnt in mapping:
            copyWiki(syn, oldEnt, mapping[oldEnt], entitySubPageId=entitySubPageId,
                     destinationSubPageId=destinationSubPageId, updateLinks=updateLinks,
                     updateSynIds=updateSynIds, entityMap=mapping)
    return mapping


def _copyRecursive(syn, entity, destinationId, mapping=None, skipCopyAnnotations=False, **kwargs):
    """
    Recursively copies synapse entites, but does not copy the wikis

    :param entity:              A synapse entity ID

    :param destinationId:       Synapse ID of a folder/project that the copied entity is being copied to
    
    :param skipCopyAnnotations: Skips copying the annotations
                                Default is False

    :returns: a mapping between the original and copied entity: {'syn1234':'syn33455'}
    """

    version = kwargs.get('version', None)
    setProvenance = kwargs.get('setProvenance', "traceback")
    excludeTypes = kwargs.get('excludeTypes', [])
    updateExisting = kwargs.get('updateExisting', False)
    if mapping is None:
        mapping = dict()
    # Check that passed in excludeTypes is file, table, and link
    if not isinstance(excludeTypes, list):
        raise ValueError("Excluded types must be a list") 
    elif not all([i in ["file", "link", "table"] for i in excludeTypes]):
        raise ValueError("Excluded types can only be a list of these values: file, table, and link") 

    ent = syn.get(entity, downloadFile=False)
    if ent.id == destinationId:
        raise ValueError("destinationId cannot be the same as entity id")

    if (isinstance(ent, Project) or isinstance(ent, Folder)) and version is not None:
        raise ValueError("Cannot specify version when copying a project of folder")

    if not isinstance(ent, (Project, Folder, File, Link, Schema, Entity)):
        raise ValueError("Not able to copy this type of file")

<<<<<<< HEAD
    profile_username = syn.username
    permissions = syn.getPermissions(ent, profile_username)
    # Don't copy entities without DOWNLOAD permissions
    if "DOWNLOAD" not in permissions:
        print("%s not copied" % ent.id)
        return mapping

=======
    access_requirements = syn.restGET('/entity/{}/accessRequirement'.format(ent.id))
    # If there are any access requirements, don't copy files
    if access_requirements['results']:
        print("{} not copied".format(ent.id))
        return mapping
    copiedId = None
>>>>>>> f1486bf3
    if isinstance(ent, Project):
        if not isinstance(syn.get(destinationId), Project):
            raise ValueError("You must give a destinationId of a new project to copy projects")
        copiedId = destinationId
        entities = syn.getChildren(entity)
        for i in entities:
            mapping = _copyRecursive(syn, i['id'], destinationId, mapping=mapping,
                                     skipCopyAnnotations=skipCopyAnnotations, **kwargs)
    elif isinstance(ent, Folder):
        copiedId = _copyFolder(syn, ent.id, destinationId, mapping=mapping, skipCopyAnnotations=skipCopyAnnotations,
                               **kwargs)
    elif isinstance(ent, File) and "file" not in excludeTypes:
        copiedId = _copyFile(syn, ent.id, destinationId, version=version, updateExisting=updateExisting,
                             setProvenance=setProvenance, skipCopyAnnotations=skipCopyAnnotations)
    elif isinstance(ent, Link) and "link" not in excludeTypes:
        copiedId = _copyLink(syn, ent.id, destinationId, updateExisting=updateExisting)
    elif isinstance(ent, Schema) and "table" not in excludeTypes:
        copiedId = _copyTable(syn, ent.id, destinationId, updateExisting=updateExisting)
    # This is currently done because copyLink returns None sometimes
    if copiedId is not None:
        mapping[ent.id] = copiedId
        print("Copied %s to %s" % (ent.id, copiedId))
    else:
        print("%s not copied" % ent.id)
    return mapping


def _copyFolder(syn, entity, destinationId, mapping=None, skipCopyAnnotations=False, **kwargs):
    """
    Copies synapse folders

    :param entity:              A synapse ID of a Folder entity

    :param destinationId:       Synapse ID of a project/folder that the folder wants to be copied to
    
    :param skipCopyAnnotations: Skips copying the annotations
                                Default is False
    """
    oldFolder = syn.get(entity)
    updateExisting = kwargs.get('updateExisting', False)

    if mapping is None:
        mapping = dict()
    # CHECK: If Folder name already exists, raise value error
    if not updateExisting:
        existingEntity = syn.findEntityId(oldFolder.name, parent=destinationId)
        if existingEntity is not None:
            raise ValueError('An entity named "%s" already exists in this location. Folder could not be copied'
                             % oldFolder.name)

    newFolder = Folder(name=oldFolder.name, parent=destinationId)
    if not skipCopyAnnotations:
        newFolder.annotations = oldFolder.annotations
    newFolder = syn.store(newFolder)
    entities = syn.getChildren(entity)
    for ent in entities:
        _copyRecursive(syn, ent['id'], newFolder.id, mapping, skipCopyAnnotations=skipCopyAnnotations, **kwargs)
    return newFolder.id


def _copyFile(syn, entity, destinationId, version=None, updateExisting=False, setProvenance="traceback",
              skipCopyAnnotations=False):
    """
    Copies most recent version of a file to a specified synapse ID.

    :param entity:              A synapse ID of a File entity

    :param destinationId:       Synapse ID of a folder/project that the file wants to be copied to

    :param version:             Can specify version of a file. 
                                Default to None

    :param updateExisting:      Can choose to update files that have the same name 
                                Default to False
    
    :param setProvenance:       Has three values to set the provenance of the copied entity:
                                    traceback: Sets to the source entity
                                    existing: Sets to source entity's original provenance (if it exists)
                                    None: No provenance is set
    :param skipCopyAnnotations: Skips copying the annotations
                                Default is False
    """
    ent = syn.get(entity, downloadFile=False, version=version, followLink=False)
    # CHECK: If File is in the same parent directory (throw an error) (Can choose to update files)
    if not updateExisting:
        existingEntity = syn.findEntityId(ent.name, parent=destinationId)
        if existingEntity is not None:
            raise ValueError('An entity named "%s" already exists in this location. File could not be copied'
                             % ent.name)
    profile = syn.getUserProfile()
    # get provenance earlier to prevent errors from being called in the end
    # If traceback, set activity to old entity
    if setProvenance == "traceback":
        act = Activity("Copied file", used=ent)
    # if existing, check if provenance exists
    elif setProvenance == "existing":
        try:
            act = syn.getProvenance(ent.id)
        except SynapseHTTPError as e:
            if e.response.status_code == 404:
                act = None
            else:
                raise e
    elif setProvenance is None or setProvenance.lower() == 'none':
        act = None
    else:
        raise ValueError('setProvenance must be one of None, existing, or traceback')
    # Grab entity bundle
    bundle = syn._getEntityBundle(ent.id, version=ent.versionNumber, bitFlags=0x800 | 0x1)
    fileHandle = synapseclient.utils.find_data_file_handle(bundle)
    createdBy = fileHandle['createdBy']
    # CHECK: If the user created the file, copy the file by using fileHandleId else copy the fileHandle
    if profile.ownerId == createdBy:
        newdataFileHandleId = ent.dataFileHandleId
    else:
        copiedFileHandle = copyFileHandles(syn, [fileHandle], ["FileEntity"], [bundle['entity']['id']],
                                           [fileHandle['contentType']], [fileHandle['fileName']])
        # Check if failurecodes exist
        copyResult = copiedFileHandle['copyResults'][0]
        if copyResult.get("failureCode") is not None:
            raise ValueError("%s dataFileHandleId: %s" % (copyResult["failureCode"],
                                                          copyResult['originalFileHandleId']))
        newdataFileHandleId = copyResult['newFileHandle']['id']

    new_ent = File(dataFileHandleId=newdataFileHandleId,  name=ent.name, parentId=destinationId)
    # Set annotations here
    if not skipCopyAnnotations:
        new_ent.annotations = ent.annotations
    # Store provenance if act is not None
    if act is not None:
        new_ent = syn.store(new_ent, activity=act)
    else:
        new_ent = syn.store(new_ent)
    # Leave this return statement for test
    return new_ent['id']


def _copyTable(syn, entity, destinationId, updateExisting=False):
    """
    Copies synapse Tables

    :param entity:          A synapse ID of Table Schema

    :param destinationId:   Synapse ID of a project that the Table wants to be copied to

    :param updateExisting:  Can choose to update files that have the same name 
                            Default to False
    """

    print("Getting table %s" % entity)
    myTableSchema = syn.get(entity)
    # CHECK: If Table name already exists, raise value error
    existingEntity = syn.findEntityId(myTableSchema.name, parent=destinationId)
    if existingEntity is not None:
        raise ValueError('An entity named "%s" already exists in this location. Table could not be copied'
                         % myTableSchema.name)

    d = syn.tableQuery('select * from %s' % myTableSchema.id, includeRowIdAndRowVersion=False)

    colIds = myTableSchema.columnIds

    newTableSchema = Schema(name=myTableSchema.name, parent=destinationId, columns=colIds)

    print("Created new table using schema %s" % newTableSchema.name)
    newTable = Table(schema=newTableSchema, values=d.filepath)
    newTable = syn.store(newTable)
    return newTable.schema.id


def _copyLink(syn, entity, destinationId, updateExisting=False):
    """
    Copies Link entities

    :param entity:          A synapse ID of a Link entity

    :param destinationId:   Synapse ID of a folder/project that the file wants to be copied to
    
    :param updateExisting:  Can choose to update files that have the same name 
                            Default to False
    """
    ent = syn.get(entity)
    # CHECK: If Link is in the same parent directory (throw an error)
    if not updateExisting:
        existingEntity = syn.findEntityId(ent.name, parent=destinationId)
        if existingEntity is not None:
            raise ValueError('An entity named "%s" already exists in this location. Link could not be copied'
                             % ent.name)
    newLink = Link(ent.linksTo['targetId'], parent=destinationId,
                   targetVersion=ent.linksTo.get('targetVersionNumber'))
    try:
        newLink = syn.store(newLink)
        return newLink.id
    except SynapseHTTPError as e:
        if e.response.status_code == 404:
            print("WARNING: The target of this link %s no longer exists" % ent.id)
            return None
        else:
            raise e


def _getSubWikiHeaders(wikiHeaders, subPageId, mapping=None):
    """
    Function to assist in getting wiki headers of subwikipages
    """
    subPageId = str(subPageId)
    for i in wikiHeaders:
        # This is for the first match 
        # If it isnt the actual parent, it will turn the first match into a parent node which will not have a parentId
        if i['id'] == subPageId:
            if mapping is None:
                i.pop("parentId", None)
                mapping = [i]
            else:
                mapping.append(i)
        elif i.get('parentId') == subPageId:
            mapping = _getSubWikiHeaders(wikiHeaders, subPageId=i['id'], mapping=mapping)
    return mapping


def _updateSynIds(newWikis, wikiIdMap, entityMap):
    print("Updating Synapse references:\n")
    for oldWikiId in wikiIdMap.keys():
        # go through each wiki page once more:
        newWikiId = wikiIdMap[oldWikiId]
        newWiki = newWikis[newWikiId]
        print('Updated Synapse references for Page: %s\n' % newWikiId)
        s = newWiki.markdown

        for oldSynId in entityMap.keys():
            # go through each wiki page once more:
            newSynId = entityMap[oldSynId]
            oldSynId = oldSynId + "\\b"
            s = re.sub(oldSynId, newSynId, s)
        print("Done updating Synapse IDs.\n")
        newWikis[newWikiId].markdown = s
    return newWikis


def _updateInternalLinks(newWikis, wikiIdMap, entity, destinationId):
    print("Updating internal links:\n")
    for oldWikiId in wikiIdMap.keys():
        # go through each wiki page once more:
        newWikiId = wikiIdMap[oldWikiId]
        newWiki = newWikis[newWikiId]
        print("\tUpdating internal links for Page: %s\n" % newWikiId)
        s = newWiki["markdown"]
        # in the markdown field, replace all occurrences of entity/wiki/abc with destinationId/wiki/xyz,
        # where wikiIdMap maps abc->xyz
        # replace <entity>/wiki/<oldWikiId> with <destinationId>/wiki/<newWikiId> 
        for oldWikiId2 in wikiIdMap.keys():
            oldProjectAndWikiId = "%s/wiki/%s\\b" % (entity, oldWikiId2)
            newProjectAndWikiId = "%s/wiki/%s" % (destinationId, wikiIdMap[oldWikiId2])
            s = re.sub(oldProjectAndWikiId, newProjectAndWikiId, s)
        # now replace any last references to entity with destinationId
        s = re.sub(entity, destinationId, s)
        newWikis[newWikiId].markdown = s
    return newWikis


def copyWiki(syn, entity, destinationId, entitySubPageId=None, destinationSubPageId=None, updateLinks=True,
             updateSynIds=True, entityMap=None):
    """
    Copies wikis and updates internal links

    :param syn:                     A synapse object: syn = synapseclient.login()- Must be logged into synapse

    :param entity:                  A synapse ID of an entity whose wiki you want to copy

    :param destinationId:           Synapse ID of a folder/project that the wiki wants to be copied to
    
    :param updateLinks:             Update all the internal links. (e.g. syn1234/wiki/34345 becomes syn3345/wiki/49508)
                                    Defaults to True

    :param updateSynIds:            Update all the synapse ID's referenced in the wikis. (e.g. syn1234 becomes syn2345)
                                    Defaults to True but needs an entityMap

    :param entityMap:               An entity map {'oldSynId','newSynId'} to update the synapse IDs referenced in the
                                    wiki.
                                    Defaults to None 

    :param entitySubPageId:         Can specify subPageId and copy all of its subwikis
                                    Defaults to None, which copies the entire wiki subPageId can be found:
                                    https://www.synapse.org/#!Synapse:syn123/wiki/1234
                                    In this case, 1234 is the subPageId. 

    :param destinationSubPageId:    Can specify destination subPageId to copy wikis to
                                    Defaults to None

    :returns: A list of Objects with three fields: id, title and parentId.
    """

    # Validate input parameters
    if entitySubPageId:
        entitySubPageId = str(int(entitySubPageId))
    if destinationSubPageId:
        destinationSubPageId = str(int(destinationSubPageId))

    oldOwn = syn.get(entity, downloadFile=False)
    # getWikiHeaders fails when there is no wiki

    try:
        oldWikiHeaders = syn.getWikiHeaders(oldOwn)
    except SynapseHTTPError as e:
        if e.response.status_code == 404:
            return []
        else:
            raise e

    newOwn = syn.get(destinationId, downloadFile=False)
    wikiIdMap = dict()
    newWikis = dict()
    # If entitySubPageId is given but not destinationSubPageId, set the pageId to "" (will get the root page)
    # A entitySubPage could be copied to a project without any wiki pages, this has to be checked
    newWikiPage = None
    if destinationSubPageId:
        try:
            newWikiPage = syn.getWiki(newOwn, destinationSubPageId)
        except SynapseHTTPError as e:
            if e.response.status_code == 404:
                pass
            else:
                raise e
    if entitySubPageId:
        oldWikiHeaders = _getSubWikiHeaders(oldWikiHeaders, entitySubPageId)

    if not oldWikiHeaders:
        return []

    for wikiHeader in oldWikiHeaders:
        wiki = syn.getWiki(oldOwn, wikiHeader['id'])
        print('Got wiki %s' % wikiHeader['id'])
        if not wiki.get('attachmentFileHandleIds'):
            new_file_handles = []
        else:
            results = [syn._getFileHandleDownload(filehandleId, wiki.id, objectType='WikiAttachment')
                       for filehandleId in wiki['attachmentFileHandleIds']]
            # Get rid of the previews
            nopreviews = [attach['fileHandle'] for attach in results
                          if attach['fileHandle']['concreteType'] != "org.sagebionetworks.repo.model.file.PreviewFileHandle"]
            contentTypes = [attach['contentType'] for attach in nopreviews]
            fileNames = [attach['fileName'] for attach in nopreviews]
            copiedFileHandles = copyFileHandles(syn, nopreviews, ["WikiAttachment"]*len(nopreviews),
                                                [wiki.id]*len(nopreviews), contentTypes, fileNames)
            # Check if failurecodes exist
            for filehandle in copiedFileHandles['copyResults']:
                if filehandle.get("failureCode") is not None:
                    raise ValueError("%s dataFileHandleId: %s" % (filehandle["failureCode"],
                                                                  filehandle['originalFileHandleId']))
            new_file_handles = [filehandle['newFileHandle']['id'] for filehandle in copiedFileHandles['copyResults']]
        # for some reason some wikis don't have titles?
        if hasattr(wikiHeader, 'parentId'):
            newWikiPage = Wiki(owner=newOwn, title=wiki.get('title', ''), markdown=wiki.markdown,
                               fileHandles=new_file_handles, parentWikiId=wikiIdMap[wiki.parentWikiId])
            newWikiPage = syn.store(newWikiPage)
        else:
            if destinationSubPageId is not None and newWikiPage is not None:
                newWikiPage["attachmentFileHandleIds"] = new_file_handles
                newWikiPage["markdown"] = wiki["markdown"]
                newWikiPage["title"] = wiki.get("title", "")
                # Need to add logic to update titles here
                newWikiPage = syn.store(newWikiPage)
            else:
                newWikiPage = Wiki(owner=newOwn, title=wiki.get("title", ""), markdown=wiki.markdown,
                                   fileHandles=new_file_handles, parentWikiId=destinationSubPageId)
                newWikiPage = syn.store(newWikiPage)
        newWikis[newWikiPage['id']] = newWikiPage
        wikiIdMap[wiki['id']] = newWikiPage['id']

    if updateLinks:
        newWikis = _updateInternalLinks(newWikis, wikiIdMap, entity, destinationId)

    if updateSynIds and entityMap is not None:
        newWikis = _updateSynIds(newWikis, wikiIdMap, entityMap)
    
    print("Storing new Wikis\n")
    for oldWikiId in wikiIdMap.keys():
        newWikiId = wikiIdMap[oldWikiId]
        newWikis[newWikiId] = syn.store(newWikis[newWikiId])
        print("\tStored: %s\n" % newWikiId)
    return syn.getWikiHeaders(newOwn)<|MERGE_RESOLUTION|>--- conflicted
+++ resolved
@@ -193,7 +193,6 @@
     if not isinstance(ent, (Project, Folder, File, Link, Schema, Entity)):
         raise ValueError("Not able to copy this type of file")
 
-<<<<<<< HEAD
     profile_username = syn.username
     permissions = syn.getPermissions(ent, profile_username)
     # Don't copy entities without DOWNLOAD permissions
@@ -201,14 +200,13 @@
         print("%s not copied" % ent.id)
         return mapping
 
-=======
     access_requirements = syn.restGET('/entity/{}/accessRequirement'.format(ent.id))
     # If there are any access requirements, don't copy files
     if access_requirements['results']:
         print("{} not copied".format(ent.id))
         return mapping
     copiedId = None
->>>>>>> f1486bf3
+    
     if isinstance(ent, Project):
         if not isinstance(syn.get(destinationId), Project):
             raise ValueError("You must give a destinationId of a new project to copy projects")
