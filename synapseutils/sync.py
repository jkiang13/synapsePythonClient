--- conflicted
+++ resolved
@@ -49,13 +49,8 @@
     "ifcollision" is changed.
 
     If the files are being downloaded to a specific location outside
-<<<<<<< HEAD
     of the Synapse cache a file
-    (SYNAPSE_METEDATA_MANIFEST.tsv) will also be added in the path that contains
-=======
-    of the Synapse Cache We will also add a file
-    (SYNAPSE_METADATA_MANIFEST.tsv) in the path that contains
->>>>>>> 9edfdfde
+    (SYNAPSE_METADATA_MANIFEST.tsv) will also be added in the path that contains
     the metadata (annotations, storage location and provenance of all
     downloaded files).
 
@@ -290,30 +285,18 @@
     path     local file path or URL                  /path/to/local/file.txt
     parent   synapse id                              syn1235
     ======   ======================                  ============================
-<<<<<<< HEAD
                         
                         
     **Common fields:**
     
-=======
-
-
-    **Common Fields:**
-
->>>>>>> 9edfdfde
     ===============        ===========================                   ============
     Field                  Meaning                                       Example
     ===============        ===========================                   ============
     name                   name of file in Synapse                       Example_file
     forceVersion           whether to update version                     False
     ===============        ===========================                   ============
-<<<<<<< HEAD
                         
     **Provenance fields:**  
-=======
-
-    **Provenance Fields:**
->>>>>>> 9edfdfde
 
     ====================   =====================================  ==========================================
     Field                  Meaning                                Example
@@ -326,17 +309,11 @@
 
     Annotations:
 
-<<<<<<< HEAD
     **Annotations:        **
                         
     Any columns that are not in the reserved names described above will be intepreted as annotations of the file
                         
     **Other optional fields:**
-=======
-    Any columns that are not in the reserved names described above will be intepreted as annotations of the file
-
-    **Other Optional fields:**
->>>>>>> 9edfdfde
 
     ===============          ==========================================  ============
     Field                    Meaning                                     Example
