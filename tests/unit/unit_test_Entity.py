# -*- coding: utf-8 -*-
from __future__ import print_function
from __future__ import unicode_literals
from builtins import str, ascii

import collections
import os, sys
from synapseclient.entity import Entity, Project, Folder, File, split_entity_namespaces, is_container
from synapseclient.exceptions import *
from nose.tools import assert_raises, assert_true, assert_false


def setup():
    print('\n')
    print('~' * 60)
    print(os.path.basename(__file__))
    print('~' * 60)


def test_Entity():
    # Test the basics of creating and accessing properties on an entity
    for i in range(2):
        e = Entity(name='Test object', description='I hope this works',
                   annotations = dict(foo=123, nerds=['chris','jen','janey'], annotations='How confusing!'),
                   properties  = dict(annotations='/repo/v1/entity/syn1234/annotations',
                                      md5='cdef636522577fc8fb2de4d95875b27c',
                                      parentId='syn1234'),
                   concreteType='org.sagebionetworks.repo.model.Data')

        # Should be able to create an Entity from an Entity
        if i == 1:
            e = Entity.create(e)
            
        assert e.parentId == 'syn1234'
        assert e['parentId'] == 'syn1234'
        assert e.properties['parentId'] == 'syn1234'
        assert e.properties.parentId =='syn1234'

        assert e.foo == 123
        assert e['foo'] == 123
        assert e.annotations['foo'] == 123
        assert e.annotations.foo == 123

        assert hasattr(e, 'parentId')
        assert hasattr(e, 'foo')
        assert not hasattr(e, 'qwerqwer')

        # Annotations is a bit funny, because there is a property call
        # 'annotations', which will be masked by a member of the object
        # called 'annotations'. Because annotations are open-ended, we
        # might even have an annotations called 'annotations', which gets
        # really confusing.
        assert isinstance(e.annotations, collections.Mapping)
        assert isinstance(e['annotations'], collections.Mapping)
        assert e.properties['annotations'] == '/repo/v1/entity/syn1234/annotations'
        assert e.properties.annotations == '/repo/v1/entity/syn1234/annotations'
        assert e.annotations.annotations == 'How confusing!'
        assert e.annotations['annotations'] == 'How confusing!'
        assert e.nerds == ['chris','jen','janey']
        assert all([ k in e for k in ['name', 'description', 'foo', 'nerds', 'annotations', 'md5', 'parentId']])

        # Test modifying properties
        e.description = 'Working, so far'
        assert e['description'] == 'Working, so far'
        e['description'] = 'Wiz-bang flapdoodle'
        assert e.description == 'Wiz-bang flapdoodle'

        # Test modifying annotations
        e.foo = 999
        assert e.annotations['foo'] == 999
        e['foo'] = 12345
        assert e.annotations.foo == 12345

        # Test creating a new annotation
        e['bar'] = 888
        assert e.annotations['bar'] == 888
        e['bat'] = 7788
        assert e.annotations['bat'] == 7788

        # Test replacing annotations object
        e.annotations = {'splat':'a totally new set of annotations', 'foo':456}
        assert e.foo == 456
        assert e['foo'] == 456
        assert isinstance(e.annotations, collections.Mapping)
        assert isinstance(e['annotations'], collections.Mapping)
        assert e.annotations.foo == 456
        assert e.properties['annotations'] == '/repo/v1/entity/syn1234/annotations'
        assert e.properties.annotations == '/repo/v1/entity/syn1234/annotations'

        ## test unicode properties
        e.train = '時刻表には記載されない　月への列車が来ると聞いて'
        e.band = "Motörhead"
        e.lunch = "すし"

        if hasattr(sys.stdout, 'encoding') and sys.stdout.encoding and sys.stdout.encoding.lower() == 'utf-8':
            print(e)
        else:
            print(ascii(e))


def test_subclassing():
    """Test ability to subclass and add a member variable"""
    
    ## define a subclass of Entity to make sure subclassing and creating
    ## a new member variable works
    class FoobarEntity(Entity):
        def __init__(self, x):
            self.__dict__['x'] = x

    foobar = FoobarEntity(123)
    assert foobar.x == 123
    assert 'x' in foobar.__dict__
    assert foobar.__dict__['x'] == 123
    foobar.id = 'syn999'
    assert foobar.properties['id'] == 'syn999'
    foobar.n00b = 'henry'
    assert foobar.annotations['n00b'] == 'henry'


def test_entity_creation():
    props = {
        "id": "syn123456",
        "concreteType": "org.sagebionetworks.repo.model.Folder",
        "parentId": "syn445566",
        "name": "Testing123"
    }
    annos = {'testing':123}
    folder = Entity.create(props, annos)

    assert folder.concreteType == 'org.sagebionetworks.repo.model.Folder'
    assert folder.__class__ == Folder
    assert folder.name == 'Testing123'
    assert folder.testing == 123

    ## In case of unknown concreteType, fall back on generic Entity object
    props = {
        "id": "syn123456",
        "concreteType": "org.sagebionetworks.repo.model.DoesntExist",
        "parentId": "syn445566",
        "name": "Whatsits"
    }
    whatsits = Entity.create(props)

    assert whatsits.concreteType == 'org.sagebionetworks.repo.model.DoesntExist'
    assert whatsits.__class__ == Entity


def test_parent_id_required():
    xkcd1 = File('http://xkcd.com/1343/', name='XKCD: Manuals', parent='syn1000001', synapseStore=False)
    assert xkcd1.parentId == 'syn1000001'

    xkcd2 = File('http://xkcd.com/1343/', name='XKCD: Manuals', parentId='syn1000002', synapseStore=False)
    assert xkcd2.parentId == 'syn1000002'

    assert_raises(SynapseMalformedEntityError, File, 'http://xkcd.com/1343/', name='XKCD: Manuals', synapseStore=False)


def test_entity_constructors():
    project = Project('TestProject', id='syn1001', foo='bar')
    assert project.name == 'TestProject'
    assert project['foo'] == 'bar'

    folder = Folder('MyFolder', parent=project, foo='bat', id='syn1002')
    assert folder.name == 'MyFolder'
    assert folder.foo == 'bat'
    assert folder.parentId == 'syn1001'

    a_file = File('/path/to/fabulous_things.zzz', parent=folder, foo='biz', contentType='application/cattywampus')
    #assert a_file.name == 'fabulous_things.zzz'
    assert a_file.concreteType == 'org.sagebionetworks.repo.model.FileEntity'
    assert a_file.path == '/path/to/fabulous_things.zzz'
    assert a_file.foo == 'biz'
    assert a_file.parentId == 'syn1002'
    assert a_file.contentType == 'application/cattywampus'
    assert 'contentType' in a_file._file_handle


def test_property_keys():
    assert 'parentId' in File._property_keys
    assert 'versionNumber' in File._property_keys
    assert 'dataFileHandleId' in File._property_keys


def test_keys():
    f = File('foo.xyz', parent='syn1234', foo='bar')

    iter_keys = []
    for key in f:
        iter_keys.append(key)
    assert 'parentId' in iter_keys
    assert 'name' in iter_keys
    assert 'foo' in iter_keys
    assert 'concreteType' in iter_keys


def test_attrs():
    f = File('foo.xyz', parent='syn1234', foo='bar')
    assert hasattr(f, 'parentId')
    assert hasattr(f, 'foo')
    assert hasattr(f, 'path')


def test_split_entity_namespaces():
    """Test split_entity_namespaces"""

    e = {'concreteType':'org.sagebionetworks.repo.model.Folder',
         'name':'Henry',
         'color':'blue',
         'foo':1234,
         'parentId':'syn1234'}
    (properties,annotations,local_state) = split_entity_namespaces(e)

    assert set(properties.keys()) == set(['concreteType', 'name', 'parentId'])
    assert properties['name'] == 'Henry'
    assert set(annotations.keys()) == set(['color', 'foo'])
    assert annotations['foo'] == 1234
    assert len(local_state) == 0

    e = {'concreteType':'org.sagebionetworks.repo.model.FileEntity',
         'name':'Henry',
         'color':'blue',
         'foo':1234,
         'parentId':'syn1234',
         'dataFileHandleId':54321,
         'cacheDir':'/foo/bar/bat',
         'files':['foo.xyz'],
         'path':'/foo/bar/bat/foo.xyz'}
    (properties,annotations,local_state) = split_entity_namespaces(e)

    assert set(properties.keys()) == set(['concreteType', 'name', 'parentId', 'dataFileHandleId'])
    assert properties['name'] == 'Henry'
    assert properties['dataFileHandleId'] == 54321
    assert set(annotations.keys()) == set(['color', 'foo'])
    assert annotations['foo'] == 1234
    assert set(local_state.keys()) == set(['cacheDir', 'files', 'path'])
    assert local_state['cacheDir'] == '/foo/bar/bat'

    f = Entity.create(properties,annotations,local_state)
    assert f.properties.dataFileHandleId == 54321
    assert f.properties.name == 'Henry'
    assert f.annotations.foo == 1234
    assert f.__dict__['cacheDir'] == '/foo/bar/bat'
    assert f.__dict__['path'] == '/foo/bar/bat/foo.xyz'


def test_concrete_type():
    f1 = File('http://en.wikipedia.org/wiki/File:Nettlebed_cave.jpg', name='Nettlebed Cave', parent='syn1234567', synapseStore=False)
    assert f1.concreteType=='org.sagebionetworks.repo.model.FileEntity'


def test_is_container():
    ## result from a Synapse entity annotation query
    ## Note: prefix may be capitalized or not, depending on the from clause of the query
    result = {'entity.versionNumber': 1,
              'entity.nodeType': 'project',
              'entity.concreteType': ['org.sagebionetworks.repo.model.Project'],
              'entity.createdOn': 1451512703905,
              'entity.id': 'syn5570912',
              'entity.name': 'blah'}
    assert is_container(result)

    result = {'Entity.nodeType': 'project',
              'Entity.id': 'syn5570912',
              'Entity.name': 'blah'}
    assert is_container(result)

    result = {'entity.concreteType': ['org.sagebionetworks.repo.model.Folder'],
              'entity.id': 'syn5570914',
              'entity.name': 'flapdoodle'}
    assert is_container(result)

    result = {'File.concreteType': ['org.sagebionetworks.repo.model.FileEntity'],
              'File.id': 'syn5570914',
              'File.name': 'flapdoodle'}
    assert not is_container(result)

    assert is_container(Folder("Stuff", parentId="syn12345"))
    assert is_container(Project("My Project", parentId="syn12345"))
    assert not is_container(File("asdf.png", parentId="syn12345"))

<<<<<<< HEAD
def test_is_container__getChildren_results():
    file_result = {'versionLabel': '1',
                   'name': 'firstPageResult',
                   'versionNumber': 1,
                   'benefactorId': 987,
                   'type': 'org.sagebionetworks.repo.model.FileEntity',
                   'id': 'syn123'}
    assert not is_container(file_result)
    folder_result = {'versionLabel': '1',
                    'name': 'secondPageResult',
                    'versionNumber': 1,
                    'benefactorId': 654,
                    'type': 'org.sagebionetworks.repo.model.Folder',
                    'id': 'syn456'}
    assert is_container(folder_result)
=======

def test_File_update_file_handle__External_sftp():
    sftp_file_handle = { 'concreteType': 'org.sagebionetworks.repo.model.file.ExternalFileHandle',
                         'externalURL' : "sftp://some.website"}
    f = File(parent="idk")
    assert_true(f.synapseStore)
    f._update_file_handle(sftp_file_handle)
    assert_true(f.synapseStore)

def test_File_update_file_handle__External_non_sftp():
        external_file_handle = {'concreteType': 'org.sagebionetworks.repo.model.file.ExternalFileHandle',
                            'externalURL': "https://some.website"}
        f = File(parent="idk")
        assert_true(f.synapseStore)
        f._update_file_handle(external_file_handle)
        assert_false(f.synapseStore)
>>>>>>> 7a5921ba
<|MERGE_RESOLUTION|>--- conflicted
+++ resolved
@@ -278,7 +278,7 @@
     assert is_container(Project("My Project", parentId="syn12345"))
     assert not is_container(File("asdf.png", parentId="syn12345"))
 
-<<<<<<< HEAD
+
 def test_is_container__getChildren_results():
     file_result = {'versionLabel': '1',
                    'name': 'firstPageResult',
@@ -294,7 +294,7 @@
                     'type': 'org.sagebionetworks.repo.model.Folder',
                     'id': 'syn456'}
     assert is_container(folder_result)
-=======
+
 
 def test_File_update_file_handle__External_sftp():
     sftp_file_handle = { 'concreteType': 'org.sagebionetworks.repo.model.file.ExternalFileHandle',
@@ -304,6 +304,7 @@
     f._update_file_handle(sftp_file_handle)
     assert_true(f.synapseStore)
 
+
 def test_File_update_file_handle__External_non_sftp():
         external_file_handle = {'concreteType': 'org.sagebionetworks.repo.model.file.ExternalFileHandle',
                             'externalURL': "https://some.website"}
@@ -311,4 +312,3 @@
         assert_true(f.synapseStore)
         f._update_file_handle(external_file_handle)
         assert_false(f.synapseStore)
->>>>>>> 7a5921ba
