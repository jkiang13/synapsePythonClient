--- conflicted
+++ resolved
@@ -2525,7 +2525,6 @@
             assert (mock_download_result, expected_path) == actual_result
 
 
-<<<<<<< HEAD
 class TestSilentCommandAndLogger:
 
     def setup(self):
@@ -2567,7 +2566,8 @@
         self.syn._print_transfer_progress("transferred", "toBeTransferred", 'Downloading ', mock_kwargs)
         mock_ctp.printTransferProgress.assert_called_once_with("transferred", "toBeTransferred", 'Downloading ',
                                                                mock_kwargs)
-=======
+
+
 @pytest.mark.parametrize("userid", [999, 1456])
 def test__get_certified_passing_record(userid, syn):
     """Test correct rest call"""
@@ -2591,7 +2591,6 @@
         patch_get_user.assert_called_once_with("test")
         patch_get_cert.assert_called_once_with("foobar")
         assert is_certified is response
->>>>>>> de9992c7
 
 
 def test_init_change_cache_path():
